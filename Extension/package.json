{
  "name": "cpptools",
  "displayName": "C/C++",
  "description": "C/C++ IntelliSense, debugging, and code browsing.",
  "version": "0.22.0-master",
  "publisher": "ms-vscode",
  "preview": true,
  "icon": "LanguageCCPP_color_128x.png",
  "readme": "README.md",
  "author": {
    "name": "Microsoft Corporation"
  },
  "license": "SEE LICENSE IN LICENSE.txt",
  "engines": {
    "vscode": "^1.31.0"
  },
  "bugs": {
    "url": "https://github.com/Microsoft/vscode-cpptools/issues",
    "email": "c_cpp_support@microsoft.com"
  },
  "repository": {
    "type": "git",
    "url": "https://github.com/Microsoft/vscode-cpptools.git"
  },
  "homepage": "https://github.com/Microsoft/vscode-cpptools",
  "qna": "https://github.com/Microsoft/vscode-cpptools/issues",
  "keywords": [
    "C",
    "C++",
    "IntelliSense",
    "Microsoft",
    "multi-root ready"
  ],
  "categories": [
    "Programming Languages",
    "Debuggers",
    "Formatters",
    "Linters",
    "Snippets"
  ],
  "activationEvents": [
    "*"
  ],
  "main": "./out/src/main",
  "contributes": {
    "taskDefinitions": [
      {
        "type": "shell",
        "properties": {
          "label": {
            "type": "string"
          },
          "command": {
            "type": "string"
          },
          "args": {
            "type": "array"
          },
          "options": {
            "type": "array"
          }
        }
      }
    ],
    "problemMatchers": [
      {
        "name": "gcc",
        "owner": "cpptools",
        "fileLocation": [
          "relative",
          "${workspaceFolder}"
        ],
        "pattern": {
          "regexp": "^(.*):(\\d+):(\\d+):\\s+(warning|error):\\s+(.*)$",
          "file": 1,
          "line": 2,
          "column": 3,
          "severity": 4,
          "message": 5
        }
      }
    ],
    "configuration": {
      "type": "object",
      "title": "C/C++",
      "properties": {
        "C_Cpp.clang_format_path": {
          "type": [
            "string",
            "null"
          ],
          "default": null,
          "description": "The full path of the clang-format executable.",
          "scope": "resource"
        },
        "C_Cpp.clang_format_style": {
          "type": "string",
          "default": "file",
          "description": "Coding style, currently supports: Visual Studio, LLVM, Google, Chromium, Mozilla, WebKit. Use \"file\" to load the style from a .clang-format file in the current or parent directory. Use \"{key: value, ...}\" to set specific parameters, e.g.: \"{ BasedOnStyle: LLVM, IndentWidth: 8 }\"",
          "scope": "resource"
        },
        "C_Cpp.clang_format_fallbackStyle": {
          "type": "string",
          "default": "Visual Studio",
          "description": "Name of the predefined style used as a fallback in case clang-format is invoked with style \"file\" but the .clang-format file is not found. Possible values are Visual Studio, LLVM, Google, Chromium, Mozilla, WebKit, none, or use \"{key: value, ...}\" to set specific parameters, e.g.: \"{ BasedOnStyle: LLVM, IndentWidth: 8 }\"",
          "scope": "resource"
        },
        "C_Cpp.clang_format_sortIncludes": {
          "type": [
            "boolean",
            "null"
          ],
          "enum": [
            true,
            false,
            null
          ],
          "default": null,
          "description": "If set, overrides the include sorting behavior determined by the SortIncludes parameter.",
          "scope": "resource"
        },
        "C_Cpp.intelliSenseEngine": {
          "type": "string",
          "enum": [
            "Default",
            "Tag Parser",
            "Disabled"
          ],
          "default": "Default",
          "description": "Controls the IntelliSense provider. \"Tag Parser\" provides \"fuzzy\" results that are not context-aware. \"Default\" provides context-aware results. \"Disabled\" turns off C/C++ language service features.",
          "scope": "resource"
        },
        "C_Cpp.intelliSenseEngineFallback": {
          "type": "string",
          "enum": [
            "Enabled",
            "Disabled"
          ],
          "default": "Enabled",
          "description": "Controls whether the IntelliSense engine will automatically switch to the Tag Parser for translation units containing #include errors.",
          "scope": "resource"
        },
        "C_Cpp.autocomplete": {
          "type": "string",
          "enum": [
            "Default",
            "Disabled"
          ],
          "default": "Default",
          "description": "Controls the auto-completion provider. \"Default\" uses the active IntelliSense engine. \"Disabled\" uses the word-based completion provided by Visual Studio Code.",
          "scope": "resource"
        },
        "C_Cpp.errorSquiggles": {
          "type": "string",
          "enum": [
            "Enabled",
            "Disabled"
          ],
          "default": "Enabled",
          "description": "Controls whether suspected compile errors detected by the IntelliSense engine will be reported back to the editor. Warnings about #includes that could not be located will always be reported to the editor. This setting is ignored by the Tag Parser engine.",
          "scope": "resource"
        },
        "C_Cpp.dimInactiveRegions": {
          "type": "boolean",
          "default": true,
          "description": "Controls whether inactive preprocessor blocks are colored differently than active code. This setting is ignored by the Tag Parser engine.",
          "scope": "resource"
        },
        "C_Cpp.inactiveRegionOpacity": {
          "type:": "number",
          "default": 0.55,
          "Description": "Controls the opacity of inactive preprocessor blocks. Scales between 0.1 and 1.0. This setting only applies when inactive region dimming is enabled.",
          "scope": "resource",
          "minimum": 0.1,
          "maximum": 1
        },
        "C_Cpp.inactiveRegionForegroundColor": {
          "type": [
            "string",
            "null"
          ],
          "default": null,
          "description": "Controls the font coloring of inactive preprocessor blocks. Input is in the form a hexadecimal color code or a valid Theme Color. If not set, this defaults to the syntax coloring scheme of the editor. This setting only applies when inactive region dimming is enabled.",
          "scope": "resource"
        },
        "C_Cpp.inactiveRegionBackgroundColor": {
          "type": [
            "string",
            "null"
          ],
          "default": null,
          "description": "Controls the background coloring of inactive preprocessor blocks. Input is in the form a hexadecimal color code or a valid Theme Color. If not set, this defaults to transparent. This setting only applies when inactive region dimming is enabled.",
          "scope": "resource"
        },
        "C_Cpp.formatting": {
          "type": "string",
          "enum": [
            "Default",
            "Disabled"
          ],
          "default": "Default",
          "description": "\"Default\" enables code formatting. \"Disabled\" disables code formatting.",
          "scope": "resource"
        },
        "C_Cpp.navigation.length": {
          "type": "number",
          "default": 60,
          "description": "Maximum character length of the scope/navigation UI in the status bar. The UI may not appear if this value is too large.",
          "scope": "resource"
        },
        "C_Cpp.loggingLevel": {
          "type": "string",
          "enum": [
            "None",
            "Error",
            "Warning",
            "Information",
            "Debug"
          ],
          "default": "Error",
          "description": "The verbosity of logging in the Output Panel. The order of levels from least verbose to most verbose is: None < Error < Warning < Information < Debug.",
          "scope": "resource"
        },
        "C_Cpp.autoAddFileAssociations": {
          "type": "boolean",
          "default": true,
          "description": "Controls whether files are automatically added to files.associations when they are the target of a navigation operation from a C/C++ file.",
          "scope": "resource"
        },
        "C_Cpp.workspaceParsingPriority": {
          "type": "string",
          "enum": [
            "highest",
            "high",
            "medium",
            "low"
          ],
          "default": "highest",
          "description": "Controls whether parsing of the non-active workspace files uses sleeps to avoid using 100% CPU. The values highest/high/medium/low correspond to approximately 100/75/50/25% CPU usage.",
          "scope": "resource"
        },
        "C_Cpp.workspaceSymbols": {
          "type": "string",
          "enum": [
            "All",
            "Just My Code"
          ],
          "default": "Just My Code",
          "description": "The symbols to include in the query results when 'Go to Symbol in Workspace' is invoked",
          "scope": "resource"
        },
        "C_Cpp.exclusionPolicy": {
          "type": "string",
          "enum": [
            "checkFolders",
            "checkFilesAndFolders"
          ],
          "default": "checkFolders",
          "description": "Instructs the extension when to use the \"files.exclude\" setting when determining which files should be added to the code navigation database while traversing through the paths in the \"browse.path\" array. \"checkFolders\" means that the exclusion filters will only be evaluated once per folder (individual files are not checked). \"checkFilesAndFolders\" means that the exclusion filters will be evaluated against every file and folder encountered. If your \"files.exclude\" setting only contains folders, then \"checkFolders\" is the best choice and will increase the speed at which the extension can initialize the code navigation database.",
          "scope": "resource"
        },
        "C_Cpp.preferredPathSeparator": {
          "type": "string",
          "enum": [
            "Forward Slash",
            "Backslash"
          ],
          "default": "Forward Slash",
          "description": "The character used as a path separator for #include auto-completion results.",
          "scope": "resource"
        },
        "C_Cpp.commentContinuationPatterns": {
          "type": "array",
          "default": [
            "/**"
          ],
          "items": {
            "anyOf": [
              {
                "type": "string",
                "description": "The pattern that begins a multiline or single line comment block. The continuation pattern defaults to ' * ' for multiline comment blocks or this string for single line comment blocks."
              },
              {
                "type": "object",
                "properties": {
                  "begin": {
                    "type": "string",
                    "description": "The pattern that begins a multiline or single line comment block."
                  },
                  "continue": {
                    "type": "string",
                    "description": "The text that will be inserted on the next line when Enter is pressed inside a multiline or single line comment block."
                  }
                }
              }
            ]
          },
          "description": "Defines the editor behavior for when the Enter key is pressed inside a multiline or single line comment block.",
          "scope": "resource"
        },
        "C_Cpp.configurationWarnings": {
          "type": "string",
          "enum": [
            "Enabled",
            "Disabled"
          ],
          "default": "Enabled",
          "description": "Determines whether pop up notifications will be shown when a configuration provider extension is unable to provide a configuration for a source file.",
          "scope": "resource"
        },
        "C_Cpp.intelliSenseCachePath": {
          "type": "string",
          "default": "${workspaceFolder}/.vscode/",
          "description": "Defines the folder path for cached precompiled headers used by IntelliSense. The default path \"${workspaceFolder}/.vscode/\" will be used if a specified path is invalid.",
          "scope": "resource"
        },
        "C_Cpp.intelliSenseCacheSize": {
          "type": "number",
          "default": 5120,
          "description": "Maximum size of the per-workspace hard drive space in megabytes for cached precompiled headers; the actual usage may fluctuate around this value. The default size is 5120 MB. Precompiled header caching is disabled when the size is 0.",
          "scope": "resource",
          "minimum": 0
        },
        "C_Cpp.default.includePath": {
          "type": [
            "array",
            "null"
          ],
          "items": {
            "type": "string"
          },
          "default": null,
          "description": "The value to use in a configuration if \"includePath\" is not specified, or the values to insert if \"${default}\" is present in \"includePath\".",
          "scope": "resource"
        },
        "C_Cpp.default.defines": {
          "type": [
            "array",
            "null"
          ],
          "items": {
            "type": "string"
          },
          "default": null,
          "description": "The value to use in a configuration if \"defines\" is not specified, or the values to insert if \"${default}\" is present in \"defines\".",
          "scope": "resource"
        },
        "C_Cpp.default.macFrameworkPath": {
          "type": [
            "array",
            "null"
          ],
          "items": {
            "type": "string"
          },
          "default": null,
          "description": "The value to use in a configuration if \"macFrameworkPath\" is not specified, or the values to insert if \"${default}\" is present in \"macFrameworkPath\".",
          "scope": "resource"
        },
        "C_Cpp.default.windowsSdkVersion": {
          "type": [
            "string",
            "null"
          ],
          "default": null,
          "description": "Version of the Windows SDK include path to use on Windows, e.g. '10.0.17134.0'.",
          "pattern": "^\\d{2}\\.\\d{1}\\.\\d{5}\\.\\d{1}$|^8\\.1$",
          "scope": "resource"
        },
        "C_Cpp.default.compileCommands": {
          "type": [
            "string",
            "null"
          ],
          "default": null,
          "description": "The value to use in a configuration if \"compileCommands\" is either not specified, or set to \"${default}\".",
          "scope": "resource"
        },
        "C_Cpp.default.forcedInclude": {
          "type": [
            "array",
            "null"
          ],
          "items": {
            "type": "string"
          },
          "default": null,
          "description": "The value to use in a configuration if \"forcedInclude\" is not specified, or the values to insert if \"${default}\" is present in \"forcedInclude\".",
          "scope": "resource"
        },
        "C_Cpp.default.intelliSenseMode": {
          "type": [
            "string",
            "null"
          ],
          "enum": [
            "msvc-x64",
            "gcc-x64",
            "clang-x64"
          ],
          "default": null,
          "description": "The value to use in a configuration if \"intelliSenseMode\" is either not specified or set to \"${default}\".",
          "scope": "resource"
        },
        "C_Cpp.default.compilerPath": {
          "type": [
            "string",
            "null"
          ],
          "default": null,
          "description": "The value to use in a configuration if \"compilerPath\" is either not specified or set to \"${default}\".",
          "scope": "resource"
        },
        "C_Cpp.default.cStandard": {
          "type": [
            "string",
            "null"
          ],
          "enum": [
            "c89",
            "c99",
            "c11"
          ],
          "default": null,
          "description": "The value to use in a configuration if \"cStandard\" is either not specified or set to \"${default}\".",
          "scope": "resource"
        },
        "C_Cpp.default.cppStandard": {
          "type": [
            "string",
            "null"
          ],
          "enum": [
            "c++98",
            "c++03",
            "c++11",
            "c++14",
            "c++17"
          ],
          "default": null,
          "description": "The value to use in a configuration if \"cppStandard\" is either not specified or set to \"${default}\".",
          "scope": "resource"
        },
        "C_Cpp.default.configurationProvider": {
          "type": [
            "string",
            "null"
          ],
          "default": null,
          "description": "The value to use in a configuration if \"configurationProvider\" is either not specified or set to \"${default}\".",
          "scope": "resource"
        },
        "C_Cpp.default.browse.path": {
          "type": [
            "array",
            "null"
          ],
          "items": {
            "type": "string"
          },
          "default": null,
          "description": "The value to use in a configuration if \"browse.path\" is not specified, or the values to insert if \"${default}\" is present in \"browse.path\".",
          "scope": "resource"
        },
        "C_Cpp.default.browse.databaseFilename": {
          "type": [
            "string",
            "null"
          ],
          "default": null,
          "description": "The value to use in a configuration if \"browse.databaseFilename\" is either not specified or set to \"${default}\".",
          "scope": "resource"
        },
        "C_Cpp.default.browse.limitSymbolsToIncludedHeaders": {
          "type": "boolean",
          "default": true,
          "description": "The value to use in a configuration if \"browse.limitSymbolsToIncludedHeaders\" is either not specified or set to \"${default}\".",
          "scope": "resource"
        },
        "C_Cpp.default.systemIncludePath": {
          "type": [
            "array",
            "null"
          ],
          "items": {
            "type": "string"
          },
          "default": null,
          "description": "The value to use for the system include path. If set, it overrides the system include path acquired via \"compilerPath\" and \"compileCommands\" settings.",
          "scope": "resource"
        },
        "C_Cpp.updateChannel": {
          "type": "string",
          "enum": [
            "Default",
            "Insiders"
          ],
          "default": "Default",
          "description": "Set to \"Insiders\" to automatically download and install the latest Insiders builds of the extension, which include upcoming features and bug fixes.",
          "scope": "resource"
        },
        "C_Cpp.suggestSnippets": {
          "type": "boolean",
          "default": true,
          "description": "If true, snippets are provided by the language server.",
          "scope": "resource"
        }
      }
    },
    "commands": [
      {
        "command": "C_Cpp.ConfigurationSelect",
        "title": "%c_cpp.command.configurationSelect.title%",
        "category": "C/C++"
      },
      {
        "command": "C_Cpp.ConfigurationProviderSelect",
        "title": "%c_cpp.command.configurationProviderSelect.title%",
        "category": "C/C++"
      },
      {
        "command": "C_Cpp.ConfigurationEdit",
        "title": "%c_cpp.command.configurationEdit.title%",
        "category": "C/C++"
      },
      {
        "command": "C_Cpp.GoToDeclaration",
        "title": "%c_cpp.command.goToDeclaration.title%",
        "category": "C/C++"
      },
      {
        "command": "C_Cpp.PeekDeclaration",
        "title": "%c_cpp.command.peekDeclaration.title%",
        "category": "C/C++"
      },
      {
        "command": "C_Cpp.SwitchHeaderSource",
        "title": "%c_cpp.command.switchHeaderSource.title%",
        "category": "C/C++"
      },
      {
        "command": "C_Cpp.Navigate",
        "title": "%c_cpp.command.navigate.title%",
        "category": "C/C++"
      },
      {
        "command": "C_Cpp.ToggleErrorSquiggles",
        "title": "%c_cpp.command.toggleErrorSquiggles.title%",
        "category": "C/C++"
      },
      {
        "command": "C_Cpp.ToggleIncludeFallback",
        "title": "%c_cpp.command.toggleIncludeFallback.title%",
        "category": "C/C++"
      },
      {
        "command": "C_Cpp.ToggleDimInactiveRegions",
        "title": "%c_cpp.command.toggleDimInactiveRegions.title%",
        "category": "C/C++"
      },
      {
        "command": "C_Cpp.ShowReleaseNotes",
        "title": "%c_cpp.command.showReleaseNotes.title%",
        "category": "C/C++"
      },
      {
        "command": "C_Cpp.ResetDatabase",
        "title": "%c_cpp.command.resetDatabase.title%",
        "category": "C/C++"
      },
      {
        "command": "C_Cpp.PauseParsing",
        "title": "%c_cpp.command.pauseParsing.title%",
        "category": "C/C++"
      },
      {
        "command": "C_Cpp.ResumeParsing",
        "title": "%c_cpp.command.resumeParsing.title%",
        "category": "C/C++"
      },
      {
        "command": "C_Cpp.ShowParsingCommands",
        "title": "%c_cpp.command.showParsingCommands.title%",
        "category": "C/C++"
      },
      {
        "command": "C_Cpp.TakeSurvey",
        "title": "%c_cpp.command.takeSurvey.title%",
        "category": "C/C++"
      },
      {
        "command": "C_Cpp.BuildAndDebugActiveFile",
        "title": "%c_cpp.command.buildAndDebugActiveFile.title%",
        "category": "C/C++"
      }
    ],
    "keybindings": [
      {
        "command": "C_Cpp.GoToDeclaration",
        "key": "Ctrl+F12",
        "when": "editorTextFocus && editorLangId == 'cpp'"
      },
      {
        "command": "C_Cpp.GoToDeclaration",
        "key": "Ctrl+F12",
        "when": "editorTextFocus && editorLangId == 'c'"
      },
      {
        "command": "C_Cpp.PeekDeclaration",
        "key": "Ctrl+Alt+F12",
        "when": "editorTextFocus && editorLangId == 'cpp'"
      },
      {
        "command": "C_Cpp.PeekDeclaration",
        "key": "Ctrl+Alt+F12",
        "when": "editorTextFocus && editorLangId == 'c'"
      },
      {
        "command": "C_Cpp.SwitchHeaderSource",
        "key": "Alt+O",
        "when": "editorTextFocus && editorLangId == 'cpp'"
      },
      {
        "command": "C_Cpp.SwitchHeaderSource",
        "key": "Alt+O",
        "when": "editorTextFocus && editorLangId == 'c'"
      },
      {
        "command": "C_Cpp.Navigate",
        "key": "Alt+N",
        "when": "editorTextFocus && editorLangId == 'cpp'"
      },
      {
        "command": "C_Cpp.Navigate",
        "key": "Alt+N",
        "when": "editorTextFocus && editorLangId == 'c'"
      }
    ],
    "debuggers": [
      {
        "type": "cppdbg",
        "label": "C++ (GDB/LLDB)",
        "enableBreakpointsFor": {
          "languageIds": [
            "c",
            "cpp"
          ]
        },
        "aiKey": "AIF-d9b70cd4-b9f9-4d70-929b-a071c400b217",
        "variables": {
          "pickProcess": "extension.pickNativeProcess",
          "pickRemoteProcess": "extension.pickRemoteNativeProcess"
        },
        "configurationAttributes": {
          "launch": {
            "type": "object",
            "default": {},
            "required": [
              "program"
            ],
            "properties": {
              "program": {
                "type": "string",
                "description": "Full path to program executable.",
                "default": "${workspaceRoot}/a.out"
              },
              "args": {
                "type": "array",
                "description": "Command line arguments passed to the program.",
                "items": {
                  "type": "string"
                },
                "default": []
              },
              "type": {
                "type": "string",
                "description": "The type of the engine. Must be \"cppdbg\".",
                "default": "cppdbg"
              },
              "targetArchitecture": {
                "type": "string",
                "description": "The architecture of the debuggee. This will automatically be detected unless this parameter is set. Allowed values are x86, arm, arm64, mips, x64, amd64, x86_64.",
                "default": "x64"
              },
              "cwd": {
                "type": "string",
                "description": "The working directory of the target",
                "default": "."
              },
              "setupCommands": {
                "type": "array",
                "description": "One or more GDB/LLDB commands to execute in order to setup the underlying debugger. Example: \"setupCommands\": [ { \"text\": \"-enable-pretty-printing\", \"description\": \"Enable GDB pretty printing\", \"ignoreFailures\": true }].",
                "items": {
                  "type": "object",
                  "default": {},
                  "properties": {
                    "text": {
                      "type": "string",
                      "description": "The debugger command to execute.",
                      "default": ""
                    },
                    "description": {
                      "type": "string",
                      "description": "Optional description for the command.",
                      "default": ""
                    },
                    "ignoreFailures": {
                      "type": "boolean",
                      "description": "If true, failures from the command should be ignored. Default value is false.",
                      "default": false
                    }
                  }
                },
                "default": []
              },
              "customLaunchSetupCommands": {
                "type": "array",
                "description": "If provided, this replaces the default commands used to launch a target with some other commands. For example, this can be \"-target-attach\" in order to attach to a target process. An empty command list replaces the launch commands with nothing, which can be useful if the debugger is being provided launch options as command line options. Example: \"customLaunchSetupCommands\": [ { \"text\": \"target-run\", \"description\": \"run target\", \"ignoreFailures\": false }].",
                "items": {
                  "type": "object",
                  "default": {},
                  "properties": {
                    "text": {
                      "type": "string",
                      "description": "The debugger command to execute.",
                      "default": ""
                    },
                    "description": {
                      "type": "string",
                      "description": "Optional description for the command.",
                      "default": ""
                    },
                    "ignoreFailures": {
                      "type": "boolean",
                      "description": "If true, failures from the command should be ignored. Default value is false.",
                      "default": false
                    }
                  }
                },
                "default": []
              },
              "launchCompleteCommand": {
                "enum": [
                  "exec-run",
                  "exec-continue",
                  "None"
                ],
                "description": "The command to execute after the debugger is fully setup in order to cause the target process to run. Allowed values are \"exec-run\", \"exec-continue\", \"None\". The default value is \"exec-run\".",
                "default": "exec-run"
              },
              "visualizerFile": {
                "type": "string",
                "description": ".natvis file to be used when debugging this process. This option is not compatible with GDB pretty printing. Please also see \"showDisplayString\" if using this setting.",
                "default": ""
              },
              "showDisplayString": {
                "type": "boolean",
                "description": "When a visualizerFile is specified, showDisplayString will enable the display string. Turning this option on can cause slower performance during debugging.",
                "default": true
              },
              "environment": {
                "type": "array",
                "description": "Environment variables to add to the environment for the program. Example: [ { \"name\": \"squid\", \"value\": \"clam\" } ].",
                "items": {
                  "type": "object",
                  "default": {},
                  "properties": {
                    "name": {
                      "type": "string"
                    },
                    "value": {
                      "type": "string"
                    }
                  }
                },
                "default": []
              },
              "additionalSOLibSearchPath": {
                "type": "string",
                "description": "Semicolon separated list of directories to use to search for .so files. Example: \"c:\\dir1;c:\\dir2\".",
                "default": ""
              },
              "MIMode": {
                "type": "string",
                "description": "Indicates the console debugger that the MIDebugEngine will connect to. Allowed values are \"gdb\" \"lldb\".",
                "default": "gdb"
              },
              "miDebuggerPath": {
                "type": "string",
                "description": "The path to the mi debugger (such as gdb). When unspecified, it will search path first for the debugger.",
                "default": "/usr/bin/gdb"
              },
              "miDebuggerArgs": {
                "type": "string",
                "description": "Arguments for the mi debugger (such as gdb) to use. When unspecified.",
                "default": ""
              },
              "miDebuggerServerAddress": {
                "type": "string",
                "description": "Network address of the MI Debugger Server to connect to (example: localhost:1234).",
                "default": "serveraddress:port"
              },
              "stopAtEntry": {
                "type": "boolean",
                "description": "Optional parameter. If true, the debugger should stop at the entrypoint of the target. If processId is passed, has no effect.",
                "default": false
              },
              "debugServerPath": {
                "type": "string",
                "description": "Optional full path to debug server to launch. Defaults to null.",
                "default": ""
              },
              "debugServerArgs": {
                "type": "string",
                "description": "Optional debug server args. Defaults to null.",
                "default": ""
              },
              "serverStarted": {
                "type": "string",
                "description": "Optional server-started pattern to look for in the debug server output. Defaults to null.",
                "default": ""
              },
              "filterStdout": {
                "type": "boolean",
                "description": "Search stdout stream for server-started pattern and log stdout to debug output. Defaults to true.",
                "default": true
              },
              "filterStderr": {
                "type": "boolean",
                "description": "Search stderr stream for server-started pattern and log stderr to debug output. Defaults to false.",
                "default": false
              },
              "serverLaunchTimeout": {
                "type": "integer",
                "description": "Optional time, in milliseconds, for the debugger to wait for the debugServer to start up. Default is 10000.",
                "default": "10000"
              },
              "coreDumpPath": {
                "type": "string",
                "description": "Optional full path to a core dump file for the specified program. Defaults to null.",
                "default": ""
              },
              "externalConsole": {
                "type": "boolean",
                "description": "If true, a console is launched for the debuggee. If false, on Linux and Windows, it will appear in the Integrated Console.",
                "default": false
              },
              "avoidWindowsConsoleRedirection": {
                "type": "boolean",
                "description": "If true, disables debuggee console redirection that is required for Integrated Terminal support.",
                "default": false
              },
              "sourceFileMap": {
                "type": "object",
                "description": "Optional source file mappings passed to the debug engine. Example: '{ \"/original/source/path\":\"/current/source/path\" }'",
                "default": {
                  "<source-path>": "<target-path>"
                }
              },
              "logging": {
                "description": "Optional flags to determine what types of messages should be logged to the Debug Console.",
                "type": "object",
                "default": {},
                "properties": {
                  "exceptions": {
                    "type": "boolean",
                    "description": "Optional flag to determine whether exception messages should be logged to the Debug Console. Defaults to true.",
                    "default": true
                  },
                  "moduleLoad": {
                    "type": "boolean",
                    "description": "Optional flag to determine whether module load events should be logged to the Debug Console. Defaults to true.",
                    "default": true
                  },
                  "programOutput": {
                    "type": "boolean",
                    "description": "Optional flag to determine whether program output should be logged to the Debug Console. Defaults to true.",
                    "default": true
                  },
                  "engineLogging": {
                    "type": "boolean",
                    "description": "Optional flag to determine whether diagnostic engine logs should be logged to the Debug Console. Defaults to false.",
                    "default": false
                  },
                  "trace": {
                    "type": "boolean",
                    "description": "Optional flag to determine whether diagnostic adapter command tracing should be logged to the Debug Console. Defaults to false.",
                    "default": false
                  },
                  "traceResponse": {
                    "type": "boolean",
                    "description": "Optional flag to determine whether diagnostic adapter command and response tracing should be logged to the Debug Console. Defaults to false.",
                    "default": false
                  }
                }
              },
              "pipeTransport": {
                "description": "When present, this tells the debugger to connect to a remote computer using another executable as a pipe that will relay standard input/output between VS Code and the MI-enabled debugger backend executable (such as gdb).",
                "type": "object",
                "default": {
                  "pipeCwd": "/usr/bin",
                  "pipeProgram": "enter the fully qualified path for the pipe program name, for example '/usr/bin/ssh'",
                  "pipeArgs": [],
                  "debuggerPath": "The full path to the debugger on the target machine, for example /usr/bin/gdb."
                },
                "properties": {
                  "pipeCwd": {
                    "type": "string",
                    "description": "The fully qualified path to the working directory for the pipe program.",
                    "default": "/usr/bin"
                  },
                  "pipeProgram": {
                    "type": "string",
                    "description": "The fully qualified pipe command to execute.",
                    "default": "enter the fully qualified path for the pipe program name, for example '/usr/bin/ssh'"
                  },
                  "pipeArgs": {
                    "type": "array",
                    "description": "Command line arguments passed to the pipe program to configure the connection.",
                    "items": {
                      "type": "string"
                    },
                    "default": []
                  },
                  "debuggerPath": {
                    "type": "string",
                    "description": "The full path to the debugger on the target machine, for example /usr/bin/gdb.",
                    "default": "The full path to the debugger on the target machine, for example /usr/bin/gdb."
                  },
                  "pipeEnv": {
                    "type": "object",
                    "additionalProperties": {
                      "type": "string"
                    },
                    "description": "Environment variables passed to the pipe program.",
                    "default": {}
                  }
                }
              }
            }
          },
          "attach": {
            "type": "object",
            "default": {},
            "required": [
              "program",
              "processId"
            ],
            "properties": {
              "program": {
                "type": "string",
                "description": "Full path to program executable.",
                "default": "${workspaceRoot}/a.out"
              },
              "type": {
                "type": "string",
                "description": "The type of the engine. Must be \"cppdbg\".",
                "default": "cppdbg"
              },
              "targetArchitecture": {
                "type": "string",
                "description": "The architecture of the debuggee. This will automatically be detected unless this parameter is set. Allowed values are x86, arm, arm64, mips, x64, amd64, x86_64.",
                "default": "x64"
              },
              "visualizerFile": {
                "type": "string",
                "description": ".natvis file to be used when debugging this process. This option is not compatible with GDB pretty printing. Please also see \"showDisplayString\" if using this setting.",
                "default": ""
              },
              "showDisplayString": {
                "type": "boolean",
                "description": "When a visualizerFile is specified, showDisplayString will enable the display string. Turning this option on can cause slower performance during debugging.",
                "default": true
              },
              "additionalSOLibSearchPath": {
                "type": "string",
                "description": "Semicolon separated list of directories to use to search for .so files. Example: \"c:\\dir1;c:\\dir2\".",
                "default": ""
              },
              "MIMode": {
                "type": "string",
                "description": "Indicates the console debugger that the MIDebugEngine will connect to. Allowed values are \"gdb\" \"lldb\".",
                "default": "gdb"
              },
              "miDebuggerPath": {
                "type": "string",
                "description": "The path to the mi debugger (such as gdb). When unspecified, it will search path first for the debugger.",
                "default": "/usr/bin/gdb"
              },
              "miDebuggerServerAddress": {
                "type": "string",
                "description": "Network address of the MI Debugger Server to connect to (example: localhost:1234).",
                "default": "serveraddress:port"
              },
              "processId": {
                "anyOf": [
                  {
                    "type": "string",
                    "description": "Optional process id to attach the debugger to. Use \"${command:pickProcesss}\" to get a list of local running processes to attach to. Note that some platforms require administrator privileges in order to attach to a process.",
                    "default": "${command:pickProcess}"
                  },
                  {
                    "type": "integer",
                    "description": "Optional process id to attach the debugger to. Use \"${command:pickProcesss}\" to get a list of local running processes to attach to. Note that some platforms require administrator privileges in order to attach to a process.",
                    "default": 0
                  }
                ]
              },
              "filterStdout": {
                "type": "boolean",
                "description": "Search stdout stream for server-started pattern and log stdout to debug output. Defaults to true.",
                "default": true
              },
              "filterStderr": {
                "type": "boolean",
                "description": "Search stderr stream for server-started pattern and log stderr to debug output. Defaults to false.",
                "default": false
              },
              "sourceFileMap": {
                "type": "object",
                "description": "Optional source file mappings passed to the debug engine. Example: '{ \"/original/source/path\":\"/current/source/path\" }'",
                "default": {
                  "<source-path>": "<target-path>"
                }
              },
              "logging": {
                "description": "Optional flags to determine what types of messages should be logged to the Debug Console.",
                "type": "object",
                "default": {},
                "properties": {
                  "exceptions": {
                    "type": "boolean",
                    "description": "Optional flag to determine whether exception messages should be logged to the Debug Console. Defaults to true.",
                    "default": true
                  },
                  "moduleLoad": {
                    "type": "boolean",
                    "description": "Optional flag to determine whether module load events should be logged to the Debug Console. Defaults to true.",
                    "default": true
                  },
                  "programOutput": {
                    "type": "boolean",
                    "description": "Optional flag to determine whether program output should be logged to the Debug Console. Defaults to true.",
                    "default": true
                  },
                  "engineLogging": {
                    "type": "boolean",
                    "description": "Optional flag to determine whether diagnostic engine logs should be logged to the Debug Console. Defaults to false.",
                    "default": false
                  },
                  "trace": {
                    "type": "boolean",
                    "description": "Optional flag to determine whether diagnostic adapter command tracing should be logged to the Debug Console. Defaults to false.",
                    "default": false
                  },
                  "traceResponse": {
                    "type": "boolean",
                    "description": "Optional flag to determine whether diagnostic adapter command and response tracing should be logged to the Debug Console. Defaults to false.",
                    "default": false
                  }
                }
              },
              "pipeTransport": {
                "description": "When present, this tells the debugger to connect to a remote computer using another executable as a pipe that will relay standard input/output between VS Code and the MI-enabled debugger backend executable (such as gdb).",
                "type": "object",
                "default": {
                  "pipeCwd": "/usr/bin",
                  "pipeProgram": "enter the fully qualified path for the pipe program name, for example '/usr/bin/ssh'",
                  "pipeArgs": [],
                  "debuggerPath": "The full path to the debugger on the target machine, for example /usr/bin/gdb."
                },
                "properties": {
                  "pipeCwd": {
                    "type": "string",
                    "description": "The fully qualified path to the working directory for the pipe program.",
                    "default": "/usr/bin"
                  },
                  "pipeProgram": {
                    "type": "string",
                    "description": "The fully qualified pipe command to execute.",
                    "default": "enter the fully qualified path for the pipe program name, for example '/usr/bin/ssh'"
                  },
                  "pipeArgs": {
                    "type": "array",
                    "description": "Command line arguments passed to the pipe program to configure the connection.",
                    "items": {
                      "type": "string"
                    },
                    "default": []
                  },
                  "debuggerPath": {
                    "type": "string",
                    "description": "The full path to the debugger on the target machine, for example /usr/bin/gdb.",
                    "default": "The full path to the debugger on the target machine, for example /usr/bin/gdb."
                  },
                  "pipeEnv": {
                    "type": "object",
                    "additionalProperties": {
                      "type": "string"
                    },
                    "description": "Environment variables passed to the pipe program.",
                    "default": {}
                  }
                }
              },
              "setupCommands": {
                "type": "array",
                "description": "One or more GDB/LLDB commands to execute in order to setup the underlying debugger. Example: \"setupCommands\": [ { \"text\": \"-enable-pretty-printing\", \"description\": \"Enable GDB pretty printing\", \"ignoreFailures\": true }].",
                "items": {
                  "type": "object",
                  "default": {},
                  "properties": {
                    "text": {
                      "type": "string",
                      "description": "The debugger command to execute.",
                      "default": ""
                    },
                    "description": {
                      "type": "string",
                      "description": "Optional description for the command.",
                      "default": ""
                    },
                    "ignoreFailures": {
                      "type": "boolean",
                      "description": "If true, failures from the command should be ignored. Default value is false.",
                      "default": false
                    }
                  }
                },
                "default": []
              }
            }
          }
        }
      },
      {
        "type": "cppvsdbg",
        "label": "C++ (Windows)",
        "enableBreakpointsFor": {
          "languageIds": [
            "c",
            "cpp"
          ]
        },
        "aiKey": "AIF-d9b70cd4-b9f9-4d70-929b-a071c400b217",
        "variables": {
          "pickProcess": "extension.pickNativeProcess"
        },
        "configurationAttributes": {
          "launch": {
            "type": "object",
            "default": {},
            "required": [
              "program",
              "cwd"
            ],
            "properties": {
              "program": {
                "type": "string",
                "description": "Full path to program executable.",
                "default": "${workspaceRoot}/program.exe"
              },
              "args": {
                "type": "array",
                "description": "Command line arguments passed to the program.",
                "items": {
                  "type": "string"
                },
                "default": []
              },
              "type": {
                "type": "string",
                "description": "The type of the engine. Must be \"cppvsdbg\".",
                "default": "cppvsdbg"
              },
              "cwd": {
                "type": "string",
                "description": "The working directory of the target.",
                "default": "${workspaceRoot}"
              },
              "environment": {
                "type": "array",
                "description": "Environment variables to add to the environment for the program. Example: [ { \"name\": \"squid\", \"value\": \"clam\" } ].",
                "items": {
                  "type": "object",
                  "default": {},
                  "properties": {
                    "name": {
                      "type": "string"
                    },
                    "value": {
                      "type": "string"
                    }
                  }
                },
                "default": []
              },
              "symbolSearchPath": {
                "type": "string",
                "description": "Semicolon separated list of directories to use to search for symbol (that is, pdb) files. Example: \"c:\\dir1;c:\\dir2\".",
                "default": ""
              },
              "stopAtEntry": {
                "type": "boolean",
                "description": "Optional parameter. If true, the debugger should stop at the entrypoint of the target. If processId is passed, has no effect.",
                "default": false
              },
              "dumpPath": {
                "type": "string",
                "description": "Optional full path to a dump file for the specified program. Example: \"c:\\temp\\app.dmp\". Defaults to null.",
                "default": ""
              },
              "visualizerFile": {
                "type": "string",
                "description": ".natvis file to be used when debugging this process.",
                "default": ""
              },
              "externalConsole": {
                "type": "boolean",
                "description": "If true, a console is launched for the debuggee. If false, no console is launched.",
                "default": false
              },
              "sourceFileMap": {
                "type": "object",
                "description": "Optional source file mappings passed to the debug engine. Example: '{ \"/original/source/path\":\"/current/source/path\" }'",
                "default": {
                  "<source-path>": "<target-path>"
                }
              },
              "logging": {
                "type": "object",
                "description": "Optional flags to determine what types of messages should be logged to the Debug Console.",
                "default": {},
                "properties": {
                  "exceptions": {
                    "type": "boolean",
                    "description": "Optional flag to determine whether exception messages should be logged to the Debug Console. Defaults to true.",
                    "default": true
                  },
                  "moduleLoad": {
                    "type": "boolean",
                    "description": "Optional flag to determine whether module load events should be logged to the Debug Console. Defaults to true.",
                    "default": true
                  },
                  "programOutput": {
                    "type": "boolean",
                    "description": "Optional flag to determine whether program output should be logged to the Debug Console. Defaults to true.",
                    "default": true
                  },
                  "engineLogging": {
                    "type": "boolean",
                    "description": "Optional flag to determine whether diagnostic debug engine messages should be logged to the Debug Console. Defaults to false.",
                    "default": false
                  }
                }
              }
            }
          },
          "attach": {
            "type": "object",
            "default": {},
            "required": [
              "processId"
            ],
            "properties": {
              "type": {
                "type": "string",
                "description": "The type of the engine. Must be \"cppvsdbg\".",
                "default": "cppvsdbg"
              },
              "symbolSearchPath": {
                "type": "string",
                "description": "Semicolon separated list of directories to use to search for symbol (that is, pdb) files. Example: \"c:\\dir1;c:\\dir2\".",
                "default": ""
              },
              "processId": {
                "anyOf": [
                  {
                    "type": "string",
                    "description": "Optional process id to attach the debugger to. Use \"${command:pickProcesss}\" to get a list of local running processes to attach to. Note that some platforms require administrator privileges in order to attach to a process.",
                    "default": "${command:pickProcess}"
                  },
                  {
                    "type": "integer",
                    "description": "Optional process id to attach the debugger to. Use \"${command:pickProcesss}\" to get a list of local running processes to attach to. Note that some platforms require administrator privileges in order to attach to a process.",
                    "default": 0
                  }
                ]
              },
              "visualizerFile": {
                "type": "string",
                "description": ".natvis file to be used when debugging this process.",
                "default": ""
              },
              "sourceFileMap": {
                "type": "object",
                "description": "Optional source file mappings passed to the debug engine. Example: '{ \"/original/source/path\":\"/current/source/path\" }'",
                "default": {
                  "<source-path>": "<target-path>"
                }
              },
              "logging": {
                "type": "object",
                "description": "Optional flags to determine what types of messages should be logged to the Debug Console.",
                "default": {},
                "properties": {
                  "exceptions": {
                    "type": "boolean",
                    "description": "Optional flag to determine whether exception messages should be logged to the Debug Console. Defaults to true.",
                    "default": true
                  },
                  "moduleLoad": {
                    "type": "boolean",
                    "description": "Optional flag to determine whether module load events should be logged to the Debug Console. Defaults to true.",
                    "default": true
                  },
                  "programOutput": {
                    "type": "boolean",
                    "description": "Optional flag to determine whether program output should be logged to the Debug Console. Defaults to true.",
                    "default": true
                  },
                  "trace": {
                    "type": "boolean",
                    "description": "Optional flag to determine whether diagnostic adapter command tracing should be logged to the Debug Console. Defaults to false.",
                    "default": false
                  }
                }
              }
            }
          }
        }
      }
    ],
    "jsonValidation": [
      {
        "fileMatch": "c_cpp_properties.json",
        "url": "./c_cpp_properties.schema.json"
      }
    ],
    "menus": {
      "editor/context": [
        {
          "when": "editorLangId == c",
          "command": "C_Cpp.GoToDeclaration",
          "group": "navigation@2"
        },
        {
          "when": "editorLangId == cpp",
          "command": "C_Cpp.GoToDeclaration",
          "group": "navigation@2"
        },
        {
          "when": "editorLangId == c",
          "command": "C_Cpp.PeekDeclaration",
          "group": "navigation@3"
        },
        {
          "when": "editorLangId == cpp",
          "command": "C_Cpp.PeekDeclaration",
          "group": "navigation@3"
        },
        {
          "when": "editorLangId == c",
          "command": "C_Cpp.SwitchHeaderSource",
          "group": "other@1"
        },
        {
          "when": "editorLangId == cpp",
          "command": "C_Cpp.SwitchHeaderSource",
          "group": "other@1"
        },
        {
          "when": "editorLangId == c",
          "command": "C_Cpp.Navigate",
          "group": "other@2"
        },
        {
          "when": "editorLangId == cpp",
          "command": "C_Cpp.Navigate",
          "group": "other@2"
        },
        {
          "when": "editorLangId == c",
          "command": "workbench.action.gotoSymbol",
          "group": "other@3"
        },
        {
          "when": "editorLangId == cpp",
          "command": "workbench.action.gotoSymbol",
          "group": "other@3"
        },
        {
          "when": "editorLangId == c",
          "command": "workbench.action.showAllSymbols",
          "group": "other@4"
        },
        {
          "when": "editorLangId == cpp",
          "command": "workbench.action.showAllSymbols",
          "group": "other@4"
        },
        {
          "when": "editorLangId == cpp",
<<<<<<< HEAD
          "command": "C_Cpp.buildAndDebugActiveFile",
=======
          "command": "C_Cpp.BuildAndDebugActiveFile",
>>>>>>> a865361c
          "group": "other@5"
        },
        {
          "when": "editorLangId == c",
<<<<<<< HEAD
          "command": "C_Cpp.buildAndDebugActiveFile",
=======
          "command": "C_Cpp.BuildAndDebugActiveFile",
>>>>>>> a865361c
          "group": "other@5"
        }
      ]
    },
    "configurationDefaults": {
      "[cpp]": {
        "editor.wordBasedSuggestions": false
      },
      "[c]": {
        "editor.wordBasedSuggestions": false
      }
    }
  },
  "scripts": {
    "compile": "npm run vscode:prepublish",
    "generateOptionsSchema": "gulp generateOptionsSchema",
    "integrationTests": "gulp integrationTests",
    "postinstall": "node ./node_modules/vscode/bin/install",
    "pretest": "tsc -p ./",
    "pr-check": "gulp pr-check",
    "test": "gulp allTests",
    "tslint": "gulp tslint",
    "unitTests": "gulp unitTests",
    "vscode:prepublish": "node ./src/Support/prepublish.js",
    "watch": "tsc -watch -p ./"
  },
  "devDependencies": {
    "@types/mocha": "^5.2.6",
    "@types/node": "^8.10.40",
    "async-child-process": "^1.1.1",
    "await-notify": "^1.0.1",
    "child-process": "^1.0.2",
    "extend": "3.0.2",
    "gulp": "^4.0.0",
    "gulp-env": "0.4.0",
    "gulp-mocha": "5.0.0",
    "gulp-tslint": "8.1.2",
    "mocha": "^5.2.0",
    "tslint": "5.8.0",
    "tslint-microsoft-contrib": "5.0.1",
    "tslint-no-unused-expression-chai": "0.0.3",
    "typescript": "^2.9.2",
    "vrsource-tslint-rules": "^5.8.3",
    "vscode": "^1.1.30"
  },
  "dependencies": {
    "@types/minimatch": "^3.0.3",
    "http-proxy-agent": "~2.1.0",
    "https-proxy-agent": "~2.2.0",
    "jsonc-parser": "^1.0.0",
    "minimatch": "~3.0.4",
    "mkdirp": "~0.5.1",
    "tmp": "~0.0.33",
    "vscode-cpptools": "2.1.1",
    "vscode-debugadapter": "~1.33.0",
    "vscode-debugprotocol": "~1.33.0",
    "vscode-extension-telemetry": "^0.1.1",
    "vscode-languageclient": "5.1.1",
    "yauzl": "~2.10.0"
  },
  "runtimeDependencies": [
    {
      "description": "C/C++ language components (Linux / x86_64)",
      "url": "https://go.microsoft.com/fwlink/?linkid=2065016",
      "platforms": [
        "linux"
      ],
      "architectures": [
        "x86_64"
      ],
      "binaries": [
        "./bin/Microsoft.VSCode.CPP.Extension.linux",
        "./bin/Microsoft.VSCode.CPP.IntelliSense.Msvc.linux"
      ]
    },
    {
      "description": "C/C++ language components (Linux / x86)",
      "url": "https://go.microsoft.com/fwlink/?linkid=2065017",
      "platforms": [
        "linux"
      ],
      "architectures": [
        "x86",
        "i686",
        "i386"
      ],
      "binaries": [
        "./bin/Microsoft.VSCode.CPP.Extension.linux",
        "./bin/Microsoft.VSCode.CPP.IntelliSense.Msvc.linux"
      ]
    },
    {
      "description": "C/C++ language components (OS X)",
      "url": "https://go.microsoft.com/fwlink/?linkid=2064955",
      "platforms": [
        "darwin"
      ],
      "binaries": [
        "./bin/Microsoft.VSCode.CPP.Extension.darwin",
        "./bin/Microsoft.VSCode.CPP.IntelliSense.Msvc.darwin"
      ]
    },
    {
      "description": "C/C++ language components (Windows)",
      "url": "https://go.microsoft.com/fwlink/?linkid=2065027",
      "platforms": [
        "win32"
      ],
      "binaries": []
    },
    {
      "description": "ClangFormat (Linux / x86_64)",
      "url": "https://go.microsoft.com/fwlink/?LinkID=872607",
      "platforms": [
        "linux"
      ],
      "architectures": [
        "x86_64"
      ],
      "binaries": [
        "./LLVM/bin/clang-format"
      ]
    },
    {
      "description": "ClangFormat (Linux / x86)",
      "url": "https://go.microsoft.com/fwlink/?LinkID=872608",
      "platforms": [
        "linux"
      ],
      "architectures": [
        "x86",
        "i686",
        "i386"
      ],
      "binaries": [
        "./LLVM/bin/clang-format"
      ]
    },
    {
      "description": "ClangFormat (OS X)",
      "url": "https://go.microsoft.com/fwlink/?LinkID=872609",
      "platforms": [
        "darwin"
      ],
      "binaries": [
        "./LLVM/bin/clang-format.darwin"
      ]
    },
    {
      "description": "ClangFormat (Windows)",
      "url": "https://go.microsoft.com/fwlink/?LinkID=872610",
      "platforms": [
        "win32"
      ],
      "binaries": []
    },
    {
      "description": "Mono Framework Assemblies",
      "url": "https://go.microsoft.com/fwlink/?LinkId=2027135",
      "platforms": [
        "linux",
        "darwin"
      ],
      "binaries": []
    },
    {
      "description": "Mono Runtime (Linux / x86)",
      "url": "https://go.microsoft.com/fwlink/?LinkId=2027410",
      "platforms": [
        "linux"
      ],
      "architectures": [
        "x86",
        "i686",
        "i386"
      ],
      "binaries": [
        "./debugAdapters/mono.linux-x86"
      ]
    },
    {
      "description": "Mono Runtime (Linux / x86_64)",
      "url": "https://go.microsoft.com/fwlink/?LinkId=2027416",
      "platforms": [
        "linux"
      ],
      "architectures": [
        "x86_64"
      ],
      "binaries": [
        "./debugAdapters/mono.linux-x86_64"
      ]
    },
    {
      "description": "Mono Runtime (OS X)",
      "url": "https://go.microsoft.com/fwlink/?LinkId=2027403",
      "platforms": [
        "darwin"
      ],
      "binaries": [
        "./debugAdapters/mono.osx"
      ]
    },
    {
      "description": "LLDB 3.8.0 (OS X)",
      "url": "https://go.microsoft.com/fwlink/?LinkID=817244",
      "platforms": [
        "darwin"
      ],
      "binaries": [
        "./debugAdapters/lldb/bin/debugserver",
        "./debugAdapters/lldb/bin/lldb-mi",
        "./debugAdapters/lldb/bin/lldb-argdumper",
        "./debugAdapters/lldb/bin/lldb-launcher"
      ]
    },
    {
      "description": "Visual Studio Windows Debugger",
      "url": "https://go.microsoft.com/fwlink/?linkid=872985",
      "platforms": [
        "win32"
      ],
      "binaries": []
    }
  ]
}<|MERGE_RESOLUTION|>--- conflicted
+++ resolved
@@ -1401,20 +1401,12 @@
         },
         {
           "when": "editorLangId == cpp",
-<<<<<<< HEAD
-          "command": "C_Cpp.buildAndDebugActiveFile",
-=======
           "command": "C_Cpp.BuildAndDebugActiveFile",
->>>>>>> a865361c
           "group": "other@5"
         },
         {
           "when": "editorLangId == c",
-<<<<<<< HEAD
-          "command": "C_Cpp.buildAndDebugActiveFile",
-=======
           "command": "C_Cpp.BuildAndDebugActiveFile",
->>>>>>> a865361c
           "group": "other@5"
         }
       ]
