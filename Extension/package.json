--- conflicted
+++ resolved
@@ -12,11 +12,7 @@
   },
   "license": "SEE LICENSE IN LICENSE.txt",
   "engines": {
-<<<<<<< HEAD
-    "vscode": "^1.36.0"
-=======
     "vscode": "^1.43.0"
->>>>>>> 82d462fe
   },
   "bugs": {
     "url": "https://github.com/Microsoft/vscode-cpptools/issues",
