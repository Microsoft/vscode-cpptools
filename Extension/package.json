{
  "name": "cpptools",
  "displayName": "C/C++",
  "description": "C/C++ IntelliSense, debugging, and code browsing.",
  "version": "0.25.0-master",
  "publisher": "ms-vscode",
  "preview": true,
  "icon": "LanguageCCPP_color_128x.png",
  "readme": "README.md",
  "author": {
    "name": "Microsoft Corporation"
  },
  "license": "SEE LICENSE IN LICENSE.txt",
  "engines": {
    "vscode": "^1.30.0"
  },
  "bugs": {
    "url": "https://github.com/Microsoft/vscode-cpptools/issues",
    "email": "c_cpp_support@microsoft.com"
  },
  "repository": {
    "type": "git",
    "url": "https://github.com/Microsoft/vscode-cpptools.git"
  },
  "homepage": "https://github.com/Microsoft/vscode-cpptools",
  "qna": "https://github.com/Microsoft/vscode-cpptools/issues",
  "keywords": [
    "C",
    "C++",
    "IntelliSense",
    "Microsoft",
    "multi-root ready"
  ],
  "categories": [
    "Programming Languages",
    "Debuggers",
    "Formatters",
    "Linters",
    "Snippets"
  ],
  "activationEvents": [
    "*"
  ],
  "main": "./dist/main",
  "contributes": {
    "problemMatchers": [
      {
        "name": "gcc",
        "source": "gcc",
        "owner": "cpptools",
        "fileLocation": [
          "relative",
          "${workspaceFolder}"
        ],
        "pattern": {
          "regexp": "^(.*):(\\d+):(\\d+):\\s+(?:fatal\\s+)?(warning|error):\\s+(.*)$",
          "file": 1,
          "line": 2,
          "column": 3,
          "severity": 4,
          "message": 5
        }
      }
    ],
    "configuration": {
      "type": "object",
      "title": "C/C++",
      "properties": {
        "C_Cpp.clang_format_path": {
          "type": [
            "string",
            "null"
          ],
          "default": null,
<<<<<<< HEAD
          "description": "%c_cpp.configuration.clang_format_path.description%",
          "scope": "machine"
=======
          "description": "The full path of the clang-format executable.",
          "scope": "resource"
>>>>>>> e17de198
        },
        "C_Cpp.clang_format_style": {
          "type": "string",
          "default": "file",
          "description": "c_cpp.configuration.clang_format_style.description",
          "scope": "resource"
        },
        "C_Cpp.clang_format_fallbackStyle": {
          "type": "string",
          "default": "Visual Studio",
          "description": "%c_cpp.configuration.clang_format_fallbackStyle.description%",
          "scope": "resource"
        },
        "C_Cpp.clang_format_sortIncludes": {
          "type": [
            "boolean",
            "null"
          ],
          "enum": [
            true,
            false,
            null
          ],
          "default": null,
          "description": "%c_cpp.configuration.clang_format_sortIncludes.description%",
          "scope": "resource"
        },
        "C_Cpp.intelliSenseEngine": {
          "type": "string",
          "enum": [
            "Default",
            "Tag Parser",
            "Disabled"
          ],
          "default": "Default",
          "description": "%c_cpp.configuration.intelliSenseEngine.description%",
          "scope": "resource"
        },
        "C_Cpp.intelliSenseEngineFallback": {
          "type": "string",
          "enum": [
            "Enabled",
            "Disabled"
          ],
          "default": "Disabled",
          "description": "%c_cpp.configuration.intelliSenseEngineFallback.description%",
          "scope": "resource"
        },
        "C_Cpp.autocomplete": {
          "type": "string",
          "enum": [
            "Default",
            "Disabled"
          ],
          "default": "Default",
          "description": "%c_cpp.configuration.autocomplete.description%",
          "scope": "resource"
        },
        "C_Cpp.errorSquiggles": {
          "type": "string",
          "enum": [
            "Enabled",
            "Disabled",
            "EnabledIfIncludesResolve"
          ],
          "default": "EnabledIfIncludesResolve",
          "description": "%c_cpp.configuration.errorSquiggles.description%",
          "scope": "resource"
        },
        "C_Cpp.dimInactiveRegions": {
          "type": "boolean",
          "default": true,
          "description": "%c_cpp.configuration.dimInactiveRegions.description%",
          "scope": "resource"
        },
        "C_Cpp.inactiveRegionOpacity": {
          "type:": "number",
          "default": 0.55,
          "description": "%c_cpp.configuration.inactiveRegionOpacity.description%",
          "scope": "resource",
          "minimum": 0.1,
          "maximum": 1
        },
        "C_Cpp.inactiveRegionForegroundColor": {
          "type": [
            "string",
            "null"
          ],
          "default": null,
          "description": "%c_cpp.configuration.inactiveRegionForegroundColor.description%",
          "scope": "resource"
        },
        "C_Cpp.inactiveRegionBackgroundColor": {
          "type": [
            "string",
            "null"
          ],
          "default": null,
          "description": "%c_cpp.configuration.inactiveRegionBackgroundColor.description%",
          "scope": "resource"
        },
        "C_Cpp.formatting": {
          "type": "string",
          "enum": [
            "Default",
            "Disabled"
          ],
          "default": "Default",
          "description": "%c_cpp.configuration.formatting.description%",
          "scope": "resource"
        },
        "C_Cpp.navigation.length": {
          "type": "number",
          "default": 60,
          "description": "%c_cpp.configuration.navigation.length.description%",
          "scope": "resource"
        },
        "C_Cpp.loggingLevel": {
          "type": "string",
          "enum": [
            "None",
            "Error",
            "Warning",
            "Information",
            "Debug"
          ],
          "default": "Error",
          "description": "%c_cpp.configuration.loggingLevel.description%",
          "scope": "resource"
        },
        "C_Cpp.autoAddFileAssociations": {
          "type": "boolean",
          "default": true,
          "description": "%c_cpp.configuration.autoAddFileAssociations.description%",
          "scope": "resource"
        },
        "C_Cpp.workspaceParsingPriority": {
          "type": "string",
          "enum": [
            "highest",
            "high",
            "medium",
            "low"
          ],
          "default": "highest",
          "description": "%c_cpp.configuration.workspaceParsingPriority.description%",
          "scope": "resource"
        },
        "C_Cpp.workspaceSymbols": {
          "type": "string",
          "enum": [
            "All",
            "Just My Code"
          ],
          "default": "Just My Code",
          "description": "%c_cpp.configuration.workspaceSymbols.description%",
          "scope": "resource"
        },
        "C_Cpp.exclusionPolicy": {
          "type": "string",
          "enum": [
            "checkFolders",
            "checkFilesAndFolders"
          ],
          "default": "checkFolders",
          "description": "%c_cpp.configuration.exclusionPolicy.description%",
          "scope": "resource"
        },
        "C_Cpp.preferredPathSeparator": {
          "type": "string",
          "enum": [
            "Forward Slash",
            "Backslash"
          ],
          "default": "Forward Slash",
          "description": "%c_cpp.configuration.preferredPathSeparator.description%",
          "scope": "resource"
        },
        "C_Cpp.commentContinuationPatterns": {
          "type": "array",
          "default": [
            "/**"
          ],
          "items": {
            "anyOf": [
              {
                "type": "string",
                "description": "%c_cpp.configuration.commentContinuationPatterns.items.anyof.string.description%"
              },
              {
                "type": "object",
                "properties": {
                  "begin": {
                    "type": "string",
                    "description": "%c_cpp.configuration.commentContinuationPatterns.items.anyof.object.begin.description%"
                  },
                  "continue": {
                    "type": "string",
                    "description": "%c_cpp.configuration.commentContinuationPatterns.items.anyof.object.continue.description%"
                  }
                }
              }
            ]
          },
          "description": "%c_cpp.configuration.commentContinuationPatterns.description%",
          "scope": "resource"
        },
        "C_Cpp.configurationWarnings": {
          "type": "string",
          "enum": [
            "Enabled",
            "Disabled"
          ],
          "default": "Enabled",
          "description": "%c_cpp.configuration.configurationWarnings.description%",
          "scope": "resource"
        },
        "C_Cpp.intelliSenseCachePath": {
          "type": "string",
          "default": null,
          "description": "%c_cpp.configuration.intelliSenseCachePath.description%",
          "scope": "resource"
        },
        "C_Cpp.intelliSenseCacheSize": {
          "type": "number",
          "default": 5120,
          "description": "%c_cpp.configuration.intelliSenseCacheSize.description%",
          "scope": "resource",
          "minimum": 0
        },
        "C_Cpp.default.includePath": {
          "type": [
            "array",
            "null"
          ],
          "items": {
            "type": "string"
          },
          "default": null,
          "description": "%c_cpp.configuration.default.includePath.description%",
          "scope": "resource"
        },
        "C_Cpp.default.defines": {
          "type": [
            "array",
            "null"
          ],
          "items": {
            "type": "string"
          },
          "default": null,
          "description": "%c_cpp.configuration.default.defines.description%",
          "scope": "resource"
        },
        "C_Cpp.default.macFrameworkPath": {
          "type": [
            "array",
            "null"
          ],
          "items": {
            "type": "string"
          },
          "default": null,
          "description": "%c_cpp.configuration.default.macFrameworkPath.description%",
          "scope": "resource"
        },
        "C_Cpp.default.windowsSdkVersion": {
          "type": [
            "string",
            "null"
          ],
          "default": null,
          "description": "%c_cpp.configuration.default.windowsSdkVersion.description%",
          "pattern": "^\\d{2}\\.\\d{1}\\.\\d{5}\\.\\d{1}$|^8\\.1$",
          "scope": "resource"
        },
        "C_Cpp.default.compileCommands": {
          "type": [
            "string",
            "null"
          ],
          "default": null,
          "description": "%c_cpp.configuration.default.compileCommands.description%",
          "scope": "resource"
        },
        "C_Cpp.default.forcedInclude": {
          "type": [
            "array",
            "null"
          ],
          "items": {
            "type": "string"
          },
          "default": null,
          "description": "%c_cpp.configuration.default.forcedInclude.description%",
          "scope": "resource"
        },
        "C_Cpp.default.intelliSenseMode": {
          "type": [
            "string",
            "null"
          ],
          "enum": [
            "msvc-x64",
            "gcc-x64",
            "clang-x64",
            "msvc-x86",
            "gcc-x86",
            "clang-x86"
          ],
          "default": null,
          "description": "%c_cpp.configuration.default.intelliSenseMode.description%",
          "scope": "resource"
        },
        "C_Cpp.default.compilerPath": {
          "type": [
            "string",
            "null"
          ],
          "default": null,
          "description": "%c_cpp.configuration.default.compilerPath.description%",
          "scope": "resource"
        },
        "C_Cpp.default.compilerArgs": {
          "type": [
            "array",
            "null"
          ],
          "items": {
            "type": "string"
          },
          "default": null,
          "description": "%c_cpp.configuration.default.compilerArgs.description%",
          "scope": "resource"
        },
        "C_Cpp.default.cStandard": {
          "type": [
            "string",
            "null"
          ],
          "enum": [
            "c89",
            "c99",
            "c11"
          ],
          "default": null,
          "description": "%c_cpp.configuration.default.cStandard.description%",
          "scope": "resource"
        },
        "C_Cpp.default.cppStandard": {
          "type": [
            "string",
            "null"
          ],
          "enum": [
            "c++98",
            "c++03",
            "c++11",
            "c++14",
            "c++17",
            "c++20"
          ],
          "default": null,
          "description": "%c_cpp.configuration.default.cppStandard.description%",
          "scope": "resource"
        },
        "C_Cpp.default.configurationProvider": {
          "type": [
            "string",
            "null"
          ],
          "default": null,
          "description": "%c_cpp.configuration.default.configurationProvider.description%",
          "scope": "resource"
        },
        "C_Cpp.default.browse.path": {
          "type": [
            "array",
            "null"
          ],
          "items": {
            "type": "string"
          },
          "default": null,
          "description": "%c_cpp.configuration.default.browse.path.description%",
          "scope": "resource"
        },
        "C_Cpp.default.browse.databaseFilename": {
          "type": [
            "string",
            "null"
          ],
          "default": null,
          "description": "%c_cpp.configuration.default.browse.databaseFilename.description%",
          "scope": "resource"
        },
        "C_Cpp.default.browse.limitSymbolsToIncludedHeaders": {
          "type": "boolean",
          "default": true,
          "description": "%c_cpp.configuration.default.browse.limitSymbolsToIncludedHeaders.description%",
          "scope": "resource"
        },
        "C_Cpp.default.systemIncludePath": {
          "type": [
            "array",
            "null"
          ],
          "items": {
            "type": "string"
          },
          "default": null,
          "description": "%c_cpp.configuration.default.systemIncludePath.description%",
          "scope": "resource"
        },
        "C_Cpp.default.enableConfigurationSquiggles": {
          "type": [
            "boolean",
            "null"
          ],
          "default": null,
          "description": "%c_cpp.configuration.default.enableConfigurationSquiggles.description%",
          "scope": "resource"
        },
        "C_Cpp.updateChannel": {
          "type": "string",
          "enum": [
            "Default",
            "Insiders"
          ],
          "default": "Default",
          "description": "%c_cpp.configuration.updateChannel.description%",
          "scope": "resource"
        },
        "C_Cpp.experimentalFeatures": {
          "type": "string",
          "enum": [
            "Enabled",
            "Disabled"
          ],
          "default": "Disabled",
          "description": "%c_cpp.configuration.experimentalFeatures.description%",
          "scope": "resource"
        },
        "C_Cpp.suggestSnippets": {
          "type": "boolean",
          "default": true,
          "description": "%c_cpp.configuration.suggestSnippets.description%",
          "scope": "resource"
        },
        "C_Cpp.enhancedColorization": {
          "type": "string",
          "enum": [
            "Enabled",
            "Disabled"
          ],
          "default": "Enabled",
          "description": "%c_cpp.configuration.enhancedColorization.description%",
          "scope": "resource"
        },
        "C_Cpp.vcpkg.enabled": {
          "type": "boolean",
          "default": true,
          "markdownDescription": "%c_cpp.configuration.vcpkg.enabled.markdownDescription%",
          "scope": "resource"
        }
      }
    },
    "commands": [
      {
        "command": "C_Cpp.ConfigurationSelect",
        "title": "%c_cpp.command.configurationSelect.title%",
        "category": "C/C++"
      },
      {
        "command": "C_Cpp.ConfigurationProviderSelect",
        "title": "%c_cpp.command.configurationProviderSelect.title%",
        "category": "C/C++"
      },
      {
        "command": "C_Cpp.ConfigurationEditJSON",
        "title": "%c_cpp.command.configurationEditJSON.title%",
        "category": "C/C++"
      },
      {
        "command": "C_Cpp.ConfigurationEditUI",
        "title": "%c_cpp.command.configurationEditUI.title%",
        "category": "C/C++"
      },
      {
        "command": "C_Cpp.SwitchHeaderSource",
        "title": "%c_cpp.command.switchHeaderSource.title%",
        "category": "C/C++"
      },
      {
        "command": "C_Cpp.Navigate",
        "title": "%c_cpp.command.navigate.title%",
        "category": "C/C++"
      },
      {
        "command": "C_Cpp.EnableErrorSquiggles",
        "title": "%c_cpp.command.enableErrorSquiggles.title%",
        "category": "C/C++"
      },
      {
        "command": "C_Cpp.DisableErrorSquiggles",
        "title": "%c_cpp.command.disableErrorSquiggles.title%",
        "category": "C/C++"
      },
      {
        "command": "C_Cpp.ToggleIncludeFallback",
        "title": "%c_cpp.command.toggleIncludeFallback.title%",
        "category": "C/C++"
      },
      {
        "command": "C_Cpp.ToggleDimInactiveRegions",
        "title": "%c_cpp.command.toggleDimInactiveRegions.title%",
        "category": "C/C++"
      },
      {
        "command": "C_Cpp.ResetDatabase",
        "title": "%c_cpp.command.resetDatabase.title%",
        "category": "C/C++"
      },
      {
        "command": "C_Cpp.TakeSurvey",
        "title": "%c_cpp.command.takeSurvey.title%",
        "category": "C/C++"
      },
      {
        "command": "C_Cpp.BuildAndDebugActiveFile",
        "title": "%c_cpp.command.buildAndDebugActiveFile.title%",
        "category": "C/C++"
      },
      {
        "command": "C_Cpp.LogDiagnostics",
        "title": "%c_cpp.command.logDiagnostics.title%",
        "category": "C/C++"
      },
      {
        "command": "C_Cpp.RescanWorkspace",
        "title": "%c_cpp.command.rescanWorkspace.title%",
        "category": "C/C++"
      },
      {
        "command": "C_Cpp.VcpkgClipboardInstallSuggested",
        "title": "%c_cpp.command.vcpkgClipboardInstallSuggested.title%",
        "category": "C/C++"
      },
      {
        "command": "C_Cpp.VcpkgOnlineHelpSuggested",
        "title": "%c_cpp.command.vcpkgOnlineHelpSuggested.title%",
        "category": "C/C++"
      }
    ],
    "keybindings": [
      {
        "command": "C_Cpp.SwitchHeaderSource",
        "key": "Alt+O",
        "when": "editorTextFocus && editorLangId == 'cpp'"
      },
      {
        "command": "C_Cpp.SwitchHeaderSource",
        "key": "Alt+O",
        "when": "editorTextFocus && editorLangId == 'c'"
      },
      {
        "command": "C_Cpp.Navigate",
        "key": "Alt+N",
        "when": "editorTextFocus && editorLangId == 'cpp'"
      },
      {
        "command": "C_Cpp.Navigate",
        "key": "Alt+N",
        "when": "editorTextFocus && editorLangId == 'c'"
      }
    ],
    "debuggers": [
      {
        "type": "cppdbg",
        "label": "C++ (GDB/LLDB)",
        "enableBreakpointsFor": {
          "languageIds": [
            "c",
            "cpp"
          ]
        },
        "aiKey": "AIF-d9b70cd4-b9f9-4d70-929b-a071c400b217",
        "variables": {
          "pickProcess": "extension.pickNativeProcess",
          "pickRemoteProcess": "extension.pickRemoteNativeProcess"
        },
        "configurationAttributes": {
          "launch": {
            "type": "object",
            "default": {},
            "required": [
              "program"
            ],
            "properties": {
              "program": {
                "type": "string",
                "description": "%c_cpp.debuggers.program.description%",
                "default": "${workspaceRoot}/a.out"
              },
              "args": {
                "type": "array",
                "description": "%c_cpp.debuggers.args.description%",
                "items": {
                  "type": "string"
                },
                "default": []
              },
              "type": {
                "type": "string",
                "description": "%c_cpp.debuggers.cppdbg.type.description%",
                "default": "cppdbg"
              },
              "targetArchitecture": {
                "type": "string",
                "description": "%c_cpp.debuggers.targetArchitecture.description%",
                "default": "x64"
              },
              "cwd": {
                "type": "string",
                "description": "%c_cpp.debuggers.cwd.description%",
                "default": "."
              },
              "setupCommands": {
                "type": "array",
                "description": "%c_cpp.debuggers.setupCommands.description%",
                "items": {
                  "type": "object",
                  "default": {},
                  "properties": {
                    "text": {
                      "type": "string",
                      "description": "%c_cpp.debuggers.text.description%",
                      "default": ""
                    },
                    "description": {
                      "type": "string",
                      "description": "%c_cpp.debuggers.description.description%",
                      "default": ""
                    },
                    "ignoreFailures": {
                      "type": "boolean",
                      "description": "%c_cpp.debuggers.ignoreFailures.description%",
                      "default": false
                    }
                  }
                },
                "default": []
              },
              "customLaunchSetupCommands": {
                "type": "array",
                "description": "%c_cpp.debuggers.customLaunchSetupCommands.description%",
                "items": {
                  "type": "object",
                  "default": {},
                  "properties": {
                    "text": {
                      "type": "string",
                      "description": "%c_cpp.debuggers.text.description%",
                      "default": ""
                    },
                    "description": {
                      "type": "string",
                      "description": "%c_cpp.debuggers.description.description%",
                      "default": ""
                    },
                    "ignoreFailures": {
                      "type": "boolean",
                      "description": "%c_cpp.debuggers.ignoreFailures.description%",
                      "default": false
                    }
                  }
                },
                "default": []
              },
              "launchCompleteCommand": {
                "enum": [
                  "exec-run",
                  "exec-continue",
                  "None"
                ],
                "description": "%c_cpp.debuggers.launchCompleteCommand.description%",
                "default": "exec-run"
              },
              "visualizerFile": {
                "type": "string",
                "description": "%c_cpp.debuggers.cppdbg.visualizerFile.description%",
                "default": ""
              },
              "showDisplayString": {
                "type": "boolean",
                "description": "%c_cpp.debuggers.showDisplayString.description%",
                "default": true
              },
              "environment": {
                "type": "array",
                "description": "%c_cpp.debuggers.environment.description%",
                "items": {
                  "type": "object",
                  "default": {},
                  "properties": {
                    "name": {
                      "type": "string"
                    },
                    "value": {
                      "type": "string"
                    }
                  }
                },
                "default": []
              },
              "envFile": {
                "type": "string",
                "description": "%c_cpp.debuggers.envFile.description%",
                "default": "${workspaceFolder}/.env"
              },
              "additionalSOLibSearchPath": {
                "type": "string",
                "description": "%c_cpp.debuggers.additionalSOLibSearchPath.description%",
                "default": ""
              },
              "MIMode": {
                "type": "string",
                "description": "%c_cpp.debuggers.MIMode.description%",
                "default": "gdb"
              },
              "miDebuggerPath": {
                "type": "string",
                "description": "%c_cpp.debuggers.miDebuggerPath.description%",
                "default": "/usr/bin/gdb"
              },
              "miDebuggerArgs": {
                "type": "string",
                "description": "%c_cpp.debuggers.miDebuggerArgs.description%",
                "default": ""
              },
              "miDebuggerServerAddress": {
                "type": "string",
                "description": "%c_cpp.debuggers.miDebuggerServerAddress.description%",
                "default": "serveraddress:port"
              },
              "stopAtEntry": {
                "type": "boolean",
                "description": "%c_cpp.debuggers.stopAtEntry.description%",
                "default": false
              },
              "debugServerPath": {
                "type": "string",
                "description": "%c_cpp.debuggers.debugServerPath.description%",
                "default": ""
              },
              "debugServerArgs": {
                "type": "string",
                "description": "%c_cpp.debuggers.debugServerArgs.description%",
                "default": ""
              },
              "serverStarted": {
                "type": "string",
                "description": "%c_cpp.debuggers.serverStarted.description%",
                "default": ""
              },
              "filterStdout": {
                "type": "boolean",
                "description": "%c_cpp.debuggers.filterStdout.description%",
                "default": true
              },
              "filterStderr": {
                "type": "boolean",
                "description": "%c_cpp.debuggers.filterStderr.description%",
                "default": false
              },
              "serverLaunchTimeout": {
                "type": "integer",
                "description": "%c_cpp.debuggers.serverLaunchTimeout.description%",
                "default": "10000"
              },
              "coreDumpPath": {
                "type": "string",
                "description": "%c_cpp.debuggers.coreDumpPath.description%",
                "default": ""
              },
              "externalConsole": {
                "type": "boolean",
                "description": "%c_cpp.debuggers.cppdbg.externalConsole.description%",
                "default": false
              },
              "avoidWindowsConsoleRedirection": {
                "type": "boolean",
                "description": "%c_cpp.debuggers.avoidWindowsConsoleRedirection.description%",
                "default": false
              },
              "sourceFileMap": {
                "type": "object",
                "description": "%c_cpp.debuggers.sourceFileMap.description%",
                "default": {
                  "<source-path>": "<target-path>"
                }
              },
              "logging": {
                "description": "%c_cpp.debuggers.logging.description%",
                "type": "object",
                "default": {},
                "properties": {
                  "exceptions": {
                    "type": "boolean",
                    "description": "%c_cpp.debuggers.logging.exceptions.description%",
                    "default": true
                  },
                  "moduleLoad": {
                    "type": "boolean",
                    "description": "%c_cpp.debuggers.logging.moduleLoad.description%",
                    "default": true
                  },
                  "programOutput": {
                    "type": "boolean",
                    "description": "%c_cpp.debuggers.logging.programOutput.description%",
                    "default": true
                  },
                  "engineLogging": {
                    "type": "boolean",
                    "description": "%c_cpp.debuggers.logging.engineLogging.description%",
                    "default": false
                  },
                  "trace": {
                    "type": "boolean",
                    "description": "%c_cpp.debuggers.logging.trace.description%",
                    "default": false
                  },
                  "traceResponse": {
                    "type": "boolean",
                    "description": "%c_cpp.debuggers.logging.traceResponse.description%",
                    "default": false
                  }
                }
              },
              "pipeTransport": {
                "description": "%c_cpp.debuggers.pipeTransport.description%",
                "type": "object",
                "default": {
                  "pipeCwd": "/usr/bin",
                  "pipeProgram": "%c_cpp.debuggers.pipeTransport.default.pipeProgram%",
                  "pipeArgs": [],
                  "debuggerPath": "%c_cpp.debuggers.pipeTransport.default.debuggerPath%"
                },
                "properties": {
                  "pipeCwd": {
                    "type": "string",
                    "description": "%c_cpp.debuggers.pipeTransport.pipeCwd.description%",
                    "default": "/usr/bin"
                  },
                  "pipeProgram": {
                    "type": "string",
                    "description": "%c_cpp.debuggers.pipeTransport.pipeProgram.description%",
                    "default": "%c_cpp.debuggers.pipeTransport.default.pipeProgram%"
                  },
                  "pipeArgs": {
                    "type": "array",
                    "description": "%c_cpp.debuggers.pipeTransport.pipeArgs.description%",
                    "items": {
                      "type": "string"
                    },
                    "default": []
                  },
                  "debuggerPath": {
                    "type": "string",
                    "description": "%c_cpp.debuggers.pipeTransport.debuggerPath.description%",
                    "default": "%c_cpp.debuggers.pipeTransport.default.debuggerPath%"
                  },
                  "pipeEnv": {
                    "type": "object",
                    "additionalProperties": {
                      "type": "string"
                    },
                    "description": "%c_cpp.debuggers.pipeTransport.pipeEnv.description%",
                    "default": {}
                  }
                }
              }
            }
          },
          "attach": {
            "type": "object",
            "default": {},
            "required": [
              "program",
              "processId"
            ],
            "properties": {
              "program": {
                "type": "string",
                "description": "%c_cpp.debuggers.program.description%",
                "default": "${workspaceRoot}/a.out"
              },
              "type": {
                "type": "string",
                "description": "%c_cpp.debuggers.cppdbg.type.description%",
                "default": "cppdbg"
              },
              "targetArchitecture": {
                "type": "string",
                "description": "%c_cpp.debuggers.targetArchitecture.description%",
                "default": "x64"
              },
              "visualizerFile": {
                "type": "string",
                "description": "%c_cpp.debuggers.cppdbg.visualizerFile.description%",
                "default": ""
              },
              "showDisplayString": {
                "type": "boolean",
                "description": "%c_cpp.debuggers.showDisplayString.description%",
                "default": true
              },
              "additionalSOLibSearchPath": {
                "type": "string",
                "description": "%c_cpp.debuggers.additionalSOLibSearchPath.description%",
                "default": ""
              },
              "MIMode": {
                "type": "string",
                "description": "%c_cpp.debuggers.MIMode.description%",
                "default": "gdb"
              },
              "miDebuggerPath": {
                "type": "string",
                "description": "%c_cpp.debuggers.miDebuggerPath.description%",
                "default": "/usr/bin/gdb"
              },
              "miDebuggerServerAddress": {
                "type": "string",
                "description": "%c_cpp.debuggers.miDebuggerServerAddress.description%",
                "default": "serveraddress:port"
              },
              "processId": {
                "anyOf": [
                  {
                    "type": "string",
                    "description": "%c_cpp.debuggers.processId.anyOf.description%",
                    "default": "${command:pickProcess}"
                  },
                  {
                    "type": "integer",
                    "description": "%c_cpp.debuggers.processId.anyOf.description%",
                    "default": 0
                  }
                ]
              },
              "filterStdout": {
                "type": "boolean",
                "description": "%c_cpp.debuggers.filterStdout.description%",
                "default": true
              },
              "filterStderr": {
                "type": "boolean",
                "description": "%c_cpp.debuggers.filterStderr.description%",
                "default": false
              },
              "sourceFileMap": {
                "type": "object",
                "description": "%c_cpp.debuggers.sourceFileMap.description%",
                "default": {
                  "<source-path>": "<target-path>"
                }
              },
              "logging": {
                "description": "%c_cpp.debuggers.logging.description%",
                "type": "object",
                "default": {},
                "properties": {
                  "exceptions": {
                    "type": "boolean",
                    "description": "%c_cpp.debuggers.logging.exceptions.description%",
                    "default": true
                  },
                  "moduleLoad": {
                    "type": "boolean",
                    "description": "%c_cpp.debuggers.logging.moduleLoad.description%",
                    "default": true
                  },
                  "programOutput": {
                    "type": "boolean",
                    "description": "%c_cpp.debuggers.logging.programOutput.description%",
                    "default": true
                  },
                  "engineLogging": {
                    "type": "boolean",
                    "description": "%c_cpp.debuggers.logging.engineLogging.description%",
                    "default": false
                  },
                  "trace": {
                    "type": "boolean",
                    "description": "%c_cpp.debuggers.logging.trace.description%",
                    "default": false
                  },
                  "traceResponse": {
                    "type": "boolean",
                    "description": "%c_cpp.debuggers.logging.traceResponse.description%",
                    "default": false
                  }
                }
              },
              "pipeTransport": {
                "description": "%c_cpp.debuggers.pipeTransport.description%",
                "type": "object",
                "default": {
                  "pipeCwd": "/usr/bin",
                  "pipeProgram": "%c_cpp.debuggers.pipeTransport.default.pipeProgram%",
                  "pipeArgs": [],
                  "debuggerPath": "%c_cpp.debuggers.pipeTransport.default.debuggerPath%"
                },
                "properties": {
                  "pipeCwd": {
                    "type": "string",
                    "description": "%c_cpp.debuggers.pipeTransport.pipeCwd.description%",
                    "default": "/usr/bin"
                  },
                  "pipeProgram": {
                    "type": "string",
                    "description": "%c_cpp.debuggers.pipeTransport.pipeProgram.description%",
                    "default": "%c_cpp.debuggers.pipeTransport.default.pipeProgram%"
                  },
                  "pipeArgs": {
                    "type": "array",
                    "description": "%c_cpp.debuggers.pipeTransport.pipeArgs.description%",
                    "items": {
                      "type": "string"
                    },
                    "default": []
                  },
                  "debuggerPath": {
                    "type": "string",
                    "description": "%c_cpp.debuggers.pipeTransport.debuggerPath.description%",
                    "default": "%c_cpp.debuggers.pipeTransport.default.debuggerPath%"
                  },
                  "pipeEnv": {
                    "type": "object",
                    "additionalProperties": {
                      "type": "string"
                    },
                    "description": "%c_cpp.debuggers.pipeTransport.pipeEnv.description%",
                    "default": {}
                  }
                }
              },
              "setupCommands": {
                "type": "array",
                "description": "%c_cpp.debuggers.setupCommands.description%",
                "items": {
                  "type": "object",
                  "default": {},
                  "properties": {
                    "text": {
                      "type": "string",
                      "description": "%c_cpp.debuggers.text.description%",
                      "default": ""
                    },
                    "description": {
                      "type": "string",
                      "description": "%c_cpp.debuggers.description.description%",
                      "default": ""
                    },
                    "ignoreFailures": {
                      "type": "boolean",
                      "description": "%c_cpp.debuggers.ignoreFailures.description%",
                      "default": false
                    }
                  }
                },
                "default": []
              }
            }
          }
        }
      },
      {
        "type": "cppvsdbg",
        "label": "C++ (Windows)",
        "enableBreakpointsFor": {
          "languageIds": [
            "c",
            "cpp"
          ]
        },
        "aiKey": "AIF-d9b70cd4-b9f9-4d70-929b-a071c400b217",
        "variables": {
          "pickProcess": "extension.pickNativeProcess"
        },
        "configurationAttributes": {
          "launch": {
            "type": "object",
            "default": {},
            "required": [
              "program",
              "cwd"
            ],
            "properties": {
              "program": {
                "type": "string",
                "description": "%c_cpp.debuggers.program.description%",
                "default": "${workspaceRoot}/program.exe"
              },
              "args": {
                "type": "array",
                "description": "%c_cpp.debuggers.args.description%",
                "items": {
                  "type": "string"
                },
                "default": []
              },
              "type": {
                "type": "string",
                "description": "%c_cpp.debuggers.cppvsdbg.type.description%",
                "default": "cppvsdbg"
              },
              "cwd": {
                "type": "string",
                "description": "%c_cpp.debuggers.cwd.description%",
                "default": "${workspaceRoot}"
              },
              "environment": {
                "type": "array",
                "description": "%c_cpp.debuggers.environment.description%",
                "items": {
                  "type": "object",
                  "default": {},
                  "properties": {
                    "name": {
                      "type": "string"
                    },
                    "value": {
                      "type": "string"
                    }
                  }
                },
                "default": []
              },
              "envFile": {
                "type": "string",
                "description": "%c_cpp.debuggers.envFile.description%",
                "default": "${workspaceFolder}/.env"
              },
              "symbolSearchPath": {
                "type": "string",
                "description": "%c_cpp.debuggers.symbolSearchPath.description%",
                "default": ""
              },
              "stopAtEntry": {
                "type": "boolean",
                "description": "%c_cpp.debuggers.stopAtEntry.description%",
                "default": false
              },
              "dumpPath": {
                "type": "string",
                "description": "%c_cpp.debuggers.dumpPath.description%",
                "default": ""
              },
              "visualizerFile": {
                "type": "string",
                "description": "%c_cpp.debuggers.cppvsdbg.visualizerFile.description%",
                "default": ""
              },
              "externalConsole": {
                "type": "boolean",
                "description": "%c_cpp.debuggers.cppvsdbg.externalConsole.description%",
                "default": false
              },
              "sourceFileMap": {
                "type": "object",
                "description": "%c_cpp.debuggers.sourceFileMap.description%",
                "default": {
                  "<source-path>": "<target-path>"
                }
              },
              "enableDebugHeap": {
                "type": "boolean",
                "description": "%c_cpp.debuggers.enableDebugHeap.description%",
                "default": false
              },
              "logging": {
                "type": "object",
                "description": "%c_cpp.debuggers.logging.description%",
                "default": {},
                "properties": {
                  "exceptions": {
                    "type": "boolean",
                    "description": "%c_cpp.debuggers.logging.exceptions.description%",
                    "default": true
                  },
                  "moduleLoad": {
                    "type": "boolean",
                    "description": "%c_cpp.debuggers.logging.moduleLoad.description%",
                    "default": true
                  },
                  "programOutput": {
                    "type": "boolean",
                    "description": "%c_cpp.debuggers.logging.programOutput.description%",
                    "default": true
                  },
                  "engineLogging": {
                    "type": "boolean",
                    "description": "%c_cpp.debuggers.logging.engineLogging.description%",
                    "default": false
                  }
                }
              }
            }
          },
          "attach": {
            "type": "object",
            "default": {},
            "required": [
              "processId"
            ],
            "properties": {
              "type": {
                "type": "string",
                "description": "%c_cpp.debuggers.cppvsdbg.type.description%",
                "default": "cppvsdbg"
              },
              "symbolSearchPath": {
                "type": "string",
                "description": "%c_cpp.debuggers.symbolSearchPath.description%",
                "default": ""
              },
              "processId": {
                "anyOf": [
                  {
                    "type": "string",
                    "description": "%c_cpp.debuggers.processId.anyOf.description%",
                    "default": "${command:pickProcess}"
                  },
                  {
                    "type": "integer",
                    "description": "%c_cpp.debuggers.processId.anyOf.description%",
                    "default": 0
                  }
                ]
              },
              "visualizerFile": {
                "type": "string",
                "description": "%c_cpp.debuggers.cppvsdbg.visualizerFile.description%",
                "default": ""
              },
              "sourceFileMap": {
                "type": "object",
                "description": "%c_cpp.debuggers.sourceFileMap.description%",
                "default": {
                  "<source-path>": "<target-path>"
                }
              },
              "logging": {
                "type": "object",
                "description": "%c_cpp.debuggers.logging.description%",
                "default": {},
                "properties": {
                  "exceptions": {
                    "type": "boolean",
                    "description": "%c_cpp.debuggers.logging.exceptions.description%",
                    "default": true
                  },
                  "moduleLoad": {
                    "type": "boolean",
                    "description": "%c_cpp.debuggers.logging.moduleLoad.description%",
                    "default": true
                  },
                  "programOutput": {
                    "type": "boolean",
                    "description": "%c_cpp.debuggers.logging.programOutput.description%",
                    "default": true
                  },
                  "trace": {
                    "type": "boolean",
                    "description": "%c_cpp.debuggers.logging.trace.description%",
                    "default": false
                  }
                }
              }
            }
          }
        }
      }
    ],
    "jsonValidation": [
      {
        "fileMatch": "c_cpp_properties.json",
        "url": "cpptools-json-schema://c_cpp_properties.schema.json"
      }
    ],
    "menus": {
      "editor/context": [
        {
          "when": "editorLangId == c",
          "command": "C_Cpp.SwitchHeaderSource",
          "group": "other1_navigation@1"
        },
        {
          "when": "editorLangId == cpp",
          "command": "C_Cpp.SwitchHeaderSource",
          "group": "other1_navigation@1"
        },
        {
          "when": "editorLangId == c",
          "command": "C_Cpp.Navigate",
          "group": "other1_navigation@2"
        },
        {
          "when": "editorLangId == cpp",
          "command": "C_Cpp.Navigate",
          "group": "other1_navigation@2"
        },
        {
          "when": "editorLangId == c",
          "command": "workbench.action.gotoSymbol",
          "group": "other1_navigation@3"
        },
        {
          "when": "editorLangId == cpp",
          "command": "workbench.action.gotoSymbol",
          "group": "other1_navigation@3"
        },
        {
          "when": "editorLangId == c",
          "command": "workbench.action.showAllSymbols",
          "group": "other1_navigation@4"
        },
        {
          "when": "editorLangId == cpp",
          "command": "workbench.action.showAllSymbols",
          "group": "other1_navigation@4"
        },
        {
          "when": "editorLangId == cpp",
          "command": "C_Cpp.BuildAndDebugActiveFile",
          "group": "other2_debug@1"
        },
        {
          "when": "editorLangId == c",
          "command": "C_Cpp.BuildAndDebugActiveFile",
          "group": "other2_debug@1"
        }
      ]
    },
    "configurationDefaults": {
      "[cpp]": {
        "editor.wordBasedSuggestions": false
      },
      "[c]": {
        "editor.wordBasedSuggestions": false
      },
      "[Log]": {
        "editor.wordWrap": "off"
      }
    }
  },
  "scripts": {
    "compile": "npm run prepublishjs && npm run generateOptionsSchema && npm run generate-native-strings && npm run translations-generate && webpack --mode production --vscode-nls",
    "compileDev": "npm run prepublishjs && npm run generateOptionsSchema && npm run generate-native-strings && webpack --mode development",
    "generateOptionsSchema": "gulp generateOptionsSchema",
    "generate-native-strings": "gulp generate-native-strings",
    "import-edge-strings": "node ./import_edge_strings.js",
    "translations-export": "npm run prepublishjs && npm run generate-native-strings && gulp translations-export",
    "translations-generate": "gulp translations-generate",
    "translations-import": "gulp translations-import",
    "postinstall": "node ./node_modules/vscode/bin/install",
    "prepublishjs": "node ./tools/prepublish.js",
    "pretest": "tsc -p test.tsconfig.json",
    "pr-check": "gulp pr-check",
    "tslint": "gulp tslint",
    "unitTests": "gulp unitTests",
    "vscode:prepublish": "npm run compile",
    "watch": "webpack --watch --mode development"
  },
  "devDependencies": {
    "@types/minimatch": "^3.0.3",
    "@types/mkdirp": "^0.5.2",
    "@types/mocha": "^5.2.7",
    "@types/node": "^12.7.1",
    "@types/plist": "^3.0.2",
    "@types/tmp": "^0.1.0",
    "@types/webpack": "^4.32.1",
    "@types/yauzl": "^2.9.1",
    "async-child-process": "^1.1.1",
    "await-notify": "^1.0.1",
    "event-stream": "^4.0.1",
    "gulp": "^4.0.2",
    "gulp-env": "^0.4.0",
    "gulp-filter": "^6.0.0",
    "gulp-mocha": "^6.0.0",
    "gulp-sourcemaps": "^2.6.5",
    "gulp-tslint": "^8.1.4",
    "gulp-typescript": "^5.0.1",
    "minimist": "^1.2.0",
    "parse5": "^5.1.0",
    "parse5-traverse": "^1.0.3",
    "ts-loader": "^6.0.4",
    "tslint": "^5.18.0",
    "tslint-microsoft-contrib": "^6.2.0",
    "tslint-no-unused-expression-chai": "^0.1.4",
    "typescript": "^3.5.3",
    "vrsource-tslint-rules": "^6.0.0",
    "vscode": "^1.1.36",
    "vscode-nls-dev": "^3.2.6",
    "webpack": "^4.39.1",
    "webpack-cli": "^3.3.6",
    "xml2js": "^0.4.19"
  },
  "dependencies": {
    "escape-string-regexp": "^2.0.0",
    "http-proxy-agent": "^2.1.0",
    "https-proxy-agent": "^2.2.2",
    "jsonc-parser": "^2.1.0",
    "minimatch": "^3.0.4",
    "mkdirp": "^0.5.1",
    "plist": "^2.0.1",
    "tmp": "^0.1.0",
    "vscode-cpptools": "^3.0.1",
    "vscode-debugadapter": "^1.35.0",
    "vscode-debugprotocol": "^1.35.0",
    "vscode-extension-telemetry": "^0.1.2",
    "vscode-languageclient": "^5.2.1",
    "vscode-nls": "^4.1.1",
    "yauzl": "^2.10.0"
  },
  "runtimeDependencies": [
    {
      "description": "C/C++ language components (Linux / x86_64)",
      "url": "https://go.microsoft.com/fwlink/?linkid=2098277",
      "platforms": [
        "linux"
      ],
      "architectures": [
        "x86_64"
      ],
      "binaries": [
        "./bin/Microsoft.VSCode.CPP.Extension.linux",
        "./bin/Microsoft.VSCode.CPP.IntelliSense.Msvc.linux"
      ]
    },
    {
      "description": "C/C++ language components (Linux / x86)",
      "url": "https://go.microsoft.com/fwlink/?linkid=2098276",
      "platforms": [
        "linux"
      ],
      "architectures": [
        "x86",
        "i686",
        "i386"
      ],
      "binaries": [
        "./bin/Microsoft.VSCode.CPP.Extension.linux",
        "./bin/Microsoft.VSCode.CPP.IntelliSense.Msvc.linux"
      ]
    },
    {
      "description": "C/C++ language components (OS X)",
      "url": "https://go.microsoft.com/fwlink/?linkid=2098195",
      "platforms": [
        "darwin"
      ],
      "binaries": [
        "./bin/Microsoft.VSCode.CPP.Extension.darwin",
        "./bin/Microsoft.VSCode.CPP.IntelliSense.Msvc.darwin"
      ]
    },
    {
      "description": "C/C++ language components (Windows)",
      "url": "https://go.microsoft.com/fwlink/?linkid=2098194",
      "platforms": [
        "win32"
      ],
      "binaries": []
    },
    {
      "description": "ClangFormat (Linux / x86_64)",
      "url": "https://go.microsoft.com/fwlink/?LinkID=872607",
      "platforms": [
        "linux"
      ],
      "architectures": [
        "x86_64"
      ],
      "binaries": [
        "./LLVM/bin/clang-format"
      ]
    },
    {
      "description": "ClangFormat (Linux / x86)",
      "url": "https://go.microsoft.com/fwlink/?LinkID=872608",
      "platforms": [
        "linux"
      ],
      "architectures": [
        "x86",
        "i686",
        "i386"
      ],
      "binaries": [
        "./LLVM/bin/clang-format"
      ]
    },
    {
      "description": "ClangFormat (OS X)",
      "url": "https://go.microsoft.com/fwlink/?LinkID=872609",
      "platforms": [
        "darwin"
      ],
      "binaries": [
        "./LLVM/bin/clang-format.darwin"
      ]
    },
    {
      "description": "ClangFormat (Windows)",
      "url": "https://go.microsoft.com/fwlink/?LinkID=872610",
      "platforms": [
        "win32"
      ],
      "binaries": []
    },
    {
      "description": "Mono Framework Assemblies",
      "url": "https://go.microsoft.com/fwlink/?LinkId=2027135",
      "platforms": [
        "linux",
        "darwin"
      ],
      "binaries": []
    },
    {
      "description": "Mono Runtime (Linux / x86)",
      "url": "https://go.microsoft.com/fwlink/?LinkId=2027410",
      "platforms": [
        "linux"
      ],
      "architectures": [
        "x86",
        "i686",
        "i386"
      ],
      "binaries": [
        "./debugAdapters/mono.linux-x86"
      ]
    },
    {
      "description": "Mono Runtime (Linux / x86_64)",
      "url": "https://go.microsoft.com/fwlink/?LinkId=2027416",
      "platforms": [
        "linux"
      ],
      "architectures": [
        "x86_64"
      ],
      "binaries": [
        "./debugAdapters/mono.linux-x86_64"
      ]
    },
    {
      "description": "Mono Runtime (OS X)",
      "url": "https://go.microsoft.com/fwlink/?LinkId=2027403",
      "platforms": [
        "darwin"
      ],
      "binaries": [
        "./debugAdapters/mono.osx"
      ]
    },
    {
      "description": "LLDB 3.8.0 (OS X)",
      "url": "https://go.microsoft.com/fwlink/?LinkID=817244",
      "platforms": [
        "darwin"
      ],
      "binaries": [
        "./debugAdapters/lldb/bin/debugserver",
        "./debugAdapters/lldb/bin/lldb-mi",
        "./debugAdapters/lldb/bin/lldb-argdumper",
        "./debugAdapters/lldb/bin/lldb-launcher"
      ]
    },
    {
      "description": "Visual Studio Windows Debugger",
      "url": "https://go.microsoft.com/fwlink/?linkid=2082216",
      "platforms": [
        "win32"
      ],
      "binaries": []
    }
  ]
}<|MERGE_RESOLUTION|>--- conflicted
+++ resolved
@@ -72,13 +72,8 @@
             "null"
           ],
           "default": null,
-<<<<<<< HEAD
           "description": "%c_cpp.configuration.clang_format_path.description%",
-          "scope": "machine"
-=======
-          "description": "The full path of the clang-format executable.",
-          "scope": "resource"
->>>>>>> e17de198
+          "scope": "resource"
         },
         "C_Cpp.clang_format_style": {
           "type": "string",
