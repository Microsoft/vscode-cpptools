--- conflicted
+++ resolved
@@ -611,18 +611,20 @@
         "category": "C/C++"
       },
       {
-<<<<<<< HEAD
+        "command": "C_Cpp.RescanWorkspace",
+        "title": "%c_cpp.command.rescanWorkspace.title%",
+        "category": "C/C++"
+      },
+      {
+      {
         "command": "C_Cpp.VCPkgClipboardInstallSuggestedCommand",
         "title": "%c_cpp.command.VCPkgClipboardInstallSuggestedCommand.title%",
+        "title": "%c_cpp.command.rescanWorkspace.title%",
         "category": "C/C++"
       },
       {
         "command": "C_Cpp.VCPkgOnlineHelpSuggestedCommand",
         "title": "%c_cpp.command.VCPkgOnlineHelpSuggestedCommand.title%",
-=======
-        "command": "C_Cpp.RescanWorkspace",
-        "title": "%c_cpp.command.rescanWorkspace.title%",
->>>>>>> 566e657f
         "category": "C/C++"
       }
     ],
