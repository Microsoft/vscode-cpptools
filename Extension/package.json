--- conflicted
+++ resolved
@@ -1497,14 +1497,9 @@
     "typescript": "^3.5.3",
     "vrsource-tslint-rules": "^6.0.0",
     "vscode": "^1.1.35",
-<<<<<<< HEAD
     "vscode-nls-dev": "^3.2.6",
-    "webpack": "^4.35.2",
-    "webpack-cli": "^3.3.5"
-=======
     "webpack": "^4.35.3",
     "webpack-cli": "^3.3.6"
->>>>>>> 4b4c93cd
   },
   "dependencies": {
     "escape-string-regexp": "^2.0.0",
