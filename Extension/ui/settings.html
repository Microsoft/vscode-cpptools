
<!DOCTYPE html>
<html lang="en">
  <head>
    <meta charset="utf-8" />
    <meta http-equiv="Content-Security-Policy" content="style-src 'unsafe-inline'; img-src vscode-resource:; script-src 'nonce-{{nonce}}';">

    <style type="text/css">
        @media (max-width: 1140px) {
            #sidebar {
                display: none;
            }
            #main {
                max-width: 800px;
                padding: 0px 20px;
                margin: auto;
            }
        }

        .page-margins {
            vertical-align: top;
            padding-top: 40px;
            padding-bottom: 10px
        }

        .sidebar {
            width: 290px;
            position: fixed;
            z-index: 1;
            left: 45px;
            overflow-x: hidden;
        }

        .error {
            color: var(--vscode-inputValidation-errorForeground);
            background: var(--vscode-inputValidation-errorBackground);
            border: solid 1px var(--vscode-inputValidation-errorBorder);
            white-space: pre-wrap;
            display: none;
            padding: 1px 4px 4px 4px;
        }

        .headerBtn,
        .headerBtn:hover,
        .headerBtn:active {
            cursor: pointer;
            color: var(--vscode-foreground);
            background: var(--vscode-background);
            border: 0px;
            padding: 0px;
            outline: none;
        }

        .headerBtn:focus {
            outline: 1px solid -webkit-focus-ring-color;
            outline-offset: 3px;
        }

        .expand:after {
            font-weight: bold;
            float: right;
            margin-right: 6px;
            margin-top: -4px;
            content: '\276E';
            transform: rotate(270deg);
        }

        .collapse:after {
            font-weight: bold;
            float: right;
            margin-right: 6px;
            margin-top: -4px;
            content: '\276E';
            transform: rotate(90deg);
        }

        .main {
            max-width: 800px;
            margin-left: 320px;
            padding: 0px 30px;
        }

        .main-title {
            font-weight: 500;
            font-size: 22px;
            padding-bottom: 6px;
            color: var(--vscode-foreground);
        }

        .section {
            padding-bottom: 35px;
        }

        .section-title {
            font-weight: 500;
            font-size: 14px;
            padding-bottom: 4px;
            color: var(--vscode-foreground);
        }

        .section-text {
            font-size: 14px;
            padding-bottom: 8px;
            color: var(--vscode-foreground);
        }

        .section-note {
            font-size: 14px;
            font-style: italic;
            padding-bottom: 2px;
            color: var(--vscode-foreground);
        }

        .codeblock {
            vertical-align: middle;
            padding: 2px 8px;
            margin-top: 8px;
            display: inline-block;
            font-family: Menlo, Monaco, Consolas, "Droid Sans Mono", "Courier New", monospace, "Droid Sans Fallback";
            border-radius: 5px;
        }

        body {
            line-height: 19px
        }

        body:not(.tabbing) button:focus {
            outline: none;
        }

        a {
            text-decoration: none
        }

        checkbox {
            color: var(--vscode-settings-checkboxForeground);
            background: var(--vscode-settings-checkboxForeground);
            border: var(--vscode-settings-checkboxBorder);
        }

        a:focus,
        input:focus,
        select:focus,
        textarea:focus {
            outline: 1px solid -webkit-focus-ring-color;
            outline-offset: -1px
        }

        hr {
            border: 0;
            height: 1px;
            border-bottom: 1px solid;
        }

        h1 {
            padding-bottom: .3em;
        }

        h1,
        h2,
        h3 {
            font-weight: 400
        }

        a:hover {
            text-decoration: underline
        }

        ::placeholder {
            color: var(--vscode-input-placeholderForeground);
        }

        input {
            height: 17px;
            padding: 6px;
            border: solid 1px;
            font-size: 13px;
            font-family: Menlo, Monaco, Consolas, "Droid Sans Mono", "Courier New", monospace, "Droid Sans Fallback";
            color: var(--vscode-settings-textInputForeground);
            background: var(--vscode-settings-textInputBackground);
            border: 1px solid var(--vscode-settings-textInputBorder);
        }

        textarea {
            white-space: nowrap;
            padding: 4px, 4px;
            font-size: 13px;
            font-family: Menlo, Monaco, Consolas, "Droid Sans Mono", "Courier New", monospace, "Droid Sans Fallback";
            color: var(--vscode-settings-textInputForeground);
            background: var(--vscode-settings-textInputBackground);
            border: 1px solid var(--vscode-settings-textInputBorder);
        }

        button {
            color: var(--vscode-button-foreground);
            background-color: var(--vscode-button-background);
            border: solid 1px var(--vscode-contrastBorder);
            padding: 6px 14px;
        }

        button:hover {
            background-color: var(--vscode-button-hoverBackground);
        }

        button:focus {
            outline: 1px solid -webkit-focus-ring-color;
            outline-offset: 2px
        }

        button:active {
            outline: none;
        }

        .select-default {
            width: 300px;
            height: 27px;
            font-size: 13px;
            font-family:sans-serif;
            color: var(--vscode-settings-dropdownForeground);
            background: var(--vscode-settings-dropdownBackground);
            border: 1px solid var(--vscode-settings-dropdownBorder);
        }

        .select-editable {
            position: relative;
            background-color: var(--vscode-settings-textInputBackground);
            width: 800px;
            height: 31px;
        }

        .select-editable select {
            position: absolute;
            font-size: 13px;
            font-family: sans-serif;
            border: 1px solid var(--vscode-settings-textInputBorder);
            height: 31px;
            margin: auto;
            color: var(--vscode-settings-textInputForeground);
            background: var(--vscode-settings-textInputBackground);
        }

        .select-editable input {
            position: absolute;
            top: 1px;
            left: 1px;
            right: 1px;
            bottom: 1px;
            height: 17px;
            font-size: 13px;
            border: none;
            color: var(--vscode-settings-textInputForeground);
            background: var(--vscode-settings-textInputBackground);
        }

        .select-editable input:focus {
            outline-offset: 0px;
        }

        blockquote {
            margin: 0 7px 0 5px;
            padding: 0 16px 0 10px;
            border-left: 5px solid;
        }

        code {
            font-family: Menlo, Monaco, Consolas, "Droid Sans Mono", "Courier New", monospace, "Droid Sans Fallback";
            line-height: 19px
        }

        .mac code {
            line-height: 18px
        }

        code > div {
            padding: 16px;
            border-radius: 3px;
            overflow: auto
        }

        .monaco-tokenized-source {
            white-space: pre
        }

        /** Theming */

        .vscode-light {
            color: #1e1e1e
        }

        .vscode-dark {
            color: #ddd
        }

        .vscode-high-contrast {
            color: #fff
        }

        .vscode-light code {
            color: #a31515
        }

        .vscode-dark code {
            color: #d7ba7d
        }

        .vscode-light code > div {
            background-color: rgba(220, 220, 220, .4)
        }

        .vscode-dark code > div {
            background-color: rgba(10, 10, 10, .4)
        }

        .vscode-light .input-disabled {
            background-color:rgba(255, 255, 255, 0.4);
            color: rgb(138, 138, 138);
            border: solid 1px rgb(201, 198, 198);
        }

        .vscode-dark .input-disabled {
            background-color: rgba(255, 255, 255, 0.1);
            color: rgb(167, 167, 167);
        }

        .vscode-high-contrast .input-disabled {
            background-color: transparent;
            color: #fff;
            border: solid 1px rgb(255, 255, 255);
        }

        .vscode-high-contrast code > div {
            background-color: #000
        }

        .vscode-high-contrast h1 {
            border-color: #000
        }

        .vscode-light table > thead > tr > th {
            border-color: rgba(0, 0, 0, .69)
        }

        .vscode-dark table > thead > tr > th {
            border-color: rgba(255, 255, 255, .69)
        }

        .vscode-light h1,
        .vscode-light hr,
        .vscode-light table > tbody > tr + tr > td {
            border-color: rgba(0, 0, 0, .18)
        }

        .vscode-dark h1,
        .vscode-dark hr,
        .vscode-dark table > tbody > tr + tr > td {
            border-color: rgba(255, 255, 255, 0.18)
        }

        .vscode-light blockquote,
        .vscode-dark blockquote {
            background: rgba(127, 127, 127, .1);
            border-color: rgba(0, 122, 204, .5)
        }

        .vscode-high-contrast blockquote {
            background: transparent;
            border-color: #fff
        }

        .vscode-light div.codeblock {
            background-color: rgba(0, 0, 0, 0.048)
        }

        .vscode-dark div.codeblock {
            background-color: rgba(255, 255, 255, 0.1)
        }

        .vscode-high-contrast div.codeblock {
            background-color: rgba(255, 255, 255, 0.15)
        }

        .footer {
            padding: 25px;
            text-align: center
        }

        .vscode-light a {
            color: #4080D0
        }

        .vscode-dark a {
            color: #a2c1e8
        }

    </style>

  </head>

  <body class="page-margins">

  <!-- sidebar -->
  <div id="sidebar" class="sidebar">

    <div style="height: 90px; display: block">
        <table>
            <td>
              <img src="{{root}}/LanguageCCPP_color_128x.png" height="76" width="76" alt="Microsoft C/C++ Extension" title="Microsoft C/C++ Extension" style="padding-right: 10px">
            </td>
            <td>
                <div style="font-size: 20px; font-weight: 400; line-height: 24px">Microsoft<br>C/C++ Extension</div>
            </td>
          </table>
    </div>

    <hr>
    <div style="height: 30px; display: block"></div>

    <div style="padding-right: 10px; color: var(--vscode-foreground);">
        <span data-loc-id="open.this.editor">Open this editor by using the command:</span><br>
        <code data-loc-id="edit.configurations.ui">C/C++: Edit configurations (UI)</code>

        <div style="height: 30px; display: block"></div>

        <span data-loc-id="switch.to.json">Switch to the <a href="command:C_Cpp.ConfigurationEditJSON" title="Edit configurations in JSON file" data-loc-id="edit.configurations.in.json">c_cpp_properties.json</a> file by clicking on the file link or using the command:</span><br> 
        <code data-loc-id="edit.configurations.json">C/C++: Edit configurations (JSON)</code>
    </div>

  </div> <!-- sidebar end -->

  <!-- main -->
  <div id="main" class="main">

    <!-- title -->
    <div style=" height: 90px; display: inline-block;">
      <div class="main-title" data-loc-id="intellisense.configurations">IntelliSense Configurations</div>
      <div style="color: var(--vscode-foreground);">
<<<<<<< HEAD
        <span data-loc-id="use.this.editor.to">Use this editor to edit basic IntelliSense settings defined in the underlying <a href="command:C_Cpp.ConfigurationEditJSON" title="Edit configurations in JSON file" data-loc-id="edit.configurations.in.json">c_cpp_properties.json</a> file.</span>
        <span data-loc-id="changes.only.selected">Changes made in this editor only apply to the selected configuration. </span>
        <span data-loc-id="to.edit.multiple">To edit multiple configurations at once go to <a href="command:C_Cpp.ConfigurationEditJSON" title="Edit configurations in JSON file" data-loc-id="edit.configurations.in.json">c_cpp_properties.json</a>.</span>
=======
        Use this editor to edit IntelliSense settings defined in the underlying <a href="command:C_Cpp.ConfigurationEditJSON" title="Edit configurations in JSON file">c_cpp_properties.json</a> file.
        Changes made in this editor only apply to the selected configuration. 
        To edit multiple configurations at once go to <a href="command:C_Cpp.ConfigurationEditJSON" title="Edit configurations in JSON file">c_cpp_properties.json</a>.
>>>>>>> 41893b04
      </div>
    </div>

    <hr>
    <div style="height: 30px; display: block"></div>

    <!-- sections -->
    <div class="section">
      <div class="section-title" data-loc-id="configuration.name">Configuration name</div>
      <div class="section-text" data-loc-id="configuration.name.description">A friendly name that identifies a configuration. <code>Linux</code>, <code>Mac</code>, and <code>Win32</code> are special identifiers for configurations that will be auto-selected on those platforms.</div>
      <div>
        <div class="section-note" data-loc-id="select.configuration.to.edit">Select a configuration set to edit.</div>
        <table>
            <tr>
            <!-- select configuration name -->
            <td>
                <div class="select-editable" style="width: 300px; margin-right: 10px">
                    <select id="configSelection" style="width: 300px"></select>
                    <input id=configName style="width: 267px" type="text"/>
                </div>
            </td>
            <!-- input configuration name -->
            <td style="vertical-align: middle;">
                <div id=addConfigDiv style="display: block">
                    <button id=addConfigBtn data-loc-id="add.configuration.button">Add Configuration</button>
                </div>
                <div id=addConfigInputDiv style="display: none; width: 400px;">
                    <input id=addConfigName type=text style="width: 200px; margin-right: 6px" placeholder="Configuration name..." data-loc-id="configuration.name.input"/> 
                    <button id=addConfigOk style="margin-right: 6px" data-loc-id="ok.button">OK</button>
                    <button id=addConfigCancel data-loc-id="cancel.button">CANCEL</button>
                </div>
            </td>
        </tr>
        </table>
      </div>
    </div>

    <div class="section">
        <div class="section-title" data-loc-id="compiler.path">Compiler path</div>
        <div class="section-text">
<<<<<<< HEAD
            <span data-loc-id="compiler.path.description1">The full path to the compiler you use to build your project, e.g. <code>/usr/bin/gcc</code>, to enable more accurate IntelliSense.</span>
            <span data-loc-id="compiler.path.description2">Arguments can be added to modify the includes/defines used, e.g. <code>-nostdinc++</code>, <code>-m32</code>, etc., but paths with spaces must be surrounded by double quotes <code>"</code> if arguments are used.</span>
            <span data-loc-id="compiler.path.description3">The extension will query the compiler to determine the system include paths and default defines to use for IntelliSense.</span>
=======
            The full path to the compiler you use to build your project, e.g. <code>/usr/bin/gcc</code>, to enable more accurate IntelliSense.
            The extension will query the compiler to determine the system include paths and default defines to use for IntelliSense.
>>>>>>> 41893b04
        </div>
        <!-- input compilerPath -->
        <div class="section-note" data-loc-id="specify.a.compiler">Specify a compiler path or select a detected compiler path from the drop-down list.</div>
            <div class="select-editable">
                <select id="knownCompilers" style="width: 810px"></select>
                <input name="inputValue" id="compilerPath" style="width: 777px" type="text"/>
            </div>
        <div id="compilerPathInvalid" class="error" style="width: 800px"></div>
        <!-- input compilerPath end -->
    </div>

    <div class="section">
<<<<<<< HEAD
        <div class="section-title" data-loc-id="intellisense.mode">IntelliSense mode</div>
        <div class="section-text">
            <span data-loc-id="intellisense.mode.description1">The IntelliSense mode used by the IntelliSense engine.</span>
            <span data-loc-id="intellisense.mode.description2"><code>msvc-x64</code> maps to Visual Studio mode with 64-bit pointer sizes.</span>
            <span data-loc-id="intellisense.mode.description3"><code>clang-x64</code> maps to CLang mode with 64-bit pointer sizes.</span>
            <span data-loc-id="intellisense.mode.description4"><code>gcc-x64</code> maps to GCC mode with 64-bit pointer sizes.</span>
            <span data-loc-id="intellisense.mode.description5">The <code>${default}</code> mode will choose the default for that platform.</span>
            <span data-loc-id="intellisense.mode.description6">Windows defaults to <code>msvc-x64</code>, Linux defaults to <code>gcc-x64</code>, and macOS defaults to <code>clang-x64</code>.</span>
            <span data-loc-id="intellisense.mode.description7">Select a specific IntelliSense mode to override the <code>${default}</code> mode.</span>
=======
        <div class="section-title">Compiler arguments</div>
        <div class="section-text">
            Compiler arguments to modify the includes or defines used, e.g. <code>-nostdinc++</code>, <code>-m32</code>, etc.
        </div>
        <div>
            <div class="section-note">One argument per line.</div>
            <textarea name="inputValue" id="compilerArgs" rows="4" cols="93" style="width: 800px"></textarea>
        </div>
    </div>

    <div class="section">
        <div class="section-title">IntelliSense mode</div>
        <div class="section-text">
            The IntelliSense mode to use that maps to an architecture-specific variant of MSVC, gcc, or Clang. 
            If not set or if set to <code>${default}</code>, the extension will choose the default for that platform. 
            Windows defaults to <code>msvc-x64</code>, Linux defaults to <code>gcc-x64</code>, and macOS defaults to <code>clang-x64</code>. 
            Select a specific IntelliSense mode to override the <code>${default}</code> mode.
>>>>>>> 41893b04
        </div>
        <div>
          <select name="inputValue" id="intelliSenseMode" class="select-default">
            <option value="${default}">${default}</option>
            <option value="clang-x86">clang-x86</option>
            <option value="clang-x64">clang-x64</option>
            <option value="gcc-x86">gcc-x86</option>
            <option value="gcc-x64">gcc-x64</option>
            <option value="msvc-x86">msvc-x86</option>
            <option value="msvc-x64">msvc-x64</option>
          </select>
        </div>
        <div id="intelliSenseModeInvalid" class="error" style="width: 290px"></div>
    </div>

    <div class="section">
        <div class="section-title" data-loc-id="include.path">Include path</div>
        <div class="section-text">
            <span data-loc-id="include.path.description1">An include path is a folder that contains header files (such as <code>#include "myHeaderFile.h"</code>) that are included in a source file.</span>
            <span data-loc-id="include.path.description2">Specify a list paths for the IntelliSense engine to use while searching for included header files.</span>
            <span data-loc-id="include.path.description3">If a path ends with <code>/**</code> the IntelliSense engine will do a recursive search for header files starting from that directory.</span>
            <span data-loc-id="include.path.description4">If on Windows with Visual Studio installed, or if a compiler is specified in the <code>compilerPath</code> setting, it is not necessary to list the system include paths in this list.</span>
        </div>
        <div>
          <div class="section-note" data-loc-id="one.include.path.per.line">One include path per line.</div>
          <textarea name="inputValue" id="includePath" rows="4" cols="93" style="width: 800px"></textarea>
          <div id="includePathInvalid" class="error" style="margin-top: -4px; width: 794px"></div>
        </div>
    </div>

    <div class="section">
        <div class="section-title" data-loc-id="defines">Defines</div>
        <div class="section-text" data-loc-id="defines.description">A list of preprocessor definitions for the IntelliSense engine to use while parsing files. Optionally, use <code>=</code> to set a value, e.g. <code>VERSION=1</code>.</div>
        <div>
            <div class="section-note" data-loc-id="one.definition.per.line">One definition per line.</div>
            <textarea name="inputValue" id="defines" rows="4" cols="39"></textarea>
        </div>
    </div>

    <div class="section">
        <div class="section-title" data-loc-id="c.standard">C standard</div>
        <div class="section-text" data-loc-id="c.standard.description">The version of the C language standard to use for IntelliSense.</div>
        <div>
            <select name="inputValue" id="cStandard" class="select-default">
                <option value="c11">c11</option>
                <option value="c99">c99</option>
                <option value="c89">c89</option>
            </select>
        </div>
    </div>

    <div class="section">
        <div class="section-title" data-loc-id="cpp.standard">C++ standard</div>
        <div class="section-text" data-loc-id="cpp.standard.description">The version of the C++ language standard to use for IntelliSense.</div>
        <div>
            <select name="inputValue" id="cppStandard" class="select-default">
                <option value="c++20">c++20</option>
                <option value="c++17">c++17</option>
                <option value="c++14">c++14</option>
                <option value="c++11">c++11</option>
                <option value="c++03">c++03</option>
                <option value="c++98">c++98</option>
            </select>
        </div> 
    </div>

    <hr>
    <button id=showAdvanced class="headerBtn" style="margin-top: 5px; font-size: 20px; font-weight: 500; width: 100%; text-align: left" data-loc-id="advanced.settings">Advanced Settings</button>
    <div style="height: 30px; display: block"></div>

    <div id=advancedSection>

        <div class="section">
            <div class="section-title" data-loc-id="configuration.provider">Configuration provider</div>
            <div class="section-text" data-loc-id="configuration.provider.description">The ID of a VS Code extension that can provide IntelliSense configuration information for source files. For example, use the VS Code extension ID <code>vector-of-bool.cmake-tools</code> to provide configuration information from the CMake Tools extension.</div>
            <div>
                <input name="inputValue" id="configurationProvider" style="width: 290px"></input>
            </div>
        </div>

        <div class="section">
            <div class="section-title" data-loc-id="windows.sdk.version">Windows SDK version</div>
            <div class="section-text" data-loc-id="windows.sdk.version.description">The version of the Windows SDK include path to use on Windows, e.g. <code>10.0.17134.0</code>.</div>
            <div>
                <input name="inputValue" id="windowsSdkVersion" style="width: 290px"></input>
            </div>
        </div>

        <div class="section">
            <div class="section-title" data-loc-id="mac.framework.path">Mac framework path</div>
            <div class="section-text" data-loc-id="mac.framework.path.description">A list of paths for the Intellisense engine to use while searching for included headers from Mac frameworks. Only supported on configurations for macOS.</div>
            <div>
                <div class="section-note" data-loc-id="one.path.per.line">One path per line.</div>
                <textarea name="inputValue" id="macFrameworkPath" rows="4" cols="93" style="width: 800px"></textarea>
                <div id="macFrameworkPathInvalid" class="error" style="margin-top: -4px; width: 794px"></div>
            </div>
        </div>

        <div class="section">
            <div class="section-title" data-loc-id="forced.include">Forced include</div>
            <div class="section-text" data-loc-id="forced.include.description">A list of files that should be included before any other characters in the source file are processed. Files are included in the order listed.</div>
            <div>
                <div class="section-note" data-loc-id="one.file.per.line">One file per line.</div>
                <textarea name="inputValue" id="forcedInclude" rows="4" cols="93" style="width: 800px"></textarea>
                <div id="forcedIncludeInvalid" class="error" style="margin-top: -4px; width: 794px"></div>
            </div>
        </div>

        <div class="section">
            <div class="section-title" data-loc-id="compile.commands">Compile commands</div>
            <div class="section-text">
                <span data-loc-id="compile.commands.description1">The full path to the <code>compile_commands.json</code> file for the workspace.</span>
                <span data-loc-id="compile.commands.description2"> The include paths and defines discovered in this file will be used instead of the values set for <code>includePath</code> and <code>defines</code> settings.</span>
                <span data-loc-id="compile.commands.description3">If the compile commands database does not contain an entry for the translation unit that corresponds to the file you opened in the editor, then a warning message will appear and the extension will use the <code>includePath</code> and <code>defines</code> settings instead.</span>
            </div>
            <div>
                <input name="inputValue" id="compileCommands" style="width: 798px"></input>
                <div id="compileCommandsInvalid" class="error" style="width: 800px"></div>
            </div>
        </div>

        <div class="section">
            <div class="section-title" data-loc-id="browse.path">Browse: path</div>
            <div class="section-text">
                <span data-loc-id="browse.path.description1">A list of paths for the Tag Parser to search for headers included by your source files.</span>
                <span data-loc-id="browse.path.description2">If omitted, <code>includePath</code> will be used as the <code>path</code>.</span>
                <span data-loc-id="browse.path.description3">Searching on these paths is recursive by default. Specify <code>*</code> to indicate non-recursive search.</span>
                <span data-loc-id="browse.path.description4">For example: <code>/usr/include</code> will search through all subdirectories while <code>/usr/include/*</code> will not.</span>
            </div>
            <div>
                <div class="section-note" data-loc-id="one.browse.path.per.line">One browse path per line.</div>
                <textarea name="inputValue" id="browsePath" rows="4" cols="93" style="width: 800px"></textarea>
                <div id="browsePathInvalid" class="error" style="margin-top: -4px; width: 794px"></div>
            </div>
        </div>

        <div class="section">
            <div class="section-title" data-loc-id="limit.symbols">Browse: limit symbols to included headers</div>
            <div>
                <input type="checkbox" id="limitSymbolsToIncludedHeaders" style="vertical-align: middle; transform: scale(1.5)">
                    <span data-loc-id="limit.symbols.checkbox1">When true (or checked), the Tag Parser will only parse code files that have been directly or indirectly included by a source file in <code>${workspaceFolder}</code>.</span>
                    <span data-loc-id="limit.symbols.checkbox2">When false (or not checked), the Tag Parser will parse all code files found in the paths specified in the <code>Browse: path</code> list.</span>
                </input>
            </div>
        </div>

        <div class="section">
            <div class="section-title" data-loc-id="database.filename">Browse: database filename</div>
            <div class="section-text">
                <span data-loc-id="database.filename.description1">The path to the generated symbol database.</span>
                <span data-loc-id="database.filename.description2">This instructs the extension to save the Tag Parser's symbol database somewhere other than the workspace's default storage location.</span>
                <span data-loc-id="database.filename.description3">If a relative path is specified, it will be made relative to the workspace's default storage location, not the workspace folder itself.</span>
                <span data-loc-id="database.filename.description4">The <code>${workspaceFolder}</code> variable can be used to specify a path relative to the workspace folder (e.g. <code>${workspaceFolder}/.vscode/browse.vc.db</code>)</span>
            </div>
            <div>
                <input name="inputValue" id="databaseFilename" style="width: 798px"></input>
                <div id="databaseFilenameInvalid" class="error" style="width: 800px"></div>
            </div>
        </div>

    </div> <!-- advanced settings end -->

    <!-- sections end -->

  </div> <!-- main end -->

  <script nonce="{{nonce}}" src="{{root}}/out/ui/settings.js"></script>

</body>
</html>
<|MERGE_RESOLUTION|>--- conflicted
+++ resolved
@@ -1,704 +1,680 @@
-
-<!DOCTYPE html>
-<html lang="en">
-  <head>
-    <meta charset="utf-8" />
-    <meta http-equiv="Content-Security-Policy" content="style-src 'unsafe-inline'; img-src vscode-resource:; script-src 'nonce-{{nonce}}';">
-
-    <style type="text/css">
-        @media (max-width: 1140px) {
-            #sidebar {
-                display: none;
-            }
-            #main {
-                max-width: 800px;
-                padding: 0px 20px;
-                margin: auto;
-            }
-        }
-
-        .page-margins {
-            vertical-align: top;
-            padding-top: 40px;
-            padding-bottom: 10px
-        }
-
-        .sidebar {
-            width: 290px;
-            position: fixed;
-            z-index: 1;
-            left: 45px;
-            overflow-x: hidden;
-        }
-
-        .error {
-            color: var(--vscode-inputValidation-errorForeground);
-            background: var(--vscode-inputValidation-errorBackground);
-            border: solid 1px var(--vscode-inputValidation-errorBorder);
-            white-space: pre-wrap;
-            display: none;
-            padding: 1px 4px 4px 4px;
-        }
-
-        .headerBtn,
-        .headerBtn:hover,
-        .headerBtn:active {
-            cursor: pointer;
-            color: var(--vscode-foreground);
-            background: var(--vscode-background);
-            border: 0px;
-            padding: 0px;
-            outline: none;
-        }
-
-        .headerBtn:focus {
-            outline: 1px solid -webkit-focus-ring-color;
-            outline-offset: 3px;
-        }
-
-        .expand:after {
-            font-weight: bold;
-            float: right;
-            margin-right: 6px;
-            margin-top: -4px;
-            content: '\276E';
-            transform: rotate(270deg);
-        }
-
-        .collapse:after {
-            font-weight: bold;
-            float: right;
-            margin-right: 6px;
-            margin-top: -4px;
-            content: '\276E';
-            transform: rotate(90deg);
-        }
-
-        .main {
-            max-width: 800px;
-            margin-left: 320px;
-            padding: 0px 30px;
-        }
-
-        .main-title {
-            font-weight: 500;
-            font-size: 22px;
-            padding-bottom: 6px;
-            color: var(--vscode-foreground);
-        }
-
-        .section {
-            padding-bottom: 35px;
-        }
-
-        .section-title {
-            font-weight: 500;
-            font-size: 14px;
-            padding-bottom: 4px;
-            color: var(--vscode-foreground);
-        }
-
-        .section-text {
-            font-size: 14px;
-            padding-bottom: 8px;
-            color: var(--vscode-foreground);
-        }
-
-        .section-note {
-            font-size: 14px;
-            font-style: italic;
-            padding-bottom: 2px;
-            color: var(--vscode-foreground);
-        }
-
-        .codeblock {
-            vertical-align: middle;
-            padding: 2px 8px;
-            margin-top: 8px;
-            display: inline-block;
-            font-family: Menlo, Monaco, Consolas, "Droid Sans Mono", "Courier New", monospace, "Droid Sans Fallback";
-            border-radius: 5px;
-        }
-
-        body {
-            line-height: 19px
-        }
-
-        body:not(.tabbing) button:focus {
-            outline: none;
-        }
-
-        a {
-            text-decoration: none
-        }
-
-        checkbox {
-            color: var(--vscode-settings-checkboxForeground);
-            background: var(--vscode-settings-checkboxForeground);
-            border: var(--vscode-settings-checkboxBorder);
-        }
-
-        a:focus,
-        input:focus,
-        select:focus,
-        textarea:focus {
-            outline: 1px solid -webkit-focus-ring-color;
-            outline-offset: -1px
-        }
-
-        hr {
-            border: 0;
-            height: 1px;
-            border-bottom: 1px solid;
-        }
-
-        h1 {
-            padding-bottom: .3em;
-        }
-
-        h1,
-        h2,
-        h3 {
-            font-weight: 400
-        }
-
-        a:hover {
-            text-decoration: underline
-        }
-
-        ::placeholder {
-            color: var(--vscode-input-placeholderForeground);
-        }
-
-        input {
-            height: 17px;
-            padding: 6px;
-            border: solid 1px;
-            font-size: 13px;
-            font-family: Menlo, Monaco, Consolas, "Droid Sans Mono", "Courier New", monospace, "Droid Sans Fallback";
-            color: var(--vscode-settings-textInputForeground);
-            background: var(--vscode-settings-textInputBackground);
-            border: 1px solid var(--vscode-settings-textInputBorder);
-        }
-
-        textarea {
-            white-space: nowrap;
-            padding: 4px, 4px;
-            font-size: 13px;
-            font-family: Menlo, Monaco, Consolas, "Droid Sans Mono", "Courier New", monospace, "Droid Sans Fallback";
-            color: var(--vscode-settings-textInputForeground);
-            background: var(--vscode-settings-textInputBackground);
-            border: 1px solid var(--vscode-settings-textInputBorder);
-        }
-
-        button {
-            color: var(--vscode-button-foreground);
-            background-color: var(--vscode-button-background);
-            border: solid 1px var(--vscode-contrastBorder);
-            padding: 6px 14px;
-        }
-
-        button:hover {
-            background-color: var(--vscode-button-hoverBackground);
-        }
-
-        button:focus {
-            outline: 1px solid -webkit-focus-ring-color;
-            outline-offset: 2px
-        }
-
-        button:active {
-            outline: none;
-        }
-
-        .select-default {
-            width: 300px;
-            height: 27px;
-            font-size: 13px;
-            font-family:sans-serif;
-            color: var(--vscode-settings-dropdownForeground);
-            background: var(--vscode-settings-dropdownBackground);
-            border: 1px solid var(--vscode-settings-dropdownBorder);
-        }
-
-        .select-editable {
-            position: relative;
-            background-color: var(--vscode-settings-textInputBackground);
-            width: 800px;
-            height: 31px;
-        }
-
-        .select-editable select {
-            position: absolute;
-            font-size: 13px;
-            font-family: sans-serif;
-            border: 1px solid var(--vscode-settings-textInputBorder);
-            height: 31px;
-            margin: auto;
-            color: var(--vscode-settings-textInputForeground);
-            background: var(--vscode-settings-textInputBackground);
-        }
-
-        .select-editable input {
-            position: absolute;
-            top: 1px;
-            left: 1px;
-            right: 1px;
-            bottom: 1px;
-            height: 17px;
-            font-size: 13px;
-            border: none;
-            color: var(--vscode-settings-textInputForeground);
-            background: var(--vscode-settings-textInputBackground);
-        }
-
-        .select-editable input:focus {
-            outline-offset: 0px;
-        }
-
-        blockquote {
-            margin: 0 7px 0 5px;
-            padding: 0 16px 0 10px;
-            border-left: 5px solid;
-        }
-
-        code {
-            font-family: Menlo, Monaco, Consolas, "Droid Sans Mono", "Courier New", monospace, "Droid Sans Fallback";
-            line-height: 19px
-        }
-
-        .mac code {
-            line-height: 18px
-        }
-
-        code > div {
-            padding: 16px;
-            border-radius: 3px;
-            overflow: auto
-        }
-
-        .monaco-tokenized-source {
-            white-space: pre
-        }
-
-        /** Theming */
-
-        .vscode-light {
-            color: #1e1e1e
-        }
-
-        .vscode-dark {
-            color: #ddd
-        }
-
-        .vscode-high-contrast {
-            color: #fff
-        }
-
-        .vscode-light code {
-            color: #a31515
-        }
-
-        .vscode-dark code {
-            color: #d7ba7d
-        }
-
-        .vscode-light code > div {
-            background-color: rgba(220, 220, 220, .4)
-        }
-
-        .vscode-dark code > div {
-            background-color: rgba(10, 10, 10, .4)
-        }
-
-        .vscode-light .input-disabled {
-            background-color:rgba(255, 255, 255, 0.4);
-            color: rgb(138, 138, 138);
-            border: solid 1px rgb(201, 198, 198);
-        }
-
-        .vscode-dark .input-disabled {
-            background-color: rgba(255, 255, 255, 0.1);
-            color: rgb(167, 167, 167);
-        }
-
-        .vscode-high-contrast .input-disabled {
-            background-color: transparent;
-            color: #fff;
-            border: solid 1px rgb(255, 255, 255);
-        }
-
-        .vscode-high-contrast code > div {
-            background-color: #000
-        }
-
-        .vscode-high-contrast h1 {
-            border-color: #000
-        }
-
-        .vscode-light table > thead > tr > th {
-            border-color: rgba(0, 0, 0, .69)
-        }
-
-        .vscode-dark table > thead > tr > th {
-            border-color: rgba(255, 255, 255, .69)
-        }
-
-        .vscode-light h1,
-        .vscode-light hr,
-        .vscode-light table > tbody > tr + tr > td {
-            border-color: rgba(0, 0, 0, .18)
-        }
-
-        .vscode-dark h1,
-        .vscode-dark hr,
-        .vscode-dark table > tbody > tr + tr > td {
-            border-color: rgba(255, 255, 255, 0.18)
-        }
-
-        .vscode-light blockquote,
-        .vscode-dark blockquote {
-            background: rgba(127, 127, 127, .1);
-            border-color: rgba(0, 122, 204, .5)
-        }
-
-        .vscode-high-contrast blockquote {
-            background: transparent;
-            border-color: #fff
-        }
-
-        .vscode-light div.codeblock {
-            background-color: rgba(0, 0, 0, 0.048)
-        }
-
-        .vscode-dark div.codeblock {
-            background-color: rgba(255, 255, 255, 0.1)
-        }
-
-        .vscode-high-contrast div.codeblock {
-            background-color: rgba(255, 255, 255, 0.15)
-        }
-
-        .footer {
-            padding: 25px;
-            text-align: center
-        }
-
-        .vscode-light a {
-            color: #4080D0
-        }
-
-        .vscode-dark a {
-            color: #a2c1e8
-        }
-
-    </style>
-
-  </head>
-
-  <body class="page-margins">
-
-  <!-- sidebar -->
-  <div id="sidebar" class="sidebar">
-
-    <div style="height: 90px; display: block">
-        <table>
-            <td>
-              <img src="{{root}}/LanguageCCPP_color_128x.png" height="76" width="76" alt="Microsoft C/C++ Extension" title="Microsoft C/C++ Extension" style="padding-right: 10px">
-            </td>
-            <td>
-                <div style="font-size: 20px; font-weight: 400; line-height: 24px">Microsoft<br>C/C++ Extension</div>
-            </td>
-          </table>
-    </div>
-
-    <hr>
-    <div style="height: 30px; display: block"></div>
-
-    <div style="padding-right: 10px; color: var(--vscode-foreground);">
-        <span data-loc-id="open.this.editor">Open this editor by using the command:</span><br>
-        <code data-loc-id="edit.configurations.ui">C/C++: Edit configurations (UI)</code>
-
-        <div style="height: 30px; display: block"></div>
-
-        <span data-loc-id="switch.to.json">Switch to the <a href="command:C_Cpp.ConfigurationEditJSON" title="Edit configurations in JSON file" data-loc-id="edit.configurations.in.json">c_cpp_properties.json</a> file by clicking on the file link or using the command:</span><br> 
-        <code data-loc-id="edit.configurations.json">C/C++: Edit configurations (JSON)</code>
-    </div>
-
-  </div> <!-- sidebar end -->
-
-  <!-- main -->
-  <div id="main" class="main">
-
-    <!-- title -->
-    <div style=" height: 90px; display: inline-block;">
-      <div class="main-title" data-loc-id="intellisense.configurations">IntelliSense Configurations</div>
-      <div style="color: var(--vscode-foreground);">
-<<<<<<< HEAD
-        <span data-loc-id="use.this.editor.to">Use this editor to edit basic IntelliSense settings defined in the underlying <a href="command:C_Cpp.ConfigurationEditJSON" title="Edit configurations in JSON file" data-loc-id="edit.configurations.in.json">c_cpp_properties.json</a> file.</span>
-        <span data-loc-id="changes.only.selected">Changes made in this editor only apply to the selected configuration. </span>
-        <span data-loc-id="to.edit.multiple">To edit multiple configurations at once go to <a href="command:C_Cpp.ConfigurationEditJSON" title="Edit configurations in JSON file" data-loc-id="edit.configurations.in.json">c_cpp_properties.json</a>.</span>
-=======
-        Use this editor to edit IntelliSense settings defined in the underlying <a href="command:C_Cpp.ConfigurationEditJSON" title="Edit configurations in JSON file">c_cpp_properties.json</a> file.
-        Changes made in this editor only apply to the selected configuration. 
-        To edit multiple configurations at once go to <a href="command:C_Cpp.ConfigurationEditJSON" title="Edit configurations in JSON file">c_cpp_properties.json</a>.
->>>>>>> 41893b04
-      </div>
-    </div>
-
-    <hr>
-    <div style="height: 30px; display: block"></div>
-
-    <!-- sections -->
-    <div class="section">
-      <div class="section-title" data-loc-id="configuration.name">Configuration name</div>
-      <div class="section-text" data-loc-id="configuration.name.description">A friendly name that identifies a configuration. <code>Linux</code>, <code>Mac</code>, and <code>Win32</code> are special identifiers for configurations that will be auto-selected on those platforms.</div>
-      <div>
-        <div class="section-note" data-loc-id="select.configuration.to.edit">Select a configuration set to edit.</div>
-        <table>
-            <tr>
-            <!-- select configuration name -->
-            <td>
-                <div class="select-editable" style="width: 300px; margin-right: 10px">
-                    <select id="configSelection" style="width: 300px"></select>
-                    <input id=configName style="width: 267px" type="text"/>
-                </div>
-            </td>
-            <!-- input configuration name -->
-            <td style="vertical-align: middle;">
-                <div id=addConfigDiv style="display: block">
-                    <button id=addConfigBtn data-loc-id="add.configuration.button">Add Configuration</button>
-                </div>
-                <div id=addConfigInputDiv style="display: none; width: 400px;">
-                    <input id=addConfigName type=text style="width: 200px; margin-right: 6px" placeholder="Configuration name..." data-loc-id="configuration.name.input"/> 
-                    <button id=addConfigOk style="margin-right: 6px" data-loc-id="ok.button">OK</button>
-                    <button id=addConfigCancel data-loc-id="cancel.button">CANCEL</button>
-                </div>
-            </td>
-        </tr>
-        </table>
-      </div>
-    </div>
-
-    <div class="section">
-        <div class="section-title" data-loc-id="compiler.path">Compiler path</div>
-        <div class="section-text">
-<<<<<<< HEAD
-            <span data-loc-id="compiler.path.description1">The full path to the compiler you use to build your project, e.g. <code>/usr/bin/gcc</code>, to enable more accurate IntelliSense.</span>
-            <span data-loc-id="compiler.path.description2">Arguments can be added to modify the includes/defines used, e.g. <code>-nostdinc++</code>, <code>-m32</code>, etc., but paths with spaces must be surrounded by double quotes <code>"</code> if arguments are used.</span>
-            <span data-loc-id="compiler.path.description3">The extension will query the compiler to determine the system include paths and default defines to use for IntelliSense.</span>
-=======
-            The full path to the compiler you use to build your project, e.g. <code>/usr/bin/gcc</code>, to enable more accurate IntelliSense.
-            The extension will query the compiler to determine the system include paths and default defines to use for IntelliSense.
->>>>>>> 41893b04
-        </div>
-        <!-- input compilerPath -->
-        <div class="section-note" data-loc-id="specify.a.compiler">Specify a compiler path or select a detected compiler path from the drop-down list.</div>
-            <div class="select-editable">
-                <select id="knownCompilers" style="width: 810px"></select>
-                <input name="inputValue" id="compilerPath" style="width: 777px" type="text"/>
-            </div>
-        <div id="compilerPathInvalid" class="error" style="width: 800px"></div>
-        <!-- input compilerPath end -->
-    </div>
-
-    <div class="section">
-<<<<<<< HEAD
-        <div class="section-title" data-loc-id="intellisense.mode">IntelliSense mode</div>
-        <div class="section-text">
-            <span data-loc-id="intellisense.mode.description1">The IntelliSense mode used by the IntelliSense engine.</span>
-            <span data-loc-id="intellisense.mode.description2"><code>msvc-x64</code> maps to Visual Studio mode with 64-bit pointer sizes.</span>
-            <span data-loc-id="intellisense.mode.description3"><code>clang-x64</code> maps to CLang mode with 64-bit pointer sizes.</span>
-            <span data-loc-id="intellisense.mode.description4"><code>gcc-x64</code> maps to GCC mode with 64-bit pointer sizes.</span>
-            <span data-loc-id="intellisense.mode.description5">The <code>${default}</code> mode will choose the default for that platform.</span>
-            <span data-loc-id="intellisense.mode.description6">Windows defaults to <code>msvc-x64</code>, Linux defaults to <code>gcc-x64</code>, and macOS defaults to <code>clang-x64</code>.</span>
-            <span data-loc-id="intellisense.mode.description7">Select a specific IntelliSense mode to override the <code>${default}</code> mode.</span>
-=======
-        <div class="section-title">Compiler arguments</div>
-        <div class="section-text">
-            Compiler arguments to modify the includes or defines used, e.g. <code>-nostdinc++</code>, <code>-m32</code>, etc.
-        </div>
-        <div>
-            <div class="section-note">One argument per line.</div>
-            <textarea name="inputValue" id="compilerArgs" rows="4" cols="93" style="width: 800px"></textarea>
-        </div>
-    </div>
-
-    <div class="section">
-        <div class="section-title">IntelliSense mode</div>
-        <div class="section-text">
-            The IntelliSense mode to use that maps to an architecture-specific variant of MSVC, gcc, or Clang. 
-            If not set or if set to <code>${default}</code>, the extension will choose the default for that platform. 
-            Windows defaults to <code>msvc-x64</code>, Linux defaults to <code>gcc-x64</code>, and macOS defaults to <code>clang-x64</code>. 
-            Select a specific IntelliSense mode to override the <code>${default}</code> mode.
->>>>>>> 41893b04
-        </div>
-        <div>
-          <select name="inputValue" id="intelliSenseMode" class="select-default">
-            <option value="${default}">${default}</option>
-            <option value="clang-x86">clang-x86</option>
-            <option value="clang-x64">clang-x64</option>
-            <option value="gcc-x86">gcc-x86</option>
-            <option value="gcc-x64">gcc-x64</option>
-            <option value="msvc-x86">msvc-x86</option>
-            <option value="msvc-x64">msvc-x64</option>
-          </select>
-        </div>
-        <div id="intelliSenseModeInvalid" class="error" style="width: 290px"></div>
-    </div>
-
-    <div class="section">
-        <div class="section-title" data-loc-id="include.path">Include path</div>
-        <div class="section-text">
-            <span data-loc-id="include.path.description1">An include path is a folder that contains header files (such as <code>#include "myHeaderFile.h"</code>) that are included in a source file.</span>
-            <span data-loc-id="include.path.description2">Specify a list paths for the IntelliSense engine to use while searching for included header files.</span>
-            <span data-loc-id="include.path.description3">If a path ends with <code>/**</code> the IntelliSense engine will do a recursive search for header files starting from that directory.</span>
-            <span data-loc-id="include.path.description4">If on Windows with Visual Studio installed, or if a compiler is specified in the <code>compilerPath</code> setting, it is not necessary to list the system include paths in this list.</span>
-        </div>
-        <div>
-          <div class="section-note" data-loc-id="one.include.path.per.line">One include path per line.</div>
-          <textarea name="inputValue" id="includePath" rows="4" cols="93" style="width: 800px"></textarea>
-          <div id="includePathInvalid" class="error" style="margin-top: -4px; width: 794px"></div>
-        </div>
-    </div>
-
-    <div class="section">
-        <div class="section-title" data-loc-id="defines">Defines</div>
-        <div class="section-text" data-loc-id="defines.description">A list of preprocessor definitions for the IntelliSense engine to use while parsing files. Optionally, use <code>=</code> to set a value, e.g. <code>VERSION=1</code>.</div>
-        <div>
-            <div class="section-note" data-loc-id="one.definition.per.line">One definition per line.</div>
-            <textarea name="inputValue" id="defines" rows="4" cols="39"></textarea>
-        </div>
-    </div>
-
-    <div class="section">
-        <div class="section-title" data-loc-id="c.standard">C standard</div>
-        <div class="section-text" data-loc-id="c.standard.description">The version of the C language standard to use for IntelliSense.</div>
-        <div>
-            <select name="inputValue" id="cStandard" class="select-default">
-                <option value="c11">c11</option>
-                <option value="c99">c99</option>
-                <option value="c89">c89</option>
-            </select>
-        </div>
-    </div>
-
-    <div class="section">
-        <div class="section-title" data-loc-id="cpp.standard">C++ standard</div>
-        <div class="section-text" data-loc-id="cpp.standard.description">The version of the C++ language standard to use for IntelliSense.</div>
-        <div>
-            <select name="inputValue" id="cppStandard" class="select-default">
-                <option value="c++20">c++20</option>
-                <option value="c++17">c++17</option>
-                <option value="c++14">c++14</option>
-                <option value="c++11">c++11</option>
-                <option value="c++03">c++03</option>
-                <option value="c++98">c++98</option>
-            </select>
-        </div> 
-    </div>
-
-    <hr>
-    <button id=showAdvanced class="headerBtn" style="margin-top: 5px; font-size: 20px; font-weight: 500; width: 100%; text-align: left" data-loc-id="advanced.settings">Advanced Settings</button>
-    <div style="height: 30px; display: block"></div>
-
-    <div id=advancedSection>
-
-        <div class="section">
-            <div class="section-title" data-loc-id="configuration.provider">Configuration provider</div>
-            <div class="section-text" data-loc-id="configuration.provider.description">The ID of a VS Code extension that can provide IntelliSense configuration information for source files. For example, use the VS Code extension ID <code>vector-of-bool.cmake-tools</code> to provide configuration information from the CMake Tools extension.</div>
-            <div>
-                <input name="inputValue" id="configurationProvider" style="width: 290px"></input>
-            </div>
-        </div>
-
-        <div class="section">
-            <div class="section-title" data-loc-id="windows.sdk.version">Windows SDK version</div>
-            <div class="section-text" data-loc-id="windows.sdk.version.description">The version of the Windows SDK include path to use on Windows, e.g. <code>10.0.17134.0</code>.</div>
-            <div>
-                <input name="inputValue" id="windowsSdkVersion" style="width: 290px"></input>
-            </div>
-        </div>
-
-        <div class="section">
-            <div class="section-title" data-loc-id="mac.framework.path">Mac framework path</div>
-            <div class="section-text" data-loc-id="mac.framework.path.description">A list of paths for the Intellisense engine to use while searching for included headers from Mac frameworks. Only supported on configurations for macOS.</div>
-            <div>
-                <div class="section-note" data-loc-id="one.path.per.line">One path per line.</div>
-                <textarea name="inputValue" id="macFrameworkPath" rows="4" cols="93" style="width: 800px"></textarea>
-                <div id="macFrameworkPathInvalid" class="error" style="margin-top: -4px; width: 794px"></div>
-            </div>
-        </div>
-
-        <div class="section">
-            <div class="section-title" data-loc-id="forced.include">Forced include</div>
-            <div class="section-text" data-loc-id="forced.include.description">A list of files that should be included before any other characters in the source file are processed. Files are included in the order listed.</div>
-            <div>
-                <div class="section-note" data-loc-id="one.file.per.line">One file per line.</div>
-                <textarea name="inputValue" id="forcedInclude" rows="4" cols="93" style="width: 800px"></textarea>
-                <div id="forcedIncludeInvalid" class="error" style="margin-top: -4px; width: 794px"></div>
-            </div>
-        </div>
-
-        <div class="section">
-            <div class="section-title" data-loc-id="compile.commands">Compile commands</div>
-            <div class="section-text">
-                <span data-loc-id="compile.commands.description1">The full path to the <code>compile_commands.json</code> file for the workspace.</span>
-                <span data-loc-id="compile.commands.description2"> The include paths and defines discovered in this file will be used instead of the values set for <code>includePath</code> and <code>defines</code> settings.</span>
-                <span data-loc-id="compile.commands.description3">If the compile commands database does not contain an entry for the translation unit that corresponds to the file you opened in the editor, then a warning message will appear and the extension will use the <code>includePath</code> and <code>defines</code> settings instead.</span>
-            </div>
-            <div>
-                <input name="inputValue" id="compileCommands" style="width: 798px"></input>
-                <div id="compileCommandsInvalid" class="error" style="width: 800px"></div>
-            </div>
-        </div>
-
-        <div class="section">
-            <div class="section-title" data-loc-id="browse.path">Browse: path</div>
-            <div class="section-text">
-                <span data-loc-id="browse.path.description1">A list of paths for the Tag Parser to search for headers included by your source files.</span>
-                <span data-loc-id="browse.path.description2">If omitted, <code>includePath</code> will be used as the <code>path</code>.</span>
-                <span data-loc-id="browse.path.description3">Searching on these paths is recursive by default. Specify <code>*</code> to indicate non-recursive search.</span>
-                <span data-loc-id="browse.path.description4">For example: <code>/usr/include</code> will search through all subdirectories while <code>/usr/include/*</code> will not.</span>
-            </div>
-            <div>
-                <div class="section-note" data-loc-id="one.browse.path.per.line">One browse path per line.</div>
-                <textarea name="inputValue" id="browsePath" rows="4" cols="93" style="width: 800px"></textarea>
-                <div id="browsePathInvalid" class="error" style="margin-top: -4px; width: 794px"></div>
-            </div>
-        </div>
-
-        <div class="section">
-            <div class="section-title" data-loc-id="limit.symbols">Browse: limit symbols to included headers</div>
-            <div>
-                <input type="checkbox" id="limitSymbolsToIncludedHeaders" style="vertical-align: middle; transform: scale(1.5)">
-                    <span data-loc-id="limit.symbols.checkbox1">When true (or checked), the Tag Parser will only parse code files that have been directly or indirectly included by a source file in <code>${workspaceFolder}</code>.</span>
-                    <span data-loc-id="limit.symbols.checkbox2">When false (or not checked), the Tag Parser will parse all code files found in the paths specified in the <code>Browse: path</code> list.</span>
-                </input>
-            </div>
-        </div>
-
-        <div class="section">
-            <div class="section-title" data-loc-id="database.filename">Browse: database filename</div>
-            <div class="section-text">
-                <span data-loc-id="database.filename.description1">The path to the generated symbol database.</span>
-                <span data-loc-id="database.filename.description2">This instructs the extension to save the Tag Parser's symbol database somewhere other than the workspace's default storage location.</span>
-                <span data-loc-id="database.filename.description3">If a relative path is specified, it will be made relative to the workspace's default storage location, not the workspace folder itself.</span>
-                <span data-loc-id="database.filename.description4">The <code>${workspaceFolder}</code> variable can be used to specify a path relative to the workspace folder (e.g. <code>${workspaceFolder}/.vscode/browse.vc.db</code>)</span>
-            </div>
-            <div>
-                <input name="inputValue" id="databaseFilename" style="width: 798px"></input>
-                <div id="databaseFilenameInvalid" class="error" style="width: 800px"></div>
-            </div>
-        </div>
-
-    </div> <!-- advanced settings end -->
-
-    <!-- sections end -->
-
-  </div> <!-- main end -->
-
-  <script nonce="{{nonce}}" src="{{root}}/out/ui/settings.js"></script>
-
-</body>
-</html>
+
+<!DOCTYPE html>
+<html lang="en">
+  <head>
+    <meta charset="utf-8" />
+    <meta http-equiv="Content-Security-Policy" content="style-src 'unsafe-inline'; img-src vscode-resource:; script-src 'nonce-{{nonce}}';">
+
+    <style type="text/css">
+        @media (max-width: 1140px) {
+            #sidebar {
+                display: none;
+            }
+            #main {
+                max-width: 800px;
+                padding: 0px 20px;
+                margin: auto;
+            }
+        }
+
+        .page-margins {
+            vertical-align: top;
+            padding-top: 40px;
+            padding-bottom: 10px
+        }
+
+        .sidebar {
+            width: 290px;
+            position: fixed;
+            z-index: 1;
+            left: 45px;
+            overflow-x: hidden;
+        }
+
+        .error {
+            color: var(--vscode-inputValidation-errorForeground);
+            background: var(--vscode-inputValidation-errorBackground);
+            border: solid 1px var(--vscode-inputValidation-errorBorder);
+            white-space: pre-wrap;
+            display: none;
+            padding: 1px 4px 4px 4px;
+        }
+
+        .headerBtn,
+        .headerBtn:hover,
+        .headerBtn:active {
+            cursor: pointer;
+            color: var(--vscode-foreground);
+            background: var(--vscode-background);
+            border: 0px;
+            padding: 0px;
+            outline: none;
+        }
+
+        .headerBtn:focus {
+            outline: 1px solid -webkit-focus-ring-color;
+            outline-offset: 3px;
+        }
+
+        .expand:after {
+            font-weight: bold;
+            float: right;
+            margin-right: 6px;
+            margin-top: -4px;
+            content: '\276E';
+            transform: rotate(270deg);
+        }
+
+        .collapse:after {
+            font-weight: bold;
+            float: right;
+            margin-right: 6px;
+            margin-top: -4px;
+            content: '\276E';
+            transform: rotate(90deg);
+        }
+
+        .main {
+            max-width: 800px;
+            margin-left: 320px;
+            padding: 0px 30px;
+        }
+
+        .main-title {
+            font-weight: 500;
+            font-size: 22px;
+            padding-bottom: 6px;
+            color: var(--vscode-foreground);
+        }
+
+        .section {
+            padding-bottom: 35px;
+        }
+
+        .section-title {
+            font-weight: 500;
+            font-size: 14px;
+            padding-bottom: 4px;
+            color: var(--vscode-foreground);
+        }
+
+        .section-text {
+            font-size: 14px;
+            padding-bottom: 8px;
+            color: var(--vscode-foreground);
+        }
+
+        .section-note {
+            font-size: 14px;
+            font-style: italic;
+            padding-bottom: 2px;
+            color: var(--vscode-foreground);
+        }
+
+        .codeblock {
+            vertical-align: middle;
+            padding: 2px 8px;
+            margin-top: 8px;
+            display: inline-block;
+            font-family: Menlo, Monaco, Consolas, "Droid Sans Mono", "Courier New", monospace, "Droid Sans Fallback";
+            border-radius: 5px;
+        }
+
+        body {
+            line-height: 19px
+        }
+
+        body:not(.tabbing) button:focus {
+            outline: none;
+        }
+
+        a {
+            text-decoration: none
+        }
+
+        checkbox {
+            color: var(--vscode-settings-checkboxForeground);
+            background: var(--vscode-settings-checkboxForeground);
+            border: var(--vscode-settings-checkboxBorder);
+        }
+
+        a:focus,
+        input:focus,
+        select:focus,
+        textarea:focus {
+            outline: 1px solid -webkit-focus-ring-color;
+            outline-offset: -1px
+        }
+
+        hr {
+            border: 0;
+            height: 1px;
+            border-bottom: 1px solid;
+        }
+
+        h1 {
+            padding-bottom: .3em;
+        }
+
+        h1,
+        h2,
+        h3 {
+            font-weight: 400
+        }
+
+        a:hover {
+            text-decoration: underline
+        }
+
+        ::placeholder {
+            color: var(--vscode-input-placeholderForeground);
+        }
+
+        input {
+            height: 17px;
+            padding: 6px;
+            border: solid 1px;
+            font-size: 13px;
+            font-family: Menlo, Monaco, Consolas, "Droid Sans Mono", "Courier New", monospace, "Droid Sans Fallback";
+            color: var(--vscode-settings-textInputForeground);
+            background: var(--vscode-settings-textInputBackground);
+            border: 1px solid var(--vscode-settings-textInputBorder);
+        }
+
+        textarea {
+            white-space: nowrap;
+            padding: 4px, 4px;
+            font-size: 13px;
+            font-family: Menlo, Monaco, Consolas, "Droid Sans Mono", "Courier New", monospace, "Droid Sans Fallback";
+            color: var(--vscode-settings-textInputForeground);
+            background: var(--vscode-settings-textInputBackground);
+            border: 1px solid var(--vscode-settings-textInputBorder);
+        }
+
+        button {
+            color: var(--vscode-button-foreground);
+            background-color: var(--vscode-button-background);
+            border: solid 1px var(--vscode-contrastBorder);
+            padding: 6px 14px;
+        }
+
+        button:hover {
+            background-color: var(--vscode-button-hoverBackground);
+        }
+
+        button:focus {
+            outline: 1px solid -webkit-focus-ring-color;
+            outline-offset: 2px
+        }
+
+        button:active {
+            outline: none;
+        }
+
+        .select-default {
+            width: 300px;
+            height: 27px;
+            font-size: 13px;
+            font-family:sans-serif;
+            color: var(--vscode-settings-dropdownForeground);
+            background: var(--vscode-settings-dropdownBackground);
+            border: 1px solid var(--vscode-settings-dropdownBorder);
+        }
+
+        .select-editable {
+            position: relative;
+            background-color: var(--vscode-settings-textInputBackground);
+            width: 800px;
+            height: 31px;
+        }
+
+        .select-editable select {
+            position: absolute;
+            font-size: 13px;
+            font-family: sans-serif;
+            border: 1px solid var(--vscode-settings-textInputBorder);
+            height: 31px;
+            margin: auto;
+            color: var(--vscode-settings-textInputForeground);
+            background: var(--vscode-settings-textInputBackground);
+        }
+
+        .select-editable input {
+            position: absolute;
+            top: 1px;
+            left: 1px;
+            right: 1px;
+            bottom: 1px;
+            height: 17px;
+            font-size: 13px;
+            border: none;
+            color: var(--vscode-settings-textInputForeground);
+            background: var(--vscode-settings-textInputBackground);
+        }
+
+        .select-editable input:focus {
+            outline-offset: 0px;
+        }
+
+        blockquote {
+            margin: 0 7px 0 5px;
+            padding: 0 16px 0 10px;
+            border-left: 5px solid;
+        }
+
+        code {
+            font-family: Menlo, Monaco, Consolas, "Droid Sans Mono", "Courier New", monospace, "Droid Sans Fallback";
+            line-height: 19px
+        }
+
+        .mac code {
+            line-height: 18px
+        }
+
+        code > div {
+            padding: 16px;
+            border-radius: 3px;
+            overflow: auto
+        }
+
+        .monaco-tokenized-source {
+            white-space: pre
+        }
+
+        /** Theming */
+
+        .vscode-light {
+            color: #1e1e1e
+        }
+
+        .vscode-dark {
+            color: #ddd
+        }
+
+        .vscode-high-contrast {
+            color: #fff
+        }
+
+        .vscode-light code {
+            color: #a31515
+        }
+
+        .vscode-dark code {
+            color: #d7ba7d
+        }
+
+        .vscode-light code > div {
+            background-color: rgba(220, 220, 220, .4)
+        }
+
+        .vscode-dark code > div {
+            background-color: rgba(10, 10, 10, .4)
+        }
+
+        .vscode-light .input-disabled {
+            background-color:rgba(255, 255, 255, 0.4);
+            color: rgb(138, 138, 138);
+            border: solid 1px rgb(201, 198, 198);
+        }
+
+        .vscode-dark .input-disabled {
+            background-color: rgba(255, 255, 255, 0.1);
+            color: rgb(167, 167, 167);
+        }
+
+        .vscode-high-contrast .input-disabled {
+            background-color: transparent;
+            color: #fff;
+            border: solid 1px rgb(255, 255, 255);
+        }
+
+        .vscode-high-contrast code > div {
+            background-color: #000
+        }
+
+        .vscode-high-contrast h1 {
+            border-color: #000
+        }
+
+        .vscode-light table > thead > tr > th {
+            border-color: rgba(0, 0, 0, .69)
+        }
+
+        .vscode-dark table > thead > tr > th {
+            border-color: rgba(255, 255, 255, .69)
+        }
+
+        .vscode-light h1,
+        .vscode-light hr,
+        .vscode-light table > tbody > tr + tr > td {
+            border-color: rgba(0, 0, 0, .18)
+        }
+
+        .vscode-dark h1,
+        .vscode-dark hr,
+        .vscode-dark table > tbody > tr + tr > td {
+            border-color: rgba(255, 255, 255, 0.18)
+        }
+
+        .vscode-light blockquote,
+        .vscode-dark blockquote {
+            background: rgba(127, 127, 127, .1);
+            border-color: rgba(0, 122, 204, .5)
+        }
+
+        .vscode-high-contrast blockquote {
+            background: transparent;
+            border-color: #fff
+        }
+
+        .vscode-light div.codeblock {
+            background-color: rgba(0, 0, 0, 0.048)
+        }
+
+        .vscode-dark div.codeblock {
+            background-color: rgba(255, 255, 255, 0.1)
+        }
+
+        .vscode-high-contrast div.codeblock {
+            background-color: rgba(255, 255, 255, 0.15)
+        }
+
+        .footer {
+            padding: 25px;
+            text-align: center
+        }
+
+        .vscode-light a {
+            color: #4080D0
+        }
+
+        .vscode-dark a {
+            color: #a2c1e8
+        }
+
+    </style>
+
+  </head>
+
+  <body class="page-margins">
+
+  <!-- sidebar -->
+  <div id="sidebar" class="sidebar">
+
+    <div style="height: 90px; display: block">
+        <table>
+            <td>
+              <img src="{{root}}/LanguageCCPP_color_128x.png" height="76" width="76" alt="Microsoft C/C++ Extension" title="Microsoft C/C++ Extension" style="padding-right: 10px">
+            </td>
+            <td>
+                <div style="font-size: 20px; font-weight: 400; line-height: 24px">Microsoft<br>C/C++ Extension</div>
+            </td>
+          </table>
+    </div>
+
+    <hr>
+    <div style="height: 30px; display: block"></div>
+
+    <div style="padding-right: 10px; color: var(--vscode-foreground);">
+        <span data-loc-id="open.this.editor">Open this editor by using the command:</span><br>
+        <code data-loc-id="edit.configurations.ui">C/C++: Edit configurations (UI)</code>
+
+        <div style="height: 30px; display: block"></div>
+
+        <span data-loc-id="switch.to.json">Switch to the <a href="command:C_Cpp.ConfigurationEditJSON" title="Edit configurations in JSON file" data-loc-id="edit.configurations.in.json">c_cpp_properties.json</a> file by clicking on the file link or using the command:</span><br> 
+        <code data-loc-id="edit.configurations.json">C/C++: Edit configurations (JSON)</code>
+    </div>
+
+  </div> <!-- sidebar end -->
+
+  <!-- main -->
+  <div id="main" class="main">
+
+    <!-- title -->
+    <div style=" height: 90px; display: inline-block;">
+      <div class="main-title" data-loc-id="intellisense.configurations">IntelliSense Configurations</div>
+      <div style="color: var(--vscode-foreground);">
+        <span data-loc-id="intellisense.configurations.description1">Use this editor to edit IntelliSense settings defined in the underlying <a href="command:C_Cpp.ConfigurationEditJSON" title="Edit configurations in JSON file" data-loc-id="edit.configurations.in.json">c_cpp_properties.json</a> file.</span>
+        <span data-loc-id="intellisense.configurations.description2">Changes made in this editor only apply to the selected configuration.</span>
+        <span data-loc-id="intellisense.configurations.description3">To edit multiple configurations at once go to <a href="command:C_Cpp.ConfigurationEditJSON" title="Edit configurations in JSON file">c_cpp_properties.json</a>.</span>
+      </div>
+    </div>
+
+    <hr>
+    <div style="height: 30px; display: block"></div>
+
+    <!-- sections -->
+    <div class="section">
+      <div class="section-title" data-loc-id="configuration.name">Configuration name</div>
+      <div class="section-text" data-loc-id="configuration.name.description">A friendly name that identifies a configuration. <code>Linux</code>, <code>Mac</code>, and <code>Win32</code> are special identifiers for configurations that will be auto-selected on those platforms.</div>
+      <div>
+        <div class="section-note" data-loc-id="select.configuration.to.edit">Select a configuration set to edit.</div>
+        <table>
+            <tr>
+            <!-- select configuration name -->
+            <td>
+                <div class="select-editable" style="width: 300px; margin-right: 10px">
+                    <select id="configSelection" style="width: 300px"></select>
+                    <input id=configName style="width: 267px" type="text"/>
+                </div>
+            </td>
+            <!-- input configuration name -->
+            <td style="vertical-align: middle;">
+                <div id=addConfigDiv style="display: block">
+                    <button id=addConfigBtn data-loc-id="add.configuration.button">Add Configuration</button>
+                </div>
+                <div id=addConfigInputDiv style="display: none; width: 400px;">
+                    <input id=addConfigName type=text style="width: 200px; margin-right: 6px" placeholder="Configuration name..." data-loc-id="configuration.name.input"/> 
+                    <button id=addConfigOk style="margin-right: 6px" data-loc-id="ok.button">OK</button>
+                    <button id=addConfigCancel data-loc-id="cancel.button">CANCEL</button>
+                </div>
+            </td>
+        </tr>
+        </table>
+      </div>
+    </div>
+
+    <div class="section">
+        <div class="section-title" data-loc-id="compiler.path">Compiler path</div>
+        <div class="section-text">
+            <span data-loc-id="compiler.path.description1">The full path to the compiler you use to build your project, e.g. <code>/usr/bin/gcc</code>, to enable more accurate IntelliSense.</span>
+            <span data-loc-id="compiler.path.description2">The extension will query the compiler to determine the system include paths and default defines to use for IntelliSense.</span>
+        </div>
+        <!-- input compilerPath -->
+        <div class="section-note" data-loc-id="specify.a.compiler">Specify a compiler path or select a detected compiler path from the drop-down list.</div>
+            <div class="select-editable">
+                <select id="knownCompilers" style="width: 810px"></select>
+                <input name="inputValue" id="compilerPath" style="width: 777px" type="text"/>
+            </div>
+        <div id="compilerPathInvalid" class="error" style="width: 800px"></div>
+        <!-- input compilerPath end -->
+    </div>
+
+    <div class="section-title">Compiler arguments</div>
+        <div class="section-text" data-loc-id="compiler.arguments">Compiler arguments to modify the includes or defines used, e.g. <code>-nostdinc++</code>, <code>-m32</code>, etc.</div>
+        <div>
+            <div class="section-note" data-loc-id="one.argument.per.line">One argument per line.</div>
+            <textarea name="inputValue" id="compilerArgs" rows="4" cols="93" style="width: 800px"></textarea>
+        </div>
+    </div>
+
+    <div class="section">
+        <div class="section-title" data-loc-id="intellisense.mode">IntelliSense mode</div>
+        <div class="section-text">
+            <span data-loc-id="intellisense.mode.description1">The IntelliSense mode used by the IntelliSense engine.</span>
+            <span data-loc-id="intellisense.mode.description2"><code>msvc-x64</code> maps to Visual Studio mode with 64-bit pointer sizes.</span>
+            <span data-loc-id="intellisense.mode.description3"><code>clang-x64</code> maps to CLang mode with 64-bit pointer sizes.</span>
+            <span data-loc-id="intellisense.mode.description4"><code>gcc-x64</code> maps to GCC mode with 64-bit pointer sizes.</span>
+            <span data-loc-id="intellisense.mode.description5">The <code>${default}</code> mode will choose the default for that platform.</span>
+            <span data-loc-id="intellisense.mode.description6">Windows defaults to <code>msvc-x64</code>, Linux defaults to <code>gcc-x64</code>, and macOS defaults to <code>clang-x64</code>.</span>
+            <span data-loc-id="intellisense.mode.description7">Select a specific IntelliSense mode to override the <code>${default}</code> mode.</span>
+        </div>
+        <div>
+          <select name="inputValue" id="intelliSenseMode" class="select-default">
+            <option value="${default}">${default}</option>
+            <option value="clang-x86">clang-x86</option>
+            <option value="clang-x64">clang-x64</option>
+            <option value="gcc-x86">gcc-x86</option>
+            <option value="gcc-x64">gcc-x64</option>
+            <option value="msvc-x86">msvc-x86</option>
+            <option value="msvc-x64">msvc-x64</option>
+          </select>
+        </div>
+        <div id="intelliSenseModeInvalid" class="error" style="width: 290px"></div>
+    </div>
+
+    <div class="section">
+        <div class="section-title" data-loc-id="include.path">Include path</div>
+        <div class="section-text">
+            <span data-loc-id="include.path.description1">An include path is a folder that contains header files (such as <code>#include "myHeaderFile.h"</code>) that are included in a source file.</span>
+            <span data-loc-id="include.path.description2">Specify a list paths for the IntelliSense engine to use while searching for included header files.</span>
+            <span data-loc-id="include.path.description3">If a path ends with <code>/**</code> the IntelliSense engine will do a recursive search for header files starting from that directory.</span>
+            <span data-loc-id="include.path.description4">If on Windows with Visual Studio installed, or if a compiler is specified in the <code>compilerPath</code> setting, it is not necessary to list the system include paths in this list.</span>
+        </div>
+        <div>
+          <div class="section-note" data-loc-id="one.include.path.per.line">One include path per line.</div>
+          <textarea name="inputValue" id="includePath" rows="4" cols="93" style="width: 800px"></textarea>
+          <div id="includePathInvalid" class="error" style="margin-top: -4px; width: 794px"></div>
+        </div>
+    </div>
+
+    <div class="section">
+        <div class="section-title" data-loc-id="defines">Defines</div>
+        <div class="section-text" data-loc-id="defines.description">A list of preprocessor definitions for the IntelliSense engine to use while parsing files. Optionally, use <code>=</code> to set a value, e.g. <code>VERSION=1</code>.</div>
+        <div>
+            <div class="section-note" data-loc-id="one.definition.per.line">One definition per line.</div>
+            <textarea name="inputValue" id="defines" rows="4" cols="39"></textarea>
+        </div>
+    </div>
+
+    <div class="section">
+        <div class="section-title" data-loc-id="c.standard">C standard</div>
+        <div class="section-text" data-loc-id="c.standard.description">The version of the C language standard to use for IntelliSense.</div>
+        <div>
+            <select name="inputValue" id="cStandard" class="select-default">
+                <option value="c11">c11</option>
+                <option value="c99">c99</option>
+                <option value="c89">c89</option>
+            </select>
+        </div>
+    </div>
+
+    <div class="section">
+        <div class="section-title" data-loc-id="cpp.standard">C++ standard</div>
+        <div class="section-text" data-loc-id="cpp.standard.description">The version of the C++ language standard to use for IntelliSense.</div>
+        <div>
+            <select name="inputValue" id="cppStandard" class="select-default">
+                <option value="c++20">c++20</option>
+                <option value="c++17">c++17</option>
+                <option value="c++14">c++14</option>
+                <option value="c++11">c++11</option>
+                <option value="c++03">c++03</option>
+                <option value="c++98">c++98</option>
+            </select>
+        </div> 
+    </div>
+
+    <hr>
+    <button id=showAdvanced class="headerBtn" style="margin-top: 5px; font-size: 20px; font-weight: 500; width: 100%; text-align: left" data-loc-id="advanced.settings">Advanced Settings</button>
+    <div style="height: 30px; display: block"></div>
+
+    <div id=advancedSection>
+
+        <div class="section">
+            <div class="section-title" data-loc-id="configuration.provider">Configuration provider</div>
+            <div class="section-text" data-loc-id="configuration.provider.description">The ID of a VS Code extension that can provide IntelliSense configuration information for source files. For example, use the VS Code extension ID <code>vector-of-bool.cmake-tools</code> to provide configuration information from the CMake Tools extension.</div>
+            <div>
+                <input name="inputValue" id="configurationProvider" style="width: 290px"></input>
+            </div>
+        </div>
+
+        <div class="section">
+            <div class="section-title" data-loc-id="windows.sdk.version">Windows SDK version</div>
+            <div class="section-text" data-loc-id="windows.sdk.version.description">The version of the Windows SDK include path to use on Windows, e.g. <code>10.0.17134.0</code>.</div>
+            <div>
+                <input name="inputValue" id="windowsSdkVersion" style="width: 290px"></input>
+            </div>
+        </div>
+
+        <div class="section">
+            <div class="section-title" data-loc-id="mac.framework.path">Mac framework path</div>
+            <div class="section-text" data-loc-id="mac.framework.path.description">A list of paths for the Intellisense engine to use while searching for included headers from Mac frameworks. Only supported on configurations for macOS.</div>
+            <div>
+                <div class="section-note" data-loc-id="one.path.per.line">One path per line.</div>
+                <textarea name="inputValue" id="macFrameworkPath" rows="4" cols="93" style="width: 800px"></textarea>
+                <div id="macFrameworkPathInvalid" class="error" style="margin-top: -4px; width: 794px"></div>
+            </div>
+        </div>
+
+        <div class="section">
+            <div class="section-title" data-loc-id="forced.include">Forced include</div>
+            <div class="section-text" data-loc-id="forced.include.description">A list of files that should be included before any other characters in the source file are processed. Files are included in the order listed.</div>
+            <div>
+                <div class="section-note" data-loc-id="one.file.per.line">One file per line.</div>
+                <textarea name="inputValue" id="forcedInclude" rows="4" cols="93" style="width: 800px"></textarea>
+                <div id="forcedIncludeInvalid" class="error" style="margin-top: -4px; width: 794px"></div>
+            </div>
+        </div>
+
+        <div class="section">
+            <div class="section-title" data-loc-id="compile.commands">Compile commands</div>
+            <div class="section-text">
+                <span data-loc-id="compile.commands.description1">The full path to the <code>compile_commands.json</code> file for the workspace.</span>
+                <span data-loc-id="compile.commands.description2"> The include paths and defines discovered in this file will be used instead of the values set for <code>includePath</code> and <code>defines</code> settings.</span>
+                <span data-loc-id="compile.commands.description3">If the compile commands database does not contain an entry for the translation unit that corresponds to the file you opened in the editor, then a warning message will appear and the extension will use the <code>includePath</code> and <code>defines</code> settings instead.</span>
+            </div>
+            <div>
+                <input name="inputValue" id="compileCommands" style="width: 798px"></input>
+                <div id="compileCommandsInvalid" class="error" style="width: 800px"></div>
+            </div>
+        </div>
+
+        <div class="section">
+            <div class="section-title" data-loc-id="browse.path">Browse: path</div>
+            <div class="section-text">
+                <span data-loc-id="browse.path.description1">A list of paths for the Tag Parser to search for headers included by your source files.</span>
+                <span data-loc-id="browse.path.description2">If omitted, <code>includePath</code> will be used as the <code>path</code>.</span>
+                <span data-loc-id="browse.path.description3">Searching on these paths is recursive by default. Specify <code>*</code> to indicate non-recursive search.</span>
+                <span data-loc-id="browse.path.description4">For example: <code>/usr/include</code> will search through all subdirectories while <code>/usr/include/*</code> will not.</span>
+            </div>
+            <div>
+                <div class="section-note" data-loc-id="one.browse.path.per.line">One browse path per line.</div>
+                <textarea name="inputValue" id="browsePath" rows="4" cols="93" style="width: 800px"></textarea>
+                <div id="browsePathInvalid" class="error" style="margin-top: -4px; width: 794px"></div>
+            </div>
+        </div>
+
+        <div class="section">
+            <div class="section-title" data-loc-id="limit.symbols">Browse: limit symbols to included headers</div>
+            <div>
+                <input type="checkbox" id="limitSymbolsToIncludedHeaders" style="vertical-align: middle; transform: scale(1.5)">
+                    <span data-loc-id="limit.symbols.checkbox1">When true (or checked), the Tag Parser will only parse code files that have been directly or indirectly included by a source file in <code>${workspaceFolder}</code>.</span>
+                    <span data-loc-id="limit.symbols.checkbox2">When false (or not checked), the Tag Parser will parse all code files found in the paths specified in the <code>Browse: path</code> list.</span>
+                </input>
+            </div>
+        </div>
+
+        <div class="section">
+            <div class="section-title" data-loc-id="database.filename">Browse: database filename</div>
+            <div class="section-text">
+                <span data-loc-id="database.filename.description1">The path to the generated symbol database.</span>
+                <span data-loc-id="database.filename.description2">This instructs the extension to save the Tag Parser's symbol database somewhere other than the workspace's default storage location.</span>
+                <span data-loc-id="database.filename.description3">If a relative path is specified, it will be made relative to the workspace's default storage location, not the workspace folder itself.</span>
+                <span data-loc-id="database.filename.description4">The <code>${workspaceFolder}</code> variable can be used to specify a path relative to the workspace folder (e.g. <code>${workspaceFolder}/.vscode/browse.vc.db</code>)</span>
+            </div>
+            <div>
+                <input name="inputValue" id="databaseFilename" style="width: 798px"></input>
+                <div id="databaseFilenameInvalid" class="error" style="width: 800px"></div>
+            </div>
+        </div>
+
+    </div> <!-- advanced settings end -->
+
+    <!-- sections end -->
+
+  </div> <!-- main end -->
+
+  <script nonce="{{nonce}}" src="{{root}}/out/ui/settings.js"></script>
+
+</body>
+</html>