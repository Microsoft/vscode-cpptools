/* --------------------------------------------------------------------------------------------
 * Copyright (c) Microsoft Corporation. All Rights Reserved.
 * See 'LICENSE' in the project root for license information.
 * ------------------------------------------------------------------------------------------ */

import * as path from 'path';
import * as fs from 'fs';
import * as os from 'os';
import * as child_process from 'child_process';
import * as vscode from 'vscode';
import * as Telemetry from './telemetry';
import HttpsProxyAgent = require('https-proxy-agent');
import * as url from 'url';
import { PlatformInformation } from './platform';
import { getOutputChannelLogger, showOutputChannel } from './logger';
import * as assert from 'assert';
import * as https from 'https';
import { ClientRequest, OutgoingHttpHeaders } from 'http';
import { getBuildTasks } from './LanguageServer/extension';
import { OtherSettings } from './LanguageServer/settings';
import * as nls from 'vscode-nls';

nls.config({ messageFormat: nls.MessageFormat.bundle, bundleFormat: nls.BundleFormat.standalone })();
const localize: nls.LocalizeFunc = nls.loadMessageBundle();

export type Mutable<T> = {
    -readonly [P in keyof T]: T[P] extends ReadonlyArray<infer U> ? Mutable<U>[] : Mutable<T[P]>
};

export let extensionPath: string;
export let extensionContext: vscode.ExtensionContext;
export function setExtensionContext(context: vscode.ExtensionContext): void {
    extensionContext = context;
    extensionPath = extensionContext.extensionPath;
}
export function setExtensionPath(path: string): void {
    extensionPath = path;
}

export const failedToParseTasksJson: string = localize("failed.to.parse.tasks", "Failed to parse tasks.json, possibly due to comments or trailing commas.");

// Use this package.json to read values
export const packageJson: any = vscode.extensions.getExtension("ms-vscode.cpptools").packageJSON;

// Use getRawPackageJson to read and write back to package.json
// This prevents obtaining any of VSCode's expanded variables.
let rawPackageJson: any = null;
export function getRawPackageJson(): any {
    if (rawPackageJson === null) {
        const fileContents: Buffer = fs.readFileSync(getPackageJsonPath());
        rawPackageJson = JSON.parse(fileContents.toString());
    }
    return rawPackageJson;
}

export function getRawTasksJson(): Promise<any> {
    const path: string = getTasksJsonPath();
    if (!path) {
        return undefined;
    }
    return new Promise<any>((resolve, reject) => {
        fs.exists(path, exists => {
            if (!exists) {
                return resolve({});
            }
            let fileContents: string = fs.readFileSync(path).toString();
            fileContents = fileContents.replace(/^\s*\/\/.*$/gm, ""); // Remove start of line // comments.
            let rawTasks: any = {};
            try {
                rawTasks = JSON.parse(fileContents);
            } catch (error) {
                return reject(new Error(failedToParseTasksJson));
            }
            resolve(rawTasks);
        });
    });
}

export async function ensureBuildTaskExists(taskName: string): Promise<void> {
    let rawTasksJson: any = await getRawTasksJson();

    // Ensure that the task exists in the user's task.json. Task will not be found otherwise.
    if (!rawTasksJson.tasks) {
        rawTasksJson.tasks = new Array();
    }
    // Find or create the task which should be created based on the selected "debug configuration".
    let selectedTask: vscode.Task = rawTasksJson.tasks.find(task => {
        return task.label && task.label === task;
    });
    if (selectedTask) {
        return;
    }

    const buildTasks: vscode.Task[] = await getBuildTasks(false);
    selectedTask = buildTasks.find(task => task.name === taskName);
    console.assert(selectedTask);

    rawTasksJson.version = "2.0.0";

    if (!rawTasksJson.tasks.find(task => task.label === selectedTask.definition.label)) {
        rawTasksJson.tasks.push(selectedTask.definition);
    }

    // TODO: It's dangerous to overwrite this file. We could be wiping out comments.
    let settings: OtherSettings = new OtherSettings();
    await writeFileText(getTasksJsonPath(), JSON.stringify(rawTasksJson, null, settings.editorTabSize));
}

export function fileIsCOrCppSource(file: string): boolean {
    const fileExtLower: string = path.extname(file).toLowerCase();
    return [".C", ".c", ".cpp", ".cc", ".cxx", ".mm", ".ino", ".inl"].some(ext => fileExtLower === ext);
}

export function isEditorFileCpp(file: string): boolean {
    let editor: vscode.TextEditor = vscode.window.visibleTextEditors.find(e => e.document.uri.toString() === file);
    return editor && editor.document.languageId === "cpp";
}

// This function is used to stringify the rawPackageJson.
// Do not use with util.packageJson or else the expanded
// package.json will be written back.
export function stringifyPackageJson(packageJson: string): string {
    return JSON.stringify(packageJson, null, 2);
}

export function getExtensionFilePath(extensionfile: string): string {
    return path.resolve(extensionPath, extensionfile);
}

export function getPackageJsonPath(): string {
    return getExtensionFilePath("package.json");
}

export function getTasksJsonPath(): string {
    const editor: vscode.TextEditor = vscode.window.activeTextEditor;
    const folder: vscode.WorkspaceFolder = vscode.workspace.getWorkspaceFolder(editor.document.uri);
    if (!folder) {
        return undefined;
    }
    return path.join(folder.uri.fsPath, ".vscode", "tasks.json");
}

export function getVcpkgPathDescriptorFile(): string {
    if (process.platform === 'win32') {
        return path.join(process.env.LOCALAPPDATA, "vcpkg/vcpkg.path.txt");
    } else {
        return path.join(process.env.HOME, ".vcpkg/vcpkg.path.txt");
    }
}

let vcpkgRoot: string;
export function getVcpkgRoot(): string {
    if (!vcpkgRoot && vcpkgRoot !== "") {
        vcpkgRoot = "";
        // Check for vcpkg instance.
        if (fs.existsSync(getVcpkgPathDescriptorFile())) {
            let vcpkgRootTemp: string = fs.readFileSync(getVcpkgPathDescriptorFile()).toString();
            vcpkgRootTemp = vcpkgRootTemp.trim();
            if (fs.existsSync(vcpkgRootTemp)) {
                vcpkgRoot = path.join(vcpkgRootTemp, "/installed").replace(/\\/g, "/");
            }
        }
    }
    return vcpkgRoot;
}

/**
 * This is a fuzzy determination of whether a uri represents a header file.
 * For the purposes of this function, a header file has no extension, or an extension that begins with the letter 'h'.
 * @param document The document to check.
 */
export function isHeader(uri: vscode.Uri): boolean {
    let ext: string = path.extname(uri.fsPath);
    return !ext || ext.startsWith(".h") || ext.startsWith(".H");
}

// Extension is ready if install.lock exists and debugAdapters folder exist.
export async function isExtensionReady(): Promise<boolean> {
    const doesInstallLockFileExist: boolean = await checkInstallLockFile();

    return doesInstallLockFileExist;
}

let isExtensionNotReadyPromptDisplayed: boolean = false;
export const extensionNotReadyString: string = localize("extension.not.ready", 'The C/C++ extension is still installing. See the output window for more information.');

export function displayExtensionNotReadyPrompt(): void {

    if (!isExtensionNotReadyPromptDisplayed) {
        isExtensionNotReadyPromptDisplayed = true;
        showOutputChannel();

        getOutputChannelLogger().showInformationMessage(extensionNotReadyString).then(
            () => { isExtensionNotReadyPromptDisplayed = false; },
            () => { isExtensionNotReadyPromptDisplayed = false; }
        );
    }
}

// This Progress global state tracks how far users are able to get before getting blocked.
// Users start with a progress of 0 and it increases as they get further along in using the tool.
// This eliminates noise/problems due to re-installs, terminated installs that don't send errors,
// errors followed by workarounds that lead to success, etc.
const progressInstallSuccess: number = 100;
const progressExecutableStarted: number = 150;
const progressExecutableSuccess: number = 200;
const progressParseRootSuccess: number = 300;
const progressIntelliSenseNoSquiggles: number = 1000;
// Might add more IntelliSense progress measurements later.
// IntelliSense progress is separate from the install progress, because parse root can occur afterwards.

let installProgressStr: string = "CPP." + packageJson.version + ".Progress";
let intelliSenseProgressStr: string = "CPP." + packageJson.version + ".IntelliSenseProgress";

export function getProgress(): number {
    return extensionContext ? extensionContext.globalState.get<number>(installProgressStr, -1) : -1;
}

export function getIntelliSenseProgress(): number {
    return extensionContext ? extensionContext.globalState.get<number>(intelliSenseProgressStr, -1) : -1;
}

export function setProgress(progress: number): void {
    if (extensionContext && getProgress() < progress) {
        extensionContext.globalState.update(installProgressStr, progress);
        let telemetryProperties: { [key: string]: string } = {};
        let progressName: string;
        switch (progress) {
            case 0: progressName = "install started"; break;
            case progressInstallSuccess: progressName = "install succeeded"; break;
            case progressExecutableStarted: progressName = "executable started"; break;
            case progressExecutableSuccess: progressName = "executable succeeded"; break;
            case progressParseRootSuccess: progressName = "parse root succeeded"; break;
        }
        telemetryProperties['progress'] = progressName;
        Telemetry.logDebuggerEvent("progress", telemetryProperties);
    }
}

export function setIntelliSenseProgress(progress: number): void {
    if (extensionContext && getIntelliSenseProgress() < progress) {
        extensionContext.globalState.update(intelliSenseProgressStr, progress);
        let telemetryProperties: { [key: string]: string } = {};
        let progressName: string;
        switch (progress) {
            case progressIntelliSenseNoSquiggles: progressName = "IntelliSense no squiggles"; break;
        }
        telemetryProperties['progress'] = progressName;
        Telemetry.logDebuggerEvent("progress", telemetryProperties);
    }
}

export function getProgressInstallSuccess(): number { return progressInstallSuccess; } // Download/install was successful (i.e. not blocked by component acquisition).
export function getProgressExecutableStarted(): number { return progressExecutableStarted; } // The extension was activated and starting the executable was attempted.
export function getProgressExecutableSuccess(): number { return progressExecutableSuccess; } // Starting the exe was successful (i.e. not blocked by 32-bit or glibc < 2.18 on Linux)
export function getProgressParseRootSuccess(): number { return progressParseRootSuccess; } // Parse root was successful (i.e. not blocked by processing taking too long).
export function getProgressIntelliSenseNoSquiggles(): number { return progressIntelliSenseNoSquiggles; } // IntelliSense was successful and the user got no squiggles.

<<<<<<< HEAD
let releaseNotesPanel: vscode.WebviewPanel;

export async function showReleaseNotes(): Promise<void> {
    if (releaseNotesPanel) {
        releaseNotesPanel.reveal();
    } else {
        releaseNotesPanel = vscode.window.createWebviewPanel('releaseNotes', localize("c.cpp.extension.release.notes", "C/C++ Extension Release Notes"), vscode.ViewColumn.One);
        releaseNotesPanel.webview.html = await readFileText(getExtensionFilePath("ReleaseNotes.html"));
        releaseNotesPanel.onDidDispose(() => releaseNotesPanel = undefined, null, extensionContext.subscriptions);
    }
}

=======
>>>>>>> c7b6f3c5
export function isUri(input: any): input is vscode.Uri {
    return input && input instanceof vscode.Uri;
}

export function isString(input: any): input is string {
    return typeof(input) === "string";
}

export function isNumber(input: any): input is number {
    return typeof(input) === "number";
}

export function isBoolean(input: any): input is boolean {
    return typeof(input) === "boolean";
}

export function isArray(input: any): input is any[] {
    return input instanceof Array;
}

export function isOptionalString(input: any): input is string|undefined {
    return input === undefined || isString(input);
}

export function isArrayOfString(input: any): input is string[] {
    return isArray(input) && input.every(isString);
}

export function isOptionalArrayOfString(input: any): input is string[]|undefined {
    return input === undefined || isArrayOfString(input);
}

export function resolveCachePath(input: string, additionalEnvironment: {[key: string]: string | string[]}): string {
    let resolvedPath: string = "";
    if (!input) {
        // If no path is set, return empty string to language service process, where it will set the default path as
        // Windows: %LocalAppData%/Microsoft/vscode-cpptools/
        // Linux and Mac: ~/.vscode-cpptools/
        return resolvedPath;
    }

    resolvedPath = resolveVariables(input, additionalEnvironment);
    return resolvedPath;
}

export function resolveVariables(input: string, additionalEnvironment: {[key: string]: string | string[]}): string {
    if (!input) {
        return "";
    }
    if (!additionalEnvironment) {
        additionalEnvironment = {};
    }

    // Replace environment and configuration variables.
    let regexp: () => RegExp = () => /\$\{((env|config|workspaceFolder)(\.|:))?(.*?)\}/g;
    let ret: string = input;
    let cycleCache: Set<string> = new Set();
    while (!cycleCache.has(ret)) {
        cycleCache.add(ret);
        ret = ret.replace(regexp(), (match: string, ignored1: string, varType: string, ignored2: string, name: string) => {
            // Historically, if the variable didn't have anything before the "." or ":"
            // it was assumed to be an environment variable
            if (varType === undefined) {
                varType = "env";
            }
            let newValue: string;
            switch (varType) {
                case "env": {
                    let v: string | string[] = additionalEnvironment[name];
                    if (isString(v)) {
                        newValue = v;
                    } else if (input === match && isArrayOfString(v)) {
                        newValue = v.join(";");
                    }
                    if (!isString(newValue)) {
                        newValue = process.env[name];
                    }
                    break;
                }
                case "config": {
                    let config: vscode.WorkspaceConfiguration = vscode.workspace.getConfiguration();
                    if (config) {
                        newValue = config.get<string>(name);
                    }
                    break;
                }
                case "workspaceFolder": {
                    // Only replace ${workspaceFolder:name} variables for now.
                    // We may consider doing replacement of ${workspaceFolder} here later, but we would have to update the language server and also
                    // intercept messages with paths in them and add the ${workspaceFolder} variable back in (e.g. for light bulb suggestions)
                    if (name && vscode.workspace && vscode.workspace.workspaceFolders) {
                        let folder: vscode.WorkspaceFolder = vscode.workspace.workspaceFolders.find(folder => folder.name.toLocaleLowerCase() === name.toLocaleLowerCase());
                        if (folder) {
                            newValue = folder.uri.fsPath;
                        }
                    }
                    break;
                }
                default: { assert.fail("unknown varType matched"); }
            }
            return (isString(newValue)) ? newValue : match;
        });
    }

    // Resolve '~' at the start of the path.
    regexp = () => /^\~/g;
    ret = ret.replace(regexp(), (match: string, name: string) => {
        let newValue: string = (process.platform === 'win32') ? process.env.USERPROFILE : process.env.HOME;
        return (newValue) ? newValue : match;
    });

    return ret;
}

export function asFolder(uri: vscode.Uri): string {
    let result: string = uri.toString();
    if (result.charAt(result.length - 1) !== '/') {
        result += '/';
    }
    return result;
}

/**
 * get the default open command for the current platform
 */
export function getOpenCommand(): string {
    if (os.platform() === 'win32') {
        return 'explorer';
    } else if (os.platform() === 'darwin') {
        return '/usr/bin/open';
    } else {
        return '/usr/bin/xdg-open';
    }
}

export function getDebugAdaptersPath(file: string): string {
    return path.resolve(getExtensionFilePath("debugAdapters"), file);
}

export function getHttpsProxyAgent(): HttpsProxyAgent {
    let proxy: string = vscode.workspace.getConfiguration().get<string>('http.proxy');
    if (!proxy) {
        proxy = process.env.HTTPS_PROXY || process.env.https_proxy || process.env.HTTP_PROXY || process.env.http_proxy;
        if (!proxy) {
            return null; // No proxy
        }
    }

    // Basic sanity checking on proxy url
    let proxyUrl: any = url.parse(proxy);
    if (proxyUrl.protocol !== "https:" && proxyUrl.protocol !== "http:") {
        return null;
    }

    let strictProxy: any = vscode.workspace.getConfiguration().get("http.proxyStrictSSL", true);
    let proxyOptions: any = {
        host: proxyUrl.hostname,
        port: parseInt(proxyUrl.port, 10),
        auth: proxyUrl.auth,
        rejectUnauthorized: strictProxy
    };

    return new HttpsProxyAgent(proxyOptions);
}

/** Creates a file if it doesn't exist */
function touchFile(file: string): Promise<void> {
    return new Promise<void>((resolve, reject) => {
        fs.writeFile(file, "", (err) => {
            if (err) {
                reject(err);
            }

            resolve();
        });
    });
}

export function touchInstallLockFile(): Promise<void> {
    return touchFile(getInstallLockPath());
}

export function touchExtensionFolder(): Promise<void> {
    return new Promise<void>((resolve, reject) => {
        fs.utimes(path.resolve(extensionPath, ".."), new Date(Date.now()), new Date(Date.now()), (err) => {
            if (err) {
                reject(err);
            }

            resolve();
        });
    });
}

/** Test whether a file exists */
export function checkFileExists(filePath: string): Promise<boolean> {
    return new Promise((resolve, reject) => {
        fs.stat(filePath, (err, stats) => {
            if (stats && stats.isFile()) {
                resolve(true);
            } else {
                resolve(false);
            }
        });
    });
}

/** Test whether a directory exists */
export function checkDirectoryExists(dirPath: string): Promise<boolean> {
    return new Promise((resolve, reject) => {
        fs.stat(dirPath, (err, stats) => {
            if (stats && stats.isDirectory()) {
                resolve(true);
            } else {
                resolve(false);
            }
        });
    });
}

export function checkFileExistsSync(filePath: string): boolean {
    try {
        return fs.statSync(filePath).isFile();
    } catch (e) {
    }
    return false;
}

/** Test whether a directory exists */
export function checkDirectoryExistsSync(dirPath: string): boolean {
    try {
        return fs.statSync(dirPath).isDirectory();
    } catch (e) {
    }
    return false;
}

/** Read the files in a directory */
export function readDir(dirPath: string): Promise<string[]> {
    return new Promise((resolve) => {
        fs.readdir(dirPath, (err, list) => {
            resolve(list);
            });
        });
}

/** Test whether the lock file exists.*/
export function checkInstallLockFile(): Promise<boolean> {
    return checkFileExists(getInstallLockPath());
}

/** Reads the content of a text file */
export function readFileText(filePath: string, encoding: string = "utf8"): Promise<string> {
    return new Promise<string>((resolve, reject) => {
        fs.readFile(filePath, encoding, (err, data) => {
            if (err) {
                reject(err);
            } else {
                resolve(data);
            }
        });
    });
}

/** Writes content to a text file */
export function writeFileText(filePath: string, content: string, encoding: string = "utf8"): Promise<void> {
    return new Promise<void>((resolve, reject) => {
        fs.writeFile(filePath, content, { encoding }, (err) => {
            if (err) {
                reject(err);
            } else {
                resolve();
            }
        });
    });
}

export function deleteFile(filePath: string): Promise<void> {
    return new Promise<void>((resolve, reject) => {
        if (fs.existsSync(filePath)) {
            fs.unlink(filePath, (err) => {
                if (err) {
                    reject(err);
                } else {
                    resolve();
                }
            });
        } else {
            resolve();
        }
    });
}

// Get the path of the lock file. This is used to indicate that the platform-specific dependencies have been downloaded.
export function getInstallLockPath(): string {
    return getExtensionFilePath("install.lock");
}

export function getReadmeMessage(): string {
    const readmePath: string = getExtensionFilePath("README.md");
    const readmeMessage: string = localize("refer.read.me", "Please refer to {0} for troubleshooting information. Issues can be created at {1}", readmePath, "https://github.com/Microsoft/vscode-cpptools/issues");
    return readmeMessage;
}

/** Used for diagnostics only */
export function logToFile(message: string): void {
    const logFolder: string = getExtensionFilePath("extension.log");
    fs.writeFileSync(logFolder, `${message}${os.EOL}`, { flag: 'a' });
}

export function execChildProcess(process: string, workingDirectory: string, channel?: vscode.OutputChannel): Promise<string> {
    return new Promise<string>((resolve, reject) => {
        child_process.exec(process, { cwd: workingDirectory, maxBuffer: 500 * 1024 }, (error: Error, stdout: string, stderr: string) => {
            if (channel) {
                let message: string = "";
                let err: Boolean = false;
                if (stdout && stdout.length > 0) {
                    message += stdout;
                }

                if (stderr && stderr.length > 0) {
                    message += stderr;
                    err = true;
                }

                if (error) {
                    message += error.message;
                    err = true;
                }

                if (err) {
                    channel.append(message);
                    channel.show();
                }
            }

            if (error) {
                reject(error);
                return;
            }

            if (stderr && stderr.length > 0) {
                reject(new Error(stderr));
                return;
            }

            resolve(stdout);
        });
    });
}

export function spawnChildProcess(process: string, args: string[], workingDirectory: string,
    dataCallback: (stdout: string) => void, errorCallback: (stderr: string) => void): Promise<void> {

    return new Promise<void>(function (resolve, reject): void {
        const child: child_process.ChildProcess = child_process.spawn(process, args, { cwd: workingDirectory });

        child.stdout.on('data', (data) => {
            dataCallback(`${data}`);
        });

        child.stderr.on('data', (data) => {
            errorCallback(`${data}`);
        });

        child.on('exit', (code: number) => {
            if (code !== 0) {
                reject(new Error(localize("process.exited.with.code", "{0} exited with error code {1}", process, code)));
            } else {
                resolve();
            }
        });
    });
}

export function allowExecution(file: string): Promise<void> {
    return new Promise<void>((resolve, reject) => {
        if (process.platform !== 'win32') {
            checkFileExists(file).then((exists: boolean) => {
                if (exists) {
                    fs.chmod(file, '755', (err: NodeJS.ErrnoException) => {
                        if (err) {
                            reject(err);
                            return;
                        }
                        resolve();
                    });
                } else {
                    getOutputChannelLogger().appendLine("");
                    getOutputChannelLogger().appendLine(localize("warning.file.missing", "Warning: Expected file {0} is missing.", file));
                    resolve();
                }
            });
        } else {
            resolve();
        }
    });
}

export function removePotentialPII(str: string): string {
    let words: string[] = str.split(" ");
    let result: string = "";
    for (let word of words) {
        if (word.indexOf(".") === -1 && word.indexOf("/") === -1 && word.indexOf("\\") === -1 && word.indexOf(":") === -1) {
            result += word + " ";
        } else {
            result += "? ";
        }
    }
    return result;
}

export function checkDistro(platformInfo: PlatformInformation): void {
    if (platformInfo.platform !== 'win32' && platformInfo.platform !== 'linux' && platformInfo.platform !== 'darwin') {
        // this should never happen because VSCode doesn't run on FreeBSD
        // or SunOS (the other platforms supported by node)
        getOutputChannelLogger().appendLine(localize("warning.debugging.not.tested", "Warning: Debugging has not been tested for this platform.") + " " + getReadmeMessage());
    }
}

export async function unlinkPromise(fileName: string): Promise<void> {
    return new Promise<void>((resolve, reject) => {
        fs.unlink(fileName, err => {
            if (err) {
                return reject(err);
            }
            return resolve();
        });
    });
}

export async function renamePromise(oldName: string, newName: string): Promise<void> {
    return new Promise<void>((resolve, reject) => {
        fs.rename(oldName, newName, err => {
            if (err) {
                return reject(err);
            }
            return resolve();
        });
    });
}

export function promptForReloadWindowDueToSettingsChange(): void {
    promptReloadWindow(localize("reload.workspace.for.changes", "Reload the workspace for the settings change to take effect."));
}

export function promptReloadWindow(message: string): void {
    let reload: string = localize("reload.string", "Reload");
    vscode.window.showInformationMessage(message, reload).then((value: string) => {
        if (value === reload) {
            vscode.commands.executeCommand("workbench.action.reloadWindow");
        }
    });
}

export function downloadFileToDestination(urlStr: string, destinationPath: string, headers?: OutgoingHttpHeaders): Promise<void> {
    return new Promise<void>((resolve, reject) => {
        let parsedUrl: url.Url = url.parse(urlStr);
        let request: ClientRequest = https.request({
            host: parsedUrl.host,
            path: parsedUrl.path,
            agent: getHttpsProxyAgent(),
            rejectUnauthorized: vscode.workspace.getConfiguration().get('http.proxyStrictSSL', true),
            headers: headers
        }, (response) => {
            if (response.statusCode === 301 || response.statusCode === 302) { // If redirected
                // Download from new location
                let redirectUrl: string;
                if (typeof response.headers.location === 'string') {
                    redirectUrl = response.headers.location;
                } else {
                    redirectUrl = response.headers.location[0];
                }
                return resolve(downloadFileToDestination(redirectUrl, destinationPath, headers));
            }
            if (response.statusCode !== 200) { // If request is not successful
                return reject();
            }
            // Write file using downloaded data
            let createdFile: fs.WriteStream = fs.createWriteStream(destinationPath);
            createdFile.on('finish', () => { resolve(); });
            response.on('error', (error) => { reject(error); });
            response.pipe(createdFile);
        });
        request.on('error', (error) => { reject(error); });
        request.end();
    });
}

export function downloadFileToStr(urlStr: string, headers?: OutgoingHttpHeaders): Promise<any> {
    return new Promise<string>((resolve, reject) => {
        let parsedUrl: url.Url = url.parse(urlStr);
        let request: ClientRequest = https.request({
            host: parsedUrl.host,
            path: parsedUrl.path,
            agent: getHttpsProxyAgent(),
            rejectUnauthorized: vscode.workspace.getConfiguration().get('http.proxyStrictSSL', true),
            headers: headers
        }, (response) => {
            if (response.statusCode === 301 || response.statusCode === 302) { // If redirected
                // Download from new location
                let redirectUrl: string;
                if (typeof response.headers.location === 'string') {
                    redirectUrl = response.headers.location;
                } else {
                    redirectUrl = response.headers.location[0];
                }
                return resolve(downloadFileToStr(redirectUrl, headers));
            }
            if (response.statusCode !== 200) { // If request is not successful
                return reject();
            }
            let downloadedData: string = '';
            response.on('data', (data) => { downloadedData += data; });
            response.on('error', (error) => { reject(error); });
            response.on('end', () => { resolve(downloadedData); });
        });
        request.on('error', (error) => { reject(error); });
        request.end();
    });
}

export interface CompilerPathAndArgs {
    compilerPath: string;
    compilerName: string;
    additionalArgs: string[];
}

export function extractCompilerPathAndArgs(inputCompilerPath: string, inputCompilerArgs?: string[]): CompilerPathAndArgs {
    let compilerPath: string = inputCompilerPath;
    let compilerName: string = "";
    let additionalArgs: string[] = [];
    let isWindows: boolean = os.platform() === 'win32';
    if (compilerPath) {
        if (compilerPath === "cl.exe") {
            // Input is only compiler name, this is only for cl.exe
            compilerName = compilerPath;

        } else if (compilerPath.startsWith("\"")) {
            // Input has quotes around compiler path
            let endQuote: number = compilerPath.substr(1).search("\"") + 1;
            if (endQuote !== -1) {
                additionalArgs = compilerPath.substr(endQuote + 1).split(" ");
                additionalArgs = additionalArgs.filter((arg: string) => arg.trim().length !== 0); // Remove empty args.
                compilerPath = compilerPath.substr(1, endQuote - 1);
                compilerName = path.basename(compilerPath);
            }
        } else {
            // Input has no quotes but can have a compiler path with spaces and args.
            // Go from right to left checking if a valid path is to the left of a space.
            let spaceStart: number = compilerPath.lastIndexOf(" ");
            if (spaceStart !== -1 && (!isWindows || !compilerPath.endsWith("cl.exe")) && !checkFileExistsSync(compilerPath)) {
                let potentialCompilerPath: string = compilerPath.substr(0, spaceStart);
                while ((!isWindows || !potentialCompilerPath.endsWith("cl.exe")) && !checkFileExistsSync(potentialCompilerPath)) {
                    spaceStart = potentialCompilerPath.lastIndexOf(" ");
                    if (spaceStart === -1) {
                        // Reached the start without finding a valid path. Use the original value.
                        potentialCompilerPath = compilerPath;
                        break;
                    }
                    potentialCompilerPath = potentialCompilerPath.substr(0, spaceStart);
                }
                if (compilerPath !== potentialCompilerPath) {
                    // Found a valid compilerPath and args.
                    additionalArgs = compilerPath.substr(spaceStart + 1).split(" ");
                    additionalArgs = additionalArgs.filter((arg: string) => arg.trim().length !== 0); // Remove empty args.
                    compilerPath = potentialCompilerPath;
                }
            }
            // Get compiler name if there are no args but path is valid or a valid path was found with args.
            if (compilerPath === "cl.exe" || checkFileExistsSync(compilerPath)) {
                compilerName = path.basename(compilerPath);
            }
        }
    }
    // Combine args from inputCompilerPath and inputCompilerArgs and remove duplicates
    if (inputCompilerArgs && inputCompilerArgs.length) {
        additionalArgs = inputCompilerArgs.concat(additionalArgs.filter(
            function (item: string): boolean {
                return inputCompilerArgs.indexOf(item) < 0;
            }));
    }
    return { compilerPath, compilerName, additionalArgs };
}

export function escapeForSquiggles(s: string): string {
    // Replace all \<escape character> with \\<character>, except for \"
    // Otherwise, the JSON.parse result will have the \<escape character> missing.
    let newResults: string = "";
    let lastWasBackslash: Boolean = false;
    let lastBackslashWasEscaped: Boolean = false;
    for (let i: number = 0; i < s.length; i++) {
        if (s[i] === '\\') {
            if (lastWasBackslash) {
                newResults += "\\";
                lastBackslashWasEscaped = !lastBackslashWasEscaped;
            } else {
                lastBackslashWasEscaped = false;
            }
            newResults += "\\";
            lastWasBackslash = true;
        } else {
            if (lastWasBackslash && (lastBackslashWasEscaped || (s[i] !== '"'))) {
                newResults += "\\";
            }
            lastWasBackslash = false;
            lastBackslashWasEscaped  = false;
            newResults += s[i];
        }
    }
    if (lastWasBackslash) {
        newResults += "\\";
    }
    return newResults;
}

export class BlockingTask<T> {
    private dependency: BlockingTask<any>;
    private done: boolean = false;
    private promise: Thenable<T>;

    constructor(task: () => Thenable<T>, dependency?: BlockingTask<any>) {
        if (!dependency) {
            this.promise = task();
        } else {
            this.dependency = dependency;
            this.promise = new Promise<T>((resolve, reject) => {
                let f1: () => void = () => {
                    task().then(resolve, reject);
                };
                let f2: (err: any) => void = (err) => {
                    console.log(err);
                    task().then(resolve, reject);
                };
                this.dependency.promise.then(f1, f2);
            });
        }
        this.promise.then(() => this.done = true, () => this.done = true);
    }

    public get Done(): boolean {
        return this.done;
    }

    public getPromise(): Thenable<T> {
        return this.promise;
    }
}

export function getLocaleId(): string {
    if (isString(process.env.VSCODE_NLS_CONFIG)) {
        let vscodeNlsConfigJson: any = JSON.parse(process.env.VSCODE_NLS_CONFIG);
        if (isString(vscodeNlsConfigJson.locale)) {
            return vscodeNlsConfigJson.locale;
        }
    }
    return "en";
}

export function getLocalizedHtmlPath(originalPath: string): string {
    let locale: string = getLocaleId();
    let localizedFilePath: string = getExtensionFilePath(path.join("dist/html/", locale, originalPath));
    if (fs.existsSync(localizedFilePath)) {
        return localizedFilePath;
    }
    return getExtensionFilePath(originalPath);
}<|MERGE_RESOLUTION|>--- conflicted
+++ resolved
@@ -256,21 +256,6 @@
 export function getProgressParseRootSuccess(): number { return progressParseRootSuccess; } // Parse root was successful (i.e. not blocked by processing taking too long).
 export function getProgressIntelliSenseNoSquiggles(): number { return progressIntelliSenseNoSquiggles; } // IntelliSense was successful and the user got no squiggles.
 
-<<<<<<< HEAD
-let releaseNotesPanel: vscode.WebviewPanel;
-
-export async function showReleaseNotes(): Promise<void> {
-    if (releaseNotesPanel) {
-        releaseNotesPanel.reveal();
-    } else {
-        releaseNotesPanel = vscode.window.createWebviewPanel('releaseNotes', localize("c.cpp.extension.release.notes", "C/C++ Extension Release Notes"), vscode.ViewColumn.One);
-        releaseNotesPanel.webview.html = await readFileText(getExtensionFilePath("ReleaseNotes.html"));
-        releaseNotesPanel.onDidDispose(() => releaseNotesPanel = undefined, null, extensionContext.subscriptions);
-    }
-}
-
-=======
->>>>>>> c7b6f3c5
 export function isUri(input: any): input is vscode.Uri {
     return input && input instanceof vscode.Uri;
 }
