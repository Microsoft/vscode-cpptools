--- conflicted
+++ resolved
@@ -368,11 +368,8 @@
         "onCommand:C_Cpp.ShowParsingCommands",
         "onCommand:C_Cpp.TakeSurvey",
         "onCommand:C_Cpp.LogDiagnostics",
-<<<<<<< HEAD
+        "onCommand:C_Cpp.RescanWorkspace",
         "onCommand:C_Cpp.VCPkgClipboardInstallSuggestedCommand",
-=======
-        "onCommand:C_Cpp.RescanWorkspace",
->>>>>>> 566e657f
         "onDebug",
         "workspaceContains:/.vscode/c_cpp_properties.json"
     ];
