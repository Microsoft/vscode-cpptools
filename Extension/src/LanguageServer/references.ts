--- conflicted
+++ resolved
@@ -1,443 +1,438 @@
-/* --------------------------------------------------------------------------------------------
- * Copyright (c) Microsoft Corporation. All Rights Reserved.
- * See 'LICENSE' in the project root for license information.
- * ------------------------------------------------------------------------------------------ */
-'use strict';
-import * as vscode from 'vscode';
-import { DefaultClient } from './client';
-import { FindAllRefsView } from './referencesView';
-import * as telemetry from '../telemetry';
-import * as nls from 'vscode-nls';
-import { RenameView } from './renameView';
-import * as logger from '../logger';
-
-nls.config({ messageFormat: nls.MessageFormat.bundle, bundleFormat: nls.BundleFormat.standalone })();
-const localize: nls.LocalizeFunc = nls.loadMessageBundle();
-
-export enum ReferenceType {
-    Confirmed,
-    ConfirmationInProgress,
-    Comment,
-    String,
-    Inactive,
-    CannotConfirm,
-    NotAReference
-}
-
-export interface ReferenceInfo {
-    file: string;
-    position: vscode.Position;
-    text: string;
-    type: ReferenceType;
-}
-
-export interface ReferencesResult {
-    referenceInfos: ReferenceInfo[];
-    text: string;
-    isFinished: boolean;
-}
-
-export type ReferencesResultCallback = (result: ReferencesResult) => void;
-
-export interface ReferencesResultMessage {
-    referencesResult: ReferencesResult;
-}
-
-enum ReferencesProgress {
-    Started,
-    StartedRename,
-    ProcessingSource,
-    ProcessingTargets
-}
-
-enum TargetReferencesProgress {
-    WaitingToLex,
-    Lexing,
-    WaitingToParse,
-    Parsing,
-    ConfirmingReferences,
-    FinishedWithoutConfirming,
-    FinishedConfirming
-}
-
-export interface ReportReferencesProgressNotification {
-    referencesProgress: ReferencesProgress;
-    targetReferencesProgress: TargetReferencesProgress[];
-}
-
-export enum ReferencesCommandMode {
-    None,
-    Find,
-    Peek,
-    Rename
-}
-
-export function referencesCommandModeToString(referencesCommandMode: ReferencesCommandMode): string {
-    switch (referencesCommandMode) {
-        case ReferencesCommandMode.Find:
-            return localize("find.all.references", "Find All References");
-        case ReferencesCommandMode.Peek:
-            return localize("peek.references", "Peek References");
-        case ReferencesCommandMode.Rename:
-            return localize("rename", "Rename");
-        default:
-            return "";
-    }
-}
-
-export function convertReferenceTypeToString(referenceType: ReferenceType, upperCase?: boolean): string {
-    if (upperCase) {
-        switch (referenceType) {
-            case ReferenceType.Confirmed: return localize("confirmed.reference.upper", "CONFIRMED REFERENCE");
-            case ReferenceType.ConfirmationInProgress: return localize("confirmation.in.progress.upper", "CONFIRMATION IN PROGRESS");
-            case ReferenceType.Comment: return localize("comment.reference.upper", "COMMENT REFERENCE");
-            case ReferenceType.String: return localize("string.reference.upper", "STRING REFERENCE");
-            case ReferenceType.Inactive: return localize("inactive.reference.upper", "INACTIVE REFERENCE");
-            case ReferenceType.CannotConfirm: return localize("cannot.confirm.reference.upper", "CANNOT CONFIRM REFERENCE");
-            case ReferenceType.NotAReference: return localize("not.a.reference.upper", "NOT A REFERENCE");
-        }
-    } else {
-        switch (referenceType) {
-            case ReferenceType.Confirmed: return localize("confirmed.reference", "Confirmed reference");
-            case ReferenceType.ConfirmationInProgress: return localize("confirmation.in.progress", "Confirmation in progress");
-            case ReferenceType.Comment: return localize("comment.reference", "Comment reference");
-            case ReferenceType.String: return localize("string.reference", "String reference");
-            case ReferenceType.Inactive: return localize("inactive.reference", "Inactive reference");
-            case ReferenceType.CannotConfirm: return localize("cannot.confirm.reference", "Cannot confirm reference");
-            case ReferenceType.NotAReference: return localize("not.a.reference", "Not a reference");
-        }
-    }
-    return "";
-}
-
-function getReferenceCanceledString(upperCase?: boolean): string {
-    return upperCase ?
-        localize("confirmation.canceled.upper", "CONFIRMATION CANCELED") :
-        localize("confirmation.canceled", "Confirmation canceled");
-}
-
-export function getReferenceTagString(referenceType: ReferenceType, referenceCanceled: boolean, upperCase?: boolean): string {
-    return referenceCanceled && referenceType === ReferenceType.ConfirmationInProgress ? getReferenceCanceledString(upperCase) : convertReferenceTypeToString(referenceType, upperCase);
-}
-
-export class ReferencesManager {
-    private client: DefaultClient;
-    private disposables: vscode.Disposable[] = [];
-
-    private referencesChannel: vscode.OutputChannel;
-    private findAllRefsView: FindAllRefsView;
-    private renameView: RenameView;
-    private viewsInitialized: boolean = false;
-
-    public symbolSearchInProgress: boolean = false;
-    private referencesCurrentProgress: ReportReferencesProgressNotification;
-    private referencesPrevProgressIncrement: number;
-    private referencesPrevProgressMessage: string;
-    public referencesRequestHasOccurred: boolean;
-    public referencesViewFindPending: boolean = false;
-    private referencesDelayProgress: NodeJS.Timeout;
-    private referencesProgressOptions: vscode.ProgressOptions;
-    public referencesCanceled: boolean;
-    public referencesCanceledIgnoreResults: boolean;
-    private referencesStartedWhileTagParsing: boolean;
-    private referencesProgressMethod: (progress: vscode.Progress<{
-        message?: string;
-        increment?: number;
-    }>, token: vscode.CancellationToken) => Thenable<unknown>;
-    private referencesCurrentProgressUICounter: number;
-    private readonly referencesProgressUpdateInterval: number = 1000;
-    private readonly referencesProgressDelayInterval: number = 2000;
-
-    private prevVisibleRangesLength: number = 0;
-    private visibleRangesDecreased: boolean = false;
-    private visibleRangesDecreasedTicks: number = 0;
-    private readonly ticksForDetectingPeek: number = 1000; // TODO: Might need tweeking?
-
-    private resultsCallback: ReferencesResultCallback;
-    private currentUpdateProgressTimer: NodeJS.Timeout;
-    private currentUpdateProgressResolve: () => void;
-    public groupByFile: boolean = true;
-
-    constructor(client: DefaultClient) {
-        this.client = client;
-    }
-
-    initializeViews(): void {
-        if (!this.viewsInitialized) {
-            this.findAllRefsView = new FindAllRefsView();
-            this.renameView = new RenameView();
-            this.viewsInitialized = true;
-        }
-    }
-
-    public dispose(): void {
-        this.disposables.forEach((d) => d.dispose());
-        this.disposables = [];
-    }
-
-    public toggleGroupView(): void {
-        this.groupByFile = !this.groupByFile;
-        this.findAllRefsView.setGroupBy(this.groupByFile);
-        this.renameView.setGroupBy(this.groupByFile);
-    }
-
-    public UpdateProgressUICounter(mode: ReferencesCommandMode): void {
-        if (mode !== ReferencesCommandMode.None) {
-            ++this.referencesCurrentProgressUICounter;
-        }
-    }
-
-    public updateVisibleRange(visibleRangesLength: number): void {
-        this.visibleRangesDecreased = visibleRangesLength < this.prevVisibleRangesLength;
-        if (this.visibleRangesDecreased) {
-            this.visibleRangesDecreasedTicks = Date.now();
-        }
-        this.prevVisibleRangesLength = visibleRangesLength;
-    }
-
-    private reportProgress(progress: vscode.Progress<{message?: string; increment?: number }>, forceUpdate: boolean, mode: ReferencesCommandMode): void {
-        const helpMessage: string = (mode !== ReferencesCommandMode.Find) ? "" : ` ${localize("click.search.icon", "To preview results, click the search icon in the status bar.")}`;
-        switch (this.referencesCurrentProgress.referencesProgress) {
-            case ReferencesProgress.Started:
-            case ReferencesProgress.StartedRename:
-                progress.report({ message: localize("started", "Started."), increment: 0 });
-                break;
-            case ReferencesProgress.ProcessingSource:
-                progress.report({ message: localize("processing.source", "Processing source."), increment: 0 });
-                break;
-            case ReferencesProgress.ProcessingTargets:
-                let numWaitingToLex: number = 0;
-                let numLexing: number = 0;
-                let numParsing: number = 0;
-                let numConfirmingReferences: number = 0;
-                let numFinishedWithoutConfirming: number = 0;
-                let numFinishedConfirming: number = 0;
-                for (let targetLocationProgress of this.referencesCurrentProgress.targetReferencesProgress) {
-                    switch (targetLocationProgress) {
-                        case TargetReferencesProgress.WaitingToLex:
-                            ++numWaitingToLex;
-                            break;
-                        case TargetReferencesProgress.Lexing:
-                            ++numLexing;
-                            break;
-                        case TargetReferencesProgress.WaitingToParse:
-                            // The count is derived.
-                            break;
-                        case TargetReferencesProgress.Parsing:
-                            ++numParsing;
-                            break;
-                        case TargetReferencesProgress.ConfirmingReferences:
-                            ++numConfirmingReferences;
-                            break;
-                        case TargetReferencesProgress.FinishedWithoutConfirming:
-                            ++numFinishedWithoutConfirming;
-                            break;
-                        case TargetReferencesProgress.FinishedConfirming:
-                            ++numFinishedConfirming;
-                            break;
-                        default:
-                            break;
-                    }
-                }
-
-                let currentMessage: string;
-                const numTotalToLex: number = this.referencesCurrentProgress.targetReferencesProgress.length;
-                const numFinishedLexing: number = numTotalToLex - numWaitingToLex - numLexing;
-                const numTotalToParse: number = this.referencesCurrentProgress.targetReferencesProgress.length - numFinishedWithoutConfirming;
-                if (numLexing >= numParsing && numFinishedConfirming === 0) {
-                    if (numTotalToLex === 0) {
-                        currentMessage = localize("searching.files", "Searching files."); // TODO: Prevent this from happening.
-                    } else {
-                        currentMessage = localize("files.searched", "{0}/{1} files searched.{2}", numFinishedLexing, numTotalToLex, helpMessage);
-                    }
-                } else {
-                    currentMessage = localize("files.confirmed", "{0}/{1} files confirmed.{2}", numFinishedConfirming, numTotalToParse, helpMessage);
-                }
-                const currentLexProgress: number = numFinishedLexing / numTotalToLex;
-                const confirmingWeight: number = 0.5; // Count confirming as 50% of parsing time (even though it's a lot less) so that the progress bar change is more noticeable.
-                const currentParseProgress: number = (numConfirmingReferences * confirmingWeight + numFinishedConfirming) / numTotalToParse;
-                const averageLexingPercent: number = 25;
-                const currentIncrement: number = currentLexProgress * averageLexingPercent + currentParseProgress * (100 - averageLexingPercent);
-                if (forceUpdate || currentIncrement > this.referencesPrevProgressIncrement || currentMessage !== this.referencesPrevProgressMessage) {
-                    progress.report({ message: currentMessage, increment: currentIncrement - this.referencesPrevProgressIncrement });
-                    this.referencesPrevProgressIncrement = currentIncrement;
-                    this.referencesPrevProgressMessage = currentMessage;
-                }
-                break;
-        }
-    }
-
-    private handleProgressStarted(referencesProgress: ReferencesProgress): void {
-        this.referencesStartedWhileTagParsing = this.client.IsTagParsing;
-
-        let mode: ReferencesCommandMode =
-            (referencesProgress === ReferencesProgress.StartedRename) ? ReferencesCommandMode.Rename :
-            (this.visibleRangesDecreased && (Date.now() - this.visibleRangesDecreasedTicks < this.ticksForDetectingPeek) ?
-            ReferencesCommandMode.Peek : ReferencesCommandMode.Find);
-        this.client.setReferencesCommandMode(mode);
-
-        this.referencesRequestHasOccurred = false;
-        this.referencesCanceled = false;
-        this.referencesCanceledIgnoreResults = false;
-        this.referencesPrevProgressIncrement = 0;
-        this.referencesPrevProgressMessage = "";
-        this.referencesCurrentProgressUICounter = 0;
-        this.currentUpdateProgressTimer = null;
-        this.currentUpdateProgressResolve = null;
-        let referencePreviousProgressUICounter: number = 0;
-
-        this.clearViews();
-
-        this.referencesDelayProgress = setInterval(() => {
-
-            this.referencesProgressOptions = { location: vscode.ProgressLocation.Notification, title: referencesCommandModeToString(this.client.ReferencesCommandMode), cancellable: true };
-            this.referencesProgressMethod = (progress: vscode.Progress<{message?: string; increment?: number }>, token: vscode.CancellationToken) =>
-            // tslint:disable-next-line: promise-must-complete
-                new Promise((resolve) => {
-                    this.currentUpdateProgressResolve = resolve;
-                    this.reportProgress(progress, true, mode);
-                    this.currentUpdateProgressTimer = setInterval(() => {
-                        if (token.isCancellationRequested && !this.referencesCanceled) {
-                            this.client.cancelReferences();
-                            this.referencesCanceled = true;
-                        }
-                        if (this.referencesCurrentProgressUICounter !== referencePreviousProgressUICounter) {
-                            clearInterval(this.currentUpdateProgressTimer);
-                            this.currentUpdateProgressTimer = null;
-                            if (this.referencesCurrentProgressUICounter !== referencePreviousProgressUICounter) {
-                                referencePreviousProgressUICounter = this.referencesCurrentProgressUICounter;
-                                this.referencesPrevProgressIncrement = 0; // Causes update bar to not reset.
-                                vscode.window.withProgress(this.referencesProgressOptions, this.referencesProgressMethod);
-                            }
-                            resolve();
-                        } else {
-                            this.reportProgress(progress, false, mode);
-                        }
-                    }, this.referencesProgressUpdateInterval);
-                });
-            vscode.window.withProgress(this.referencesProgressOptions, this.referencesProgressMethod);
-            clearInterval(this.referencesDelayProgress);
-        }, this.referencesProgressDelayInterval);
-    }
-
-    public handleProgress(notificationBody: ReportReferencesProgressNotification): void {
-        this.initializeViews();
-
-        switch (notificationBody.referencesProgress) {
-            case ReferencesProgress.StartedRename:
-            case ReferencesProgress.Started:
-                if (this.client.ReferencesCommandMode === ReferencesCommandMode.Peek) {
-                    telemetry.logLanguageServerEvent("peekReferences");
-                }
-                this.handleProgressStarted(notificationBody.referencesProgress);
-                break;
-            default:
-                this.referencesCurrentProgress = notificationBody;
-                break;
-        }
-    }
-
-    public processResults(referencesResult: ReferencesResult): void {
-        this.initializeViews();
-        this.referencesViewFindPending = false;
-        this.clearViews();
-
-        if (this.client.ReferencesCommandMode === ReferencesCommandMode.Peek && !this.referencesChannel) {
-            this.referencesChannel = vscode.window.createOutputChannel(localize("c.cpp.peek.references", "C/C++ Peek References"));
-            this.disposables.push(this.referencesChannel);
-        }
-
-        if (this.referencesStartedWhileTagParsing) {
-            let msg: string = localize("some.references.may.be.missing", "[Warning] Some references may be missing, because workspace parsing was incomplete when {0} was started.",
-                referencesCommandModeToString(this.client.ReferencesCommandMode));
-            if (this.client.ReferencesCommandMode === ReferencesCommandMode.Peek) {
-                this.referencesChannel.appendLine(msg);
-                this.referencesChannel.appendLine("");
-                this.referencesChannel.show(true);
-            } else if (this.client.ReferencesCommandMode === ReferencesCommandMode.Find) {
-                let logChannel: vscode.OutputChannel = logger.getOutputChannel();
-                logChannel.appendLine(msg);
-                logChannel.appendLine("");
-                logChannel.show(true);
-            }
-        }
-
-        let currentReferenceCommandMode: ReferencesCommandMode = this.client.ReferencesCommandMode;
-        if (referencesResult.isFinished) {
-            this.symbolSearchInProgress = false;
-            clearInterval(this.referencesDelayProgress);
-            if (this.currentUpdateProgressTimer) {
-                clearInterval(this.currentUpdateProgressTimer);
-                this.currentUpdateProgressResolve();
-                this.currentUpdateProgressResolve = null;
-                this.currentUpdateProgressTimer = null;
-            }
-            this.client.setReferencesCommandMode(ReferencesCommandMode.None);
-        }
-
-        if (currentReferenceCommandMode === ReferencesCommandMode.Rename) {
-            if (!this.referencesCanceled) {
-                // If there are only Confirmed results, complete the rename immediately.
-                let foundUnconfirmed: ReferenceInfo = referencesResult.referenceInfos.find(e => e.type !== ReferenceType.Confirmed);
-                if (!foundUnconfirmed) {
-                    this.resultsCallback(referencesResult);
-                } else {
-                    this.renameView.setData(referencesResult, this.groupByFile, this.resultsCallback);
-                    this.renameView.show(true);
-                }
-            } else {
-                // Do nothing when rename is canceled while searching for references was in progress.
-                this.resultsCallback(null);
-            }
-        } else {
-            this.findAllRefsView.setData(referencesResult, this.referencesCanceled, this.groupByFile);
-
-            // Display data based on command mode: peek references OR find all references
-            if (currentReferenceCommandMode === ReferencesCommandMode.Peek) {
-                let showConfirmedReferences: boolean = this.referencesCanceled;
-                let peekReferencesResults: string = this.findAllRefsView.getResultsAsText(showConfirmedReferences);
-                if (peekReferencesResults) {
-                    this.referencesChannel.appendLine(peekReferencesResults);
-                    this.referencesChannel.show(true);
-                }
-            } else if (currentReferenceCommandMode === ReferencesCommandMode.Find) {
-                this.findAllRefsView.show(true);
-            }
-            if (referencesResult.isFinished && this.referencesRequestHasOccurred && !this.referencesCanceledIgnoreResults) {
-                this.lastResults = referencesResult;
-                this.referencesViewFindPending = true;
-                vscode.commands.executeCommand("references-view.refresh");
-            } else {
-                this.resultsCallback(referencesResult);
-            }
-        }
-    }
-
-    public lastResults: ReferencesResult = null; // Saved for the final request after a preview occurs.
-
-    public setResultsCallback(callback: ReferencesResultCallback): void {
-        this.symbolSearchInProgress = true;
-        this.resultsCallback = callback;
-    }
-
-    public closeRenameUI(): void {
-        this.renameView.show(false);
-    }
-
-    public clearViews(): void {
-<<<<<<< HEAD
-=======
-        if (this.referencesChannel) {
-            this.referencesChannel.clear();
-        }
-        this.findAllRefsView.show(false);
->>>>>>> 07148cbe
-        this.renameView.show(false);
-
-        // Rename should not clear the Find All References view, as it's in a different view container
-        if (this.client.ReferencesCommandMode !== ReferencesCommandMode.Rename) {
-            this.referencesChannel.clear();
-            this.findAllRefsView.show(false);
-        }
-    }
-}
+/* --------------------------------------------------------------------------------------------
+ * Copyright (c) Microsoft Corporation. All Rights Reserved.
+ * See 'LICENSE' in the project root for license information.
+ * ------------------------------------------------------------------------------------------ */
+'use strict';
+import * as vscode from 'vscode';
+import { DefaultClient } from './client';
+import { FindAllRefsView } from './referencesView';
+import * as telemetry from '../telemetry';
+import * as nls from 'vscode-nls';
+import { RenameView } from './renameView';
+import * as logger from '../logger';
+
+nls.config({ messageFormat: nls.MessageFormat.bundle, bundleFormat: nls.BundleFormat.standalone })();
+const localize: nls.LocalizeFunc = nls.loadMessageBundle();
+
+export enum ReferenceType {
+    Confirmed,
+    ConfirmationInProgress,
+    Comment,
+    String,
+    Inactive,
+    CannotConfirm,
+    NotAReference
+}
+
+export interface ReferenceInfo {
+    file: string;
+    position: vscode.Position;
+    text: string;
+    type: ReferenceType;
+}
+
+export interface ReferencesResult {
+    referenceInfos: ReferenceInfo[];
+    text: string;
+    isFinished: boolean;
+}
+
+export type ReferencesResultCallback = (result: ReferencesResult) => void;
+
+export interface ReferencesResultMessage {
+    referencesResult: ReferencesResult;
+}
+
+enum ReferencesProgress {
+    Started,
+    StartedRename,
+    ProcessingSource,
+    ProcessingTargets
+}
+
+enum TargetReferencesProgress {
+    WaitingToLex,
+    Lexing,
+    WaitingToParse,
+    Parsing,
+    ConfirmingReferences,
+    FinishedWithoutConfirming,
+    FinishedConfirming
+}
+
+export interface ReportReferencesProgressNotification {
+    referencesProgress: ReferencesProgress;
+    targetReferencesProgress: TargetReferencesProgress[];
+}
+
+export enum ReferencesCommandMode {
+    None,
+    Find,
+    Peek,
+    Rename
+}
+
+export function referencesCommandModeToString(referencesCommandMode: ReferencesCommandMode): string {
+    switch (referencesCommandMode) {
+        case ReferencesCommandMode.Find:
+            return localize("find.all.references", "Find All References");
+        case ReferencesCommandMode.Peek:
+            return localize("peek.references", "Peek References");
+        case ReferencesCommandMode.Rename:
+            return localize("rename", "Rename");
+        default:
+            return "";
+    }
+}
+
+export function convertReferenceTypeToString(referenceType: ReferenceType, upperCase?: boolean): string {
+    if (upperCase) {
+        switch (referenceType) {
+            case ReferenceType.Confirmed: return localize("confirmed.reference.upper", "CONFIRMED REFERENCE");
+            case ReferenceType.ConfirmationInProgress: return localize("confirmation.in.progress.upper", "CONFIRMATION IN PROGRESS");
+            case ReferenceType.Comment: return localize("comment.reference.upper", "COMMENT REFERENCE");
+            case ReferenceType.String: return localize("string.reference.upper", "STRING REFERENCE");
+            case ReferenceType.Inactive: return localize("inactive.reference.upper", "INACTIVE REFERENCE");
+            case ReferenceType.CannotConfirm: return localize("cannot.confirm.reference.upper", "CANNOT CONFIRM REFERENCE");
+            case ReferenceType.NotAReference: return localize("not.a.reference.upper", "NOT A REFERENCE");
+        }
+    } else {
+        switch (referenceType) {
+            case ReferenceType.Confirmed: return localize("confirmed.reference", "Confirmed reference");
+            case ReferenceType.ConfirmationInProgress: return localize("confirmation.in.progress", "Confirmation in progress");
+            case ReferenceType.Comment: return localize("comment.reference", "Comment reference");
+            case ReferenceType.String: return localize("string.reference", "String reference");
+            case ReferenceType.Inactive: return localize("inactive.reference", "Inactive reference");
+            case ReferenceType.CannotConfirm: return localize("cannot.confirm.reference", "Cannot confirm reference");
+            case ReferenceType.NotAReference: return localize("not.a.reference", "Not a reference");
+        }
+    }
+    return "";
+}
+
+function getReferenceCanceledString(upperCase?: boolean): string {
+    return upperCase ?
+        localize("confirmation.canceled.upper", "CONFIRMATION CANCELED") :
+        localize("confirmation.canceled", "Confirmation canceled");
+}
+
+export function getReferenceTagString(referenceType: ReferenceType, referenceCanceled: boolean, upperCase?: boolean): string {
+    return referenceCanceled && referenceType === ReferenceType.ConfirmationInProgress ? getReferenceCanceledString(upperCase) : convertReferenceTypeToString(referenceType, upperCase);
+}
+
+export class ReferencesManager {
+    private client: DefaultClient;
+    private disposables: vscode.Disposable[] = [];
+
+    private referencesChannel: vscode.OutputChannel;
+    private findAllRefsView: FindAllRefsView;
+    private renameView: RenameView;
+    private viewsInitialized: boolean = false;
+
+    public symbolSearchInProgress: boolean = false;
+    private referencesCurrentProgress: ReportReferencesProgressNotification;
+    private referencesPrevProgressIncrement: number;
+    private referencesPrevProgressMessage: string;
+    public referencesRequestHasOccurred: boolean;
+    public referencesViewFindPending: boolean = false;
+    private referencesDelayProgress: NodeJS.Timeout;
+    private referencesProgressOptions: vscode.ProgressOptions;
+    public referencesCanceled: boolean;
+    public referencesCanceledIgnoreResults: boolean;
+    private referencesStartedWhileTagParsing: boolean;
+    private referencesProgressMethod: (progress: vscode.Progress<{
+        message?: string;
+        increment?: number;
+    }>, token: vscode.CancellationToken) => Thenable<unknown>;
+    private referencesCurrentProgressUICounter: number;
+    private readonly referencesProgressUpdateInterval: number = 1000;
+    private readonly referencesProgressDelayInterval: number = 2000;
+
+    private prevVisibleRangesLength: number = 0;
+    private visibleRangesDecreased: boolean = false;
+    private visibleRangesDecreasedTicks: number = 0;
+    private readonly ticksForDetectingPeek: number = 1000; // TODO: Might need tweeking?
+
+    private resultsCallback: ReferencesResultCallback;
+    private currentUpdateProgressTimer: NodeJS.Timeout;
+    private currentUpdateProgressResolve: () => void;
+    public groupByFile: boolean = true;
+
+    constructor(client: DefaultClient) {
+        this.client = client;
+    }
+
+    initializeViews(): void {
+        if (!this.viewsInitialized) {
+            this.findAllRefsView = new FindAllRefsView();
+            this.renameView = new RenameView();
+            this.viewsInitialized = true;
+        }
+    }
+
+    public dispose(): void {
+        this.disposables.forEach((d) => d.dispose());
+        this.disposables = [];
+    }
+
+    public toggleGroupView(): void {
+        this.groupByFile = !this.groupByFile;
+        this.findAllRefsView.setGroupBy(this.groupByFile);
+        this.renameView.setGroupBy(this.groupByFile);
+    }
+
+    public UpdateProgressUICounter(mode: ReferencesCommandMode): void {
+        if (mode !== ReferencesCommandMode.None) {
+            ++this.referencesCurrentProgressUICounter;
+        }
+    }
+
+    public updateVisibleRange(visibleRangesLength: number): void {
+        this.visibleRangesDecreased = visibleRangesLength < this.prevVisibleRangesLength;
+        if (this.visibleRangesDecreased) {
+            this.visibleRangesDecreasedTicks = Date.now();
+        }
+        this.prevVisibleRangesLength = visibleRangesLength;
+    }
+
+    private reportProgress(progress: vscode.Progress<{message?: string; increment?: number }>, forceUpdate: boolean, mode: ReferencesCommandMode): void {
+        const helpMessage: string = (mode !== ReferencesCommandMode.Find) ? "" : ` ${localize("click.search.icon", "To preview results, click the search icon in the status bar.")}`;
+        switch (this.referencesCurrentProgress.referencesProgress) {
+            case ReferencesProgress.Started:
+            case ReferencesProgress.StartedRename:
+                progress.report({ message: localize("started", "Started."), increment: 0 });
+                break;
+            case ReferencesProgress.ProcessingSource:
+                progress.report({ message: localize("processing.source", "Processing source."), increment: 0 });
+                break;
+            case ReferencesProgress.ProcessingTargets:
+                let numWaitingToLex: number = 0;
+                let numLexing: number = 0;
+                let numParsing: number = 0;
+                let numConfirmingReferences: number = 0;
+                let numFinishedWithoutConfirming: number = 0;
+                let numFinishedConfirming: number = 0;
+                for (let targetLocationProgress of this.referencesCurrentProgress.targetReferencesProgress) {
+                    switch (targetLocationProgress) {
+                        case TargetReferencesProgress.WaitingToLex:
+                            ++numWaitingToLex;
+                            break;
+                        case TargetReferencesProgress.Lexing:
+                            ++numLexing;
+                            break;
+                        case TargetReferencesProgress.WaitingToParse:
+                            // The count is derived.
+                            break;
+                        case TargetReferencesProgress.Parsing:
+                            ++numParsing;
+                            break;
+                        case TargetReferencesProgress.ConfirmingReferences:
+                            ++numConfirmingReferences;
+                            break;
+                        case TargetReferencesProgress.FinishedWithoutConfirming:
+                            ++numFinishedWithoutConfirming;
+                            break;
+                        case TargetReferencesProgress.FinishedConfirming:
+                            ++numFinishedConfirming;
+                            break;
+                        default:
+                            break;
+                    }
+                }
+
+                let currentMessage: string;
+                const numTotalToLex: number = this.referencesCurrentProgress.targetReferencesProgress.length;
+                const numFinishedLexing: number = numTotalToLex - numWaitingToLex - numLexing;
+                const numTotalToParse: number = this.referencesCurrentProgress.targetReferencesProgress.length - numFinishedWithoutConfirming;
+                if (numLexing >= numParsing && numFinishedConfirming === 0) {
+                    if (numTotalToLex === 0) {
+                        currentMessage = localize("searching.files", "Searching files."); // TODO: Prevent this from happening.
+                    } else {
+                        currentMessage = localize("files.searched", "{0}/{1} files searched.{2}", numFinishedLexing, numTotalToLex, helpMessage);
+                    }
+                } else {
+                    currentMessage = localize("files.confirmed", "{0}/{1} files confirmed.{2}", numFinishedConfirming, numTotalToParse, helpMessage);
+                }
+                const currentLexProgress: number = numFinishedLexing / numTotalToLex;
+                const confirmingWeight: number = 0.5; // Count confirming as 50% of parsing time (even though it's a lot less) so that the progress bar change is more noticeable.
+                const currentParseProgress: number = (numConfirmingReferences * confirmingWeight + numFinishedConfirming) / numTotalToParse;
+                const averageLexingPercent: number = 25;
+                const currentIncrement: number = currentLexProgress * averageLexingPercent + currentParseProgress * (100 - averageLexingPercent);
+                if (forceUpdate || currentIncrement > this.referencesPrevProgressIncrement || currentMessage !== this.referencesPrevProgressMessage) {
+                    progress.report({ message: currentMessage, increment: currentIncrement - this.referencesPrevProgressIncrement });
+                    this.referencesPrevProgressIncrement = currentIncrement;
+                    this.referencesPrevProgressMessage = currentMessage;
+                }
+                break;
+        }
+    }
+
+    private handleProgressStarted(referencesProgress: ReferencesProgress): void {
+        this.referencesStartedWhileTagParsing = this.client.IsTagParsing;
+
+        let mode: ReferencesCommandMode =
+            (referencesProgress === ReferencesProgress.StartedRename) ? ReferencesCommandMode.Rename :
+            (this.visibleRangesDecreased && (Date.now() - this.visibleRangesDecreasedTicks < this.ticksForDetectingPeek) ?
+            ReferencesCommandMode.Peek : ReferencesCommandMode.Find);
+        this.client.setReferencesCommandMode(mode);
+
+        this.referencesRequestHasOccurred = false;
+        this.referencesCanceled = false;
+        this.referencesCanceledIgnoreResults = false;
+        this.referencesPrevProgressIncrement = 0;
+        this.referencesPrevProgressMessage = "";
+        this.referencesCurrentProgressUICounter = 0;
+        this.currentUpdateProgressTimer = null;
+        this.currentUpdateProgressResolve = null;
+        let referencePreviousProgressUICounter: number = 0;
+
+        this.clearViews();
+
+        this.referencesDelayProgress = setInterval(() => {
+
+            this.referencesProgressOptions = { location: vscode.ProgressLocation.Notification, title: referencesCommandModeToString(this.client.ReferencesCommandMode), cancellable: true };
+            this.referencesProgressMethod = (progress: vscode.Progress<{message?: string; increment?: number }>, token: vscode.CancellationToken) =>
+            // tslint:disable-next-line: promise-must-complete
+                new Promise((resolve) => {
+                    this.currentUpdateProgressResolve = resolve;
+                    this.reportProgress(progress, true, mode);
+                    this.currentUpdateProgressTimer = setInterval(() => {
+                        if (token.isCancellationRequested && !this.referencesCanceled) {
+                            this.client.cancelReferences();
+                            this.referencesCanceled = true;
+                        }
+                        if (this.referencesCurrentProgressUICounter !== referencePreviousProgressUICounter) {
+                            clearInterval(this.currentUpdateProgressTimer);
+                            this.currentUpdateProgressTimer = null;
+                            if (this.referencesCurrentProgressUICounter !== referencePreviousProgressUICounter) {
+                                referencePreviousProgressUICounter = this.referencesCurrentProgressUICounter;
+                                this.referencesPrevProgressIncrement = 0; // Causes update bar to not reset.
+                                vscode.window.withProgress(this.referencesProgressOptions, this.referencesProgressMethod);
+                            }
+                            resolve();
+                        } else {
+                            this.reportProgress(progress, false, mode);
+                        }
+                    }, this.referencesProgressUpdateInterval);
+                });
+            vscode.window.withProgress(this.referencesProgressOptions, this.referencesProgressMethod);
+            clearInterval(this.referencesDelayProgress);
+        }, this.referencesProgressDelayInterval);
+    }
+
+    public handleProgress(notificationBody: ReportReferencesProgressNotification): void {
+        this.initializeViews();
+
+        switch (notificationBody.referencesProgress) {
+            case ReferencesProgress.StartedRename:
+            case ReferencesProgress.Started:
+                if (this.client.ReferencesCommandMode === ReferencesCommandMode.Peek) {
+                    telemetry.logLanguageServerEvent("peekReferences");
+                }
+                this.handleProgressStarted(notificationBody.referencesProgress);
+                break;
+            default:
+                this.referencesCurrentProgress = notificationBody;
+                break;
+        }
+    }
+
+    public processResults(referencesResult: ReferencesResult): void {
+        this.initializeViews();
+        this.referencesViewFindPending = false;
+        this.clearViews();
+
+        if (this.client.ReferencesCommandMode === ReferencesCommandMode.Peek && !this.referencesChannel) {
+            this.referencesChannel = vscode.window.createOutputChannel(localize("c.cpp.peek.references", "C/C++ Peek References"));
+            this.disposables.push(this.referencesChannel);
+        }
+
+        if (this.referencesStartedWhileTagParsing) {
+            let msg: string = localize("some.references.may.be.missing", "[Warning] Some references may be missing, because workspace parsing was incomplete when {0} was started.",
+                referencesCommandModeToString(this.client.ReferencesCommandMode));
+            if (this.client.ReferencesCommandMode === ReferencesCommandMode.Peek) {
+                this.referencesChannel.appendLine(msg);
+                this.referencesChannel.appendLine("");
+                this.referencesChannel.show(true);
+            } else if (this.client.ReferencesCommandMode === ReferencesCommandMode.Find) {
+                let logChannel: vscode.OutputChannel = logger.getOutputChannel();
+                logChannel.appendLine(msg);
+                logChannel.appendLine("");
+                logChannel.show(true);
+            }
+        }
+
+        let currentReferenceCommandMode: ReferencesCommandMode = this.client.ReferencesCommandMode;
+        if (referencesResult.isFinished) {
+            this.symbolSearchInProgress = false;
+            clearInterval(this.referencesDelayProgress);
+            if (this.currentUpdateProgressTimer) {
+                clearInterval(this.currentUpdateProgressTimer);
+                this.currentUpdateProgressResolve();
+                this.currentUpdateProgressResolve = null;
+                this.currentUpdateProgressTimer = null;
+            }
+            this.client.setReferencesCommandMode(ReferencesCommandMode.None);
+        }
+
+        if (currentReferenceCommandMode === ReferencesCommandMode.Rename) {
+            if (!this.referencesCanceled) {
+                // If there are only Confirmed results, complete the rename immediately.
+                let foundUnconfirmed: ReferenceInfo = referencesResult.referenceInfos.find(e => e.type !== ReferenceType.Confirmed);
+                if (!foundUnconfirmed) {
+                    this.resultsCallback(referencesResult);
+                } else {
+                    this.renameView.setData(referencesResult, this.groupByFile, this.resultsCallback);
+                    this.renameView.show(true);
+                }
+            } else {
+                // Do nothing when rename is canceled while searching for references was in progress.
+                this.resultsCallback(null);
+            }
+        } else {
+            this.findAllRefsView.setData(referencesResult, this.referencesCanceled, this.groupByFile);
+
+            // Display data based on command mode: peek references OR find all references
+            if (currentReferenceCommandMode === ReferencesCommandMode.Peek) {
+                let showConfirmedReferences: boolean = this.referencesCanceled;
+                let peekReferencesResults: string = this.findAllRefsView.getResultsAsText(showConfirmedReferences);
+                if (peekReferencesResults) {
+                    this.referencesChannel.appendLine(peekReferencesResults);
+                    this.referencesChannel.show(true);
+                }
+            } else if (currentReferenceCommandMode === ReferencesCommandMode.Find) {
+                this.findAllRefsView.show(true);
+            }
+            if (referencesResult.isFinished && this.referencesRequestHasOccurred && !this.referencesCanceledIgnoreResults) {
+                this.lastResults = referencesResult;
+                this.referencesViewFindPending = true;
+                vscode.commands.executeCommand("references-view.refresh");
+            } else {
+                this.resultsCallback(referencesResult);
+            }
+        }
+    }
+
+    public lastResults: ReferencesResult = null; // Saved for the final request after a preview occurs.
+
+    public setResultsCallback(callback: ReferencesResultCallback): void {
+        this.symbolSearchInProgress = true;
+        this.resultsCallback = callback;
+    }
+
+    public closeRenameUI(): void {
+        this.renameView.show(false);
+    }
+
+    public clearViews(): void {
+        this.renameView.show(false);
+
+        // Rename should not clear the Find All References view, as it's in a different view container
+        if (this.client.ReferencesCommandMode !== ReferencesCommandMode.Rename) {
+            if (this.referencesChannel) {
+                this.referencesChannel.clear();
+            }
+            this.findAllRefsView.show(false);
+        }
+    }
+}