--- conflicted
+++ resolved
@@ -1200,16 +1200,12 @@
             }
         }
 
-<<<<<<< HEAD
-        let localizedStrings: string[] = [];
+        const localizedStrings: string[] = [];
         for (let i: number = 0; i < localizedStringCount; i++) {
             localizedStrings.push(lookupString(i));
         }
 
-        let clientOptions: LanguageClientOptions = {
-=======
         const clientOptions: LanguageClientOptions = {
->>>>>>> 7821797a
             documentSelector: [
                 { scheme: 'file', language: 'cpp' },
                 { scheme: 'file', language: 'c' }
