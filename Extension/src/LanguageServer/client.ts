--- conflicted
+++ resolved
@@ -221,12 +221,8 @@
 // Notifications from the server
 const ReloadWindowNotification: NotificationType<void, void> = new NotificationType<void, void>('cpptools/reloadWindow');
 const LogTelemetryNotification: NotificationType<TelemetryPayload, void> = new NotificationType<TelemetryPayload, void>('cpptools/logTelemetry');
-<<<<<<< HEAD
-const ReportTagParseStatusNotification: NotificationType<ReportStatusNotificationBody, void> = new NotificationType<ReportStatusNotificationBody, void>('cpptools/reportTagParseStatus');
-=======
 const ReportNavigationNotification: NotificationType<LocalizeStringParams, void> = new NotificationType<LocalizeStringParams, void>('cpptools/reportNavigation');
 const ReportTagParseStatusNotification: NotificationType<LocalizeStringParams, void> = new NotificationType<LocalizeStringParams, void>('cpptools/reportTagParseStatus');
->>>>>>> 0f814a1d
 const ReportStatusNotification: NotificationType<ReportStatusNotificationBody, void> = new NotificationType<ReportStatusNotificationBody, void>('cpptools/reportStatus');
 const DebugProtocolNotification: NotificationType<DebugProtocolParams, void> = new NotificationType<DebugProtocolParams, void>('cpptools/debugProtocol');
 const DebugLogNotification:  NotificationType<LocalizeStringParams, void> = new NotificationType<LocalizeStringParams, void>('cpptools/debugLog');
@@ -245,12 +241,7 @@
 interface ClientModel {
     isTagParsing: DataBinding<boolean>;
     isUpdatingIntelliSense: DataBinding<boolean>;
-<<<<<<< HEAD
-    referencesCommandMode: DataBinding<ReferencesCommandMode>;
-=======
     referencesCommandMode: DataBinding<refs.ReferencesCommandMode>;
-    navigationLocation: DataBinding<string>;
->>>>>>> 0f814a1d
     tagParserStatus: DataBinding<string>;
     activeConfigName: DataBinding<string>;
 }
@@ -258,12 +249,7 @@
 export interface Client {
     TagParsingChanged: vscode.Event<boolean>;
     IntelliSenseParsingChanged: vscode.Event<boolean>;
-<<<<<<< HEAD
-    ReferencesCommandModeChanged: vscode.Event<ReferencesCommandMode>;
-=======
     ReferencesCommandModeChanged: vscode.Event<refs.ReferencesCommandMode>;
-    NavigationLocationChanged: vscode.Event<string>;
->>>>>>> 0f814a1d
     TagParserStatusChanged: vscode.Event<string>;
     ActiveConfigChanged: vscode.Event<string>;
     RootPath: string;
@@ -345,24 +331,14 @@
     private model: ClientModel = {
         isTagParsing: new DataBinding<boolean>(false),
         isUpdatingIntelliSense: new DataBinding<boolean>(false),
-<<<<<<< HEAD
-        referencesCommandMode: new DataBinding<ReferencesCommandMode>(ReferencesCommandMode.None),
-=======
         referencesCommandMode: new DataBinding<refs.ReferencesCommandMode>(refs.ReferencesCommandMode.None),
-        navigationLocation: new DataBinding<string>(""),
->>>>>>> 0f814a1d
         tagParserStatus: new DataBinding<string>(""),
         activeConfigName: new DataBinding<string>("")
     };
 
     public get TagParsingChanged(): vscode.Event<boolean> { return this.model.isTagParsing.ValueChanged; }
     public get IntelliSenseParsingChanged(): vscode.Event<boolean> { return this.model.isUpdatingIntelliSense.ValueChanged; }
-<<<<<<< HEAD
-    public get ReferencesCommandModeChanged(): vscode.Event<ReferencesCommandMode> { return this.model.referencesCommandMode.ValueChanged; }
-=======
     public get ReferencesCommandModeChanged(): vscode.Event<refs.ReferencesCommandMode> { return this.model.referencesCommandMode.ValueChanged; }
-    public get NavigationLocationChanged(): vscode.Event<string> { return this.model.navigationLocation.ValueChanged; }
->>>>>>> 0f814a1d
     public get TagParserStatusChanged(): vscode.Event<string> { return this.model.tagParserStatus.ValueChanged; }
     public get ActiveConfigChanged(): vscode.Event<string> { return this.model.activeConfigName.ValueChanged; }
 
@@ -1278,35 +1254,6 @@
         telemetry.logLanguageServerEvent(notificationBody.event, notificationBody.properties, notificationBody.metrics);
     }
 
-<<<<<<< HEAD
-=======
-    private navigate(payload: LocalizeStringParams): void {
-        let cppSettings: CppSettings = new CppSettings(this.RootUri);
-
-        // TODO: Move this code to a different place?
-        if (payload.text && payload.text !== "") {
-            if (cppSettings.autoAddFileAssociations && payload.text && payload.text.startsWith("<def")) {
-                let fileAssociations: string = payload.text.substr(4);
-                let is_c: boolean = fileAssociations.startsWith("c");
-                // Skip over rest of header: c>; or >;
-                fileAssociations = fileAssociations.substr(is_c ? 3 : 2);
-                this.addFileAssociations(fileAssociations, is_c);
-                return;
-            }
-        }
-
-        // If it's too big, it doesn't appear.
-        // The space available depends on the user's resolution and space taken up by other UI.
-
-        let currentNavigation: string = util.getLocalizedString(payload);
-        let maxLength: number = cppSettings.navigationLength;
-        if (currentNavigation && currentNavigation.length > maxLength) {
-            currentNavigation = currentNavigation.substring(0, maxLength - 3).concat("...");
-        }
-        this.model.navigationLocation.Value = currentNavigation;
-    }
-
->>>>>>> 0f814a1d
     public addFileAssociations(fileAssociations: string, is_c: boolean): void {
         let settings: OtherSettings = new OtherSettings(this.RootUri);
         let assocs: any = settings.filesAssociations;
@@ -1909,12 +1856,7 @@
 
     public get TagParsingChanged(): vscode.Event<boolean> { return this.booleanEvent.event; }
     public get IntelliSenseParsingChanged(): vscode.Event<boolean> { return this.booleanEvent.event; }
-<<<<<<< HEAD
-    public get ReferencesCommandModeChanged(): vscode.Event<ReferencesCommandMode> { return this.referencesCommandModeEvent.event; }
-=======
     public get ReferencesCommandModeChanged(): vscode.Event<refs.ReferencesCommandMode> { return this.referencesCommandModeEvent.event; }
-    public get NavigationLocationChanged(): vscode.Event<string> { return this.stringEvent.event; }
->>>>>>> 0f814a1d
     public get TagParserStatusChanged(): vscode.Event<string> { return this.stringEvent.event; }
     public get ActiveConfigChanged(): vscode.Event<string> { return this.stringEvent.event; }
     RootPath: string = "/";
