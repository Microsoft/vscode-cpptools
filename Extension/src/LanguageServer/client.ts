/* --------------------------------------------------------------------------------------------
 * Copyright (c) Microsoft Corporation. All Rights Reserved.
 * See 'LICENSE' in the project root for license information.
 * ------------------------------------------------------------------------------------------ */
'use strict';

import * as path from 'path';
import * as vscode from 'vscode';
import {
    LanguageClient, LanguageClientOptions, ServerOptions, NotificationType, TextDocumentIdentifier,
    RequestType, ErrorAction, CloseAction, DidOpenTextDocumentParams, Range, Position, DocumentFilter
} from 'vscode-languageclient';
import { SourceFileConfigurationItem, WorkspaceBrowseConfiguration, SourceFileConfiguration, Version } from 'vscode-cpptools';
import { Status } from 'vscode-cpptools/out/testApi';
import * as util from '../common';
import * as configs from './configurations';
import { CppSettings, OtherSettings } from './settings';
import * as telemetry from '../telemetry';
import { PersistentState, PersistentFolderState } from './persistentState';
import { UI, getUI } from './ui';
import { ClientCollection } from './clientCollection';
import { createProtocolFilter } from './protocolFilter';
import { DataBinding } from './dataBinding';
import minimatch = require("minimatch");
import * as logger from '../logger';
import { updateLanguageConfigurations, registerCommands } from './extension';
import { SettingsTracker, getTracker } from './settingsTracker';
import { getTestHook, TestHook } from '../testHook';
import { getCustomConfigProviders, CustomConfigurationProviderCollection, CustomConfigurationProvider1 } from '../LanguageServer/customProviders';
import { ABTestSettings, getABTestSettings } from '../abTesting';
import * as fs from 'fs';
import * as os from 'os';
import { TokenKind, ColorizationSettings, ColorizationState } from './colorization';
import * as nls from 'vscode-nls';
import { lookupString } from './nativeStrings';

nls.config({ messageFormat: nls.MessageFormat.bundle, bundleFormat: nls.BundleFormat.standalone })();
const localize: nls.LocalizeFunc = nls.loadMessageBundle();

let ui: UI;
let timeStamp: number = 0;
const configProviderTimeout: number = 2000;

interface NavigationPayload {
    navigation: string;
}

interface TelemetryPayload {
    event: string;
    properties?: { [key: string]: string };
    metrics?: { [key: string]: number };
}

interface DebugProtocolParams {
    jsonrpc: string;
    method: string;
    params?: any;
}

interface ReportStatusNotificationBody {
    status: string;
}

interface QueryCompilerDefaultsParams {
}

interface FolderSettingsParams {
    currentConfiguration: number;
    configurations: any[];
}

interface FolderSelectedSettingParams {
    currentConfiguration: number;
}

interface SwitchHeaderSourceParams {
    rootPath: string;
    switchHeaderSourceFileName: string;
}

interface FileChangedParams {
    uri: string;
}

interface SemanticColorizationRegionsParams {
    uri: string;
    regions: InputColorizationRegion[];
    inactiveRegions: InputRegion[];
    editVersion: number;
}

interface InputRegion {
    startLine: number;
    endLine: number;
}

interface InputColorizationRegion {
    range: Range;
    kind: number;
}

// Need to convert vscode.Uri to a string before sending it to the language server.
interface SourceFileConfigurationItemAdapter {
    uri: string;
    configuration: SourceFileConfiguration;
}

interface CustomConfigurationParams {
    configurationItems: SourceFileConfigurationItemAdapter[];
}

interface CustomBrowseConfigurationParams {
    browseConfiguration: WorkspaceBrowseConfiguration;
}

interface CompileCommandsPaths {
    paths: string[];
}

interface QueryTranslationUnitSourceParams {
    uri: string;
}

export enum QueryTranslationUnitSourceConfigDisposition {

    /**
     * No custom config needed for this file
     */
    ConfigNotNeeded = 0,

    /**
     * Custom config is needed for this file
     */
    ConfigNeeded = 1,

    /**
     * Custom config is needed for the ancestor file returned in uri
     */
    AncestorConfigNeeded = 2
}

interface QueryTranslationUnitSourceResult {
    uri: string;
    configDisposition: QueryTranslationUnitSourceConfigDisposition;
}

interface GetDiagnosticsResult {
    diagnostics: string;
}

interface DidChangeVisibleRangesParams {
    uri: string;
    ranges: Range[];
}

interface SemanticColorizationRegionsReceiptParams {
    uri: string;
}

interface ColorThemeChangedParams {
    name: string;
}

<<<<<<< HEAD
export interface Diagnostic {
    range: Range;
    code?: number | string;
    source?: string;
    severity: vscode.DiagnosticSeverity;
    message?: string;
    stringId?: number;
    stringArgs?: string[];
}

interface PublishDiagnosticsParams {
    uri: string;
    diagnostics: Diagnostic[];
}

interface GetCodeActionsRequestParams {
    uri: string;
    range: Range;
}

interface CodeActionCommand {
    stringId: number;
    stringArgs?: string[];
    command: string;
    arguments?: any[];
}

interface ShowMessageWindowParams {
    type: number;
    stringId: number;
    stringArgs?: string[];
}

interface LocalizeStringParams {
    stringId: number;
    stringArgs: string[];
    indentSpaces: number;
=======
export enum ReferencesCommandMode {
    None,
    Find,
    Peek
}

export function referencesCommandModeToString(referencesCommandMode: ReferencesCommandMode): string {
    switch (referencesCommandMode) {
        case ReferencesCommandMode.Find:
            return "Find All References";
        case ReferencesCommandMode.Peek:
            return "Peek References";
        default:
            return "";
    }
}

enum ReferenceType {
    Confirmed, // Only sent if VS Code sends a $/cancelRequest (e.g. Peek window is closed).
    ConfirmationInProgress,
    Comment,
    String,
    Inactive,
    CannotConfirm,
    NotAReference
}

interface ReferenceInfo {
    file: string;
    position: vscode.Position;
    text: string;
    type: ReferenceType;
}

interface ReferencesResult {
    referenceInfos: ReferenceInfo[];
}

interface ReferencesResultMessage {
    referencesResult: ReferencesResult;
}

enum ReferencesProgress {
    Started,
    ProcessingSource,
    ProcessingTargets,
    FinalResultsAvailable,
    Finished
}

enum TargetReferencesProgress {
    WaitingToLex,
    Lexing,
    WaitingToParse,
    Parsing,
    ConfirmingReferences,
    FinishedWithoutConfirming,
    FinishedConfirming
}

interface ReportReferencesProgressNotification {
    referencesProgress: ReferencesProgress;
    targetReferencesProgress: TargetReferencesProgress[];
>>>>>>> b80404df
}

// Requests
const NavigationListRequest: RequestType<TextDocumentIdentifier, string, void, void> = new RequestType<TextDocumentIdentifier, string, void, void>('cpptools/requestNavigationList');
const QueryCompilerDefaultsRequest: RequestType<QueryCompilerDefaultsParams, configs.CompilerDefaults, void, void> = new RequestType<QueryCompilerDefaultsParams, configs.CompilerDefaults, void, void>('cpptools/queryCompilerDefaults');
const QueryTranslationUnitSourceRequest: RequestType<QueryTranslationUnitSourceParams, QueryTranslationUnitSourceResult, void, void> = new RequestType<QueryTranslationUnitSourceParams, QueryTranslationUnitSourceResult, void, void>('cpptools/queryTranslationUnitSource');
const SwitchHeaderSourceRequest: RequestType<SwitchHeaderSourceParams, string, void, void> = new RequestType<SwitchHeaderSourceParams, string, void, void>('cpptools/didSwitchHeaderSource');
const GetDiagnosticsRequest: RequestType<void, GetDiagnosticsResult, void, void> = new RequestType<void, GetDiagnosticsResult, void, void>('cpptools/getDiagnostics');
const GetCodeActionsRequest: RequestType<GetCodeActionsRequestParams, CodeActionCommand[], void, void> = new RequestType<GetCodeActionsRequestParams, CodeActionCommand[], void, void>('cpptools/getCodeActions');

// Notifications to the server
const DidOpenNotification: NotificationType<DidOpenTextDocumentParams, void> = new NotificationType<DidOpenTextDocumentParams, void>('textDocument/didOpen');
const FileCreatedNotification: NotificationType<FileChangedParams, void> = new NotificationType<FileChangedParams, void>('cpptools/fileCreated');
const FileDeletedNotification: NotificationType<FileChangedParams, void> = new NotificationType<FileChangedParams, void>('cpptools/fileDeleted');
const ResetDatabaseNotification: NotificationType<void, void> = new NotificationType<void, void>('cpptools/resetDatabase');
const PauseParsingNotification: NotificationType<void, void> = new NotificationType<void, void>('cpptools/pauseParsing');
const ResumeParsingNotification: NotificationType<void, void> = new NotificationType<void, void>('cpptools/resumeParsing');
const ActiveDocumentChangeNotification: NotificationType<TextDocumentIdentifier, void> = new NotificationType<TextDocumentIdentifier, void>('cpptools/activeDocumentChange');
const TextEditorSelectionChangeNotification: NotificationType<Range, void> = new NotificationType<Range, void>('cpptools/textEditorSelectionChange');
const ChangeFolderSettingsNotification: NotificationType<FolderSettingsParams, void> = new NotificationType<FolderSettingsParams, void>('cpptools/didChangeFolderSettings');
const ChangeCompileCommandsNotification: NotificationType<FileChangedParams, void> = new NotificationType<FileChangedParams, void>('cpptools/didChangeCompileCommands');
const ChangeSelectedSettingNotification: NotificationType<FolderSelectedSettingParams, void> = new NotificationType<FolderSelectedSettingParams, void>('cpptools/didChangeSelectedSetting');
const IntervalTimerNotification: NotificationType<void, void> = new NotificationType<void, void>('cpptools/onIntervalTimer');
const CustomConfigurationNotification: NotificationType<CustomConfigurationParams, void> = new NotificationType<CustomConfigurationParams, void>('cpptools/didChangeCustomConfiguration');
const CustomBrowseConfigurationNotification: NotificationType<CustomBrowseConfigurationParams, void> = new NotificationType<CustomBrowseConfigurationParams, void>('cpptools/didChangeCustomBrowseConfiguration');
const ClearCustomConfigurationsNotification: NotificationType<void, void> = new NotificationType<void, void>('cpptools/clearCustomConfigurations');
const RescanFolderNotification: NotificationType<void, void> = new NotificationType<void, void>('cpptools/rescanFolder');
const DidChangeVisibleRangesNotification: NotificationType<DidChangeVisibleRangesParams, void> = new NotificationType<DidChangeVisibleRangesParams, void>('cpptools/didChangeVisibleRanges');
const SemanticColorizationRegionsReceiptNotification: NotificationType<SemanticColorizationRegionsReceiptParams, void> = new NotificationType<SemanticColorizationRegionsReceiptParams, void>('cpptools/semanticColorizationRegionsReceipt');
const ColorThemeChangedNotification: NotificationType<ColorThemeChangedParams, void> = new NotificationType<ColorThemeChangedParams, void>('cpptools/colorThemeChanged');
const RequestReferencesNotification: NotificationType<void, void> = new NotificationType<void, void>('cpptools/requestReferences');
const CancelReferencesNotification: NotificationType<void, void> = new NotificationType<void, void>('cpptools/cancelReferences');
const FinishedRequestCustomConfig: NotificationType<string, void> = new NotificationType<string, void>('cpptools/finishedRequestCustomConfig');

// Notifications from the server
const ReloadWindowNotification: NotificationType<void, void> = new NotificationType<void, void>('cpptools/reloadWindow');
const LogTelemetryNotification: NotificationType<TelemetryPayload, void> = new NotificationType<TelemetryPayload, void>('cpptools/logTelemetry');
const ReportNavigationNotification: NotificationType<NavigationPayload, void> = new NotificationType<NavigationPayload, void>('cpptools/reportNavigation');
const ReportTagParseStatusNotification: NotificationType<LocalizeStringParams, void> = new NotificationType<LocalizeStringParams, void>('cpptools/reportTagParseStatus');
const ReportStatusNotification: NotificationType<ReportStatusNotificationBody, void> = new NotificationType<ReportStatusNotificationBody, void>('cpptools/reportStatus');
const DebugProtocolNotification: NotificationType<DebugProtocolParams, void> = new NotificationType<DebugProtocolParams, void>('cpptools/debugProtocol');
const DebugLogNotification:  NotificationType<string, void> = new NotificationType<string, void>('cpptools/debugLog');
const DebugLogLocalizedNotification:  NotificationType<LocalizeStringParams, void> = new NotificationType<LocalizeStringParams, void>('cpptools/debugLogLocalized');
const SemanticColorizationRegionsNotification:  NotificationType<SemanticColorizationRegionsParams, void> = new NotificationType<SemanticColorizationRegionsParams, void>('cpptools/semanticColorizationRegions');
const CompileCommandsPathsNotification:  NotificationType<CompileCommandsPaths, void> = new NotificationType<CompileCommandsPaths, void>('cpptools/compileCommandsPaths');
const UpdateClangFormatPathNotification: NotificationType<string, void> = new NotificationType<string, void>('cpptools/updateClangFormatPath');
const UpdateIntelliSenseCachePathNotification: NotificationType<string, void> = new NotificationType<string, void>('cpptools/updateIntelliSenseCachePath');
<<<<<<< HEAD
const PublishDiagnosticsNotification: NotificationType<PublishDiagnosticsParams, void> = new NotificationType<PublishDiagnosticsParams, void>('cpptools/publishDiagnostics');
const ShowMessageWindowNotification: NotificationType<ShowMessageWindowParams, void> = new NotificationType<ShowMessageWindowParams, void>('cpptools/showMessageWindow');
=======
const ReferencesNotification: NotificationType<ReferencesResultMessage, void> = new NotificationType<ReferencesResultMessage, void>('cpptools/references');
const ReportReferencesProgressNotification: NotificationType<ReportReferencesProgressNotification, void> = new NotificationType<ReportReferencesProgressNotification, void>('cpptools/reportReferencesProgress');
const RequestCustomConfig: NotificationType<string, void> = new NotificationType<string, void>('cpptools/requestCustomConfig');
>>>>>>> b80404df

let failureMessageShown: boolean = false;

interface ClientModel {
    isTagParsing: DataBinding<boolean>;
    isUpdatingIntelliSense: DataBinding<boolean>;
    referencesCommandMode: DataBinding<ReferencesCommandMode>;
    navigationLocation: DataBinding<string>;
    tagParserStatus: DataBinding<string>;
    activeConfigName: DataBinding<string>;
}

export interface Client {
    TagParsingChanged: vscode.Event<boolean>;
    IntelliSenseParsingChanged: vscode.Event<boolean>;
    ReferencesCommandModeChanged: vscode.Event<ReferencesCommandMode>;
    NavigationLocationChanged: vscode.Event<string>;
    TagParserStatusChanged: vscode.Event<string>;
    ActiveConfigChanged: vscode.Event<string>;
    RootPath: string;
    RootUri: vscode.Uri;
    Name: string;
    TrackedDocuments: Set<vscode.TextDocument>;
    onDidChangeSettings(event: vscode.ConfigurationChangeEvent): { [key: string] : string };
    onDidOpenTextDocument(document: vscode.TextDocument): void;
    onDidChangeVisibleTextEditors(editors: vscode.TextEditor[]): void;
    onDidChangeTextDocument(textDocumentChangeEvent: vscode.TextDocumentChangeEvent): void;
    onDidChangeTextEditorVisibleRanges(textEditorVisibleRangesChangeEvent: vscode.TextEditorVisibleRangesChangeEvent): void;
    onRegisterCustomConfigurationProvider(provider: CustomConfigurationProvider1): Thenable<void>;
    updateCustomConfigurations(requestingProvider?: CustomConfigurationProvider1): Thenable<void>;
    updateCustomBrowseConfiguration(requestingProvider?: CustomConfigurationProvider1): Thenable<void>;
    provideCustomConfiguration(docUri: vscode.Uri, requestFile?: string): Promise<void>;
    logDiagnostics(): Promise<void>;
    rescanFolder(): Promise<void>;
    getCurrentConfigName(): Thenable<string>;
    getVcpkgInstalled(): Thenable<boolean>;
    getVcpkgEnabled(): Thenable<boolean>;
    getCurrentCompilerPathAndArgs(): Thenable<util.CompilerPathAndArgs>;
    getKnownCompilers(): Thenable<configs.KnownCompiler[]>;
    takeOwnership(document: vscode.TextDocument): void;
    queueTask<T>(task: () => Thenable<T>): Thenable<T>;
    requestWhenReady(request: () => Thenable<any>): Thenable<any>;
    notifyWhenReady(notify: () => void): void;
    requestSwitchHeaderSource(rootPath: string, fileName: string): Thenable<string>;
    requestNavigationList(document: vscode.TextDocument): Thenable<string>;
    activeDocumentChanged(document: vscode.TextDocument): void;
    activate(): void;
    selectionChanged(selection: Range): void;
    resetDatabase(): void;
    deactivate(): void;
    pauseParsing(): void;
    resumeParsing(): void;
    handleConfigurationSelectCommand(): void;
    handleConfigurationProviderSelectCommand(): void;
    handleShowParsingCommands(): void;
    handleReferencesIcon(): void;
    handleConfigurationEditCommand(): void;
    handleConfigurationEditJSONCommand(): void;
    handleConfigurationEditUICommand(): void;
    handleAddToIncludePathCommand(path: string): void;
    onInterval(): void;
    dispose(): Thenable<void>;
    addFileAssociations(fileAssociations: string, is_c: boolean): void;
}

export function createClient(allClients: ClientCollection, workspaceFolder?: vscode.WorkspaceFolder): Client {
    return new DefaultClient(allClients, workspaceFolder);
}

export function createNullClient(): Client {
    return new NullClient();
}

class DefaultClient implements Client {
    private languageClient: LanguageClient; // The "client" that launches and communicates with our language "server" process.
    private disposables: vscode.Disposable[] = [];
    private configuration: configs.CppProperties;
    private rootPathFileWatcher: vscode.FileSystemWatcher;
    private rootFolder: vscode.WorkspaceFolder | undefined;
    private storagePath: string;
    private trackedDocuments = new Set<vscode.TextDocument>();
    private outputChannel: vscode.OutputChannel;
    private debugChannel: vscode.OutputChannel;
    private diagnosticsChannel: vscode.OutputChannel;
    private referencesChannel: vscode.OutputChannel;
    private crashTimes: number[] = [];
    private isSupported: boolean = true;
    private colorizationSettings: ColorizationSettings;
    private colorizationState = new Map<string, ColorizationState>();
    private visibleRanges = new Map<string, Range[]>();
    private settingsTracker: SettingsTracker;
    private configurationProvider: string;

    // The "model" that is displayed via the UI (status bar).
    private model: ClientModel = {
        isTagParsing: new DataBinding<boolean>(false),
        isUpdatingIntelliSense: new DataBinding<boolean>(false),
        referencesCommandMode: new DataBinding<ReferencesCommandMode>(ReferencesCommandMode.None),
        navigationLocation: new DataBinding<string>(""),
        tagParserStatus: new DataBinding<string>(""),
        activeConfigName: new DataBinding<string>("")
    };

    public get TagParsingChanged(): vscode.Event<boolean> { return this.model.isTagParsing.ValueChanged; }
    public get IntelliSenseParsingChanged(): vscode.Event<boolean> { return this.model.isUpdatingIntelliSense.ValueChanged; }
    public get ReferencesCommandModeChanged(): vscode.Event<ReferencesCommandMode> { return this.model.referencesCommandMode.ValueChanged; }
    public get NavigationLocationChanged(): vscode.Event<string> { return this.model.navigationLocation.ValueChanged; }
    public get TagParserStatusChanged(): vscode.Event<string> { return this.model.tagParserStatus.ValueChanged; }
    public get ActiveConfigChanged(): vscode.Event<string> { return this.model.activeConfigName.ValueChanged; }

    /**
     * don't use this.rootFolder directly since it can be undefined
     */
    public get RootPath(): string {
        return (this.rootFolder) ? this.rootFolder.uri.fsPath : "";
    }
    public get RootUri(): vscode.Uri {
        return (this.rootFolder) ? this.rootFolder.uri : null;
    }
    public get Name(): string {
        return this.getName(this.rootFolder);
    }
    public get TrackedDocuments(): Set<vscode.TextDocument> {
        return this.trackedDocuments;
    }

    private get AdditionalEnvironment(): { [key: string]: string | string[] } {
        return { workspaceFolderBasename: this.Name, workspaceStorage: this.storagePath };
    }

    private getName(workspaceFolder?: vscode.WorkspaceFolder): string {
        return workspaceFolder ? workspaceFolder.name : "untitled";
    }

    /**
     * All public methods on this class must be guarded by the "pendingTask" promise. Requests and notifications received before the task is
     * complete are executed after this promise is resolved.
     * @see requestWhenReady<T>(request)
     * @see notifyWhenReady(notify)
     */

    private pendingTask: util.BlockingTask<any>;

    private getUniqueWorkspaceStorageName(workspaceFolder?: vscode.WorkspaceFolder) : string {
        let workspaceFolderName: string = this.getName(workspaceFolder);
        if (!workspaceFolder || workspaceFolder.index < 1) {
            return workspaceFolderName; // No duplicate names to search for.
        }
        for (let i: number = 0; i < workspaceFolder.index; ++i) {
            if (vscode.workspace.workspaceFolders[i].name === workspaceFolderName) {
                return path.join(workspaceFolderName, String(workspaceFolder.index)); // Use the index as a subfolder.
            }
        }
        return workspaceFolderName; // No duplicate names found.
    }

    constructor(allClients: ClientCollection, workspaceFolder?: vscode.WorkspaceFolder) {
        this.rootFolder = workspaceFolder;
        this.storagePath = util.extensionContext ? util.extensionContext.storagePath :
            path.join((this.rootFolder ? this.rootFolder.uri.fsPath : ""), "/.vscode");
        if (vscode.workspace.workspaceFolders && vscode.workspace.workspaceFolders.length > 1) {
            this.storagePath = path.join(this.storagePath, this.getUniqueWorkspaceStorageName(this.rootFolder));
        }
        try {
            let languageClient: LanguageClient = this.createLanguageClient(allClients);
            languageClient.registerProposedFeatures();
            languageClient.start();  // This returns Disposable, but doesn't need to be tracked because we call .stop() explicitly in our dispose()
            util.setProgress(util.getProgressExecutableStarted());
            ui = getUI();
            ui.bind(this);

            // requests/notifications are deferred until this.languageClient is set.
            this.queueBlockingTask(() => languageClient.onReady().then(
                () => {
                    this.configuration = new configs.CppProperties(this.RootUri);
                    this.configuration.ConfigurationsChanged((e) => this.onConfigurationsChanged(e));
                    this.configuration.SelectionChanged((e) => this.onSelectedConfigurationChanged(e));
                    this.configuration.CompileCommandsChanged((e) => this.onCompileCommandsChanged(e));
                    this.disposables.push(this.configuration);

                    this.languageClient = languageClient;
                    this.settingsTracker = getTracker(this.RootUri);
                    telemetry.logLanguageServerEvent("NonDefaultInitialCppSettings", this.settingsTracker.getUserModifiedSettings());
                    failureMessageShown = false;

                    // Set up code action provider
                    let documentSelector: DocumentFilter[] = [
                        { scheme: 'file', language: 'cpp' },
                        { scheme: 'file', language: 'c' }
                    ];

                    class CodeActionProvider implements vscode.CodeActionProvider {
                        private client: DefaultClient;
                        constructor(client: DefaultClient) {
                            this.client = client;
                        }

                        public provideCodeActions(document: vscode.TextDocument, range: vscode.Range | vscode.Selection, context: vscode.CodeActionContext, token: vscode.CancellationToken): vscode.ProviderResult<(vscode.Command | vscode.CodeAction)[]> {
                            let r: Range;
                            if (range instanceof vscode.Selection) {
                                if (range.active.isBefore(range.anchor)) {
                                    r = Range.create(Position.create(range.active.line, range.active.character), Position.create(range.anchor.line, range.anchor.character));
                                } else {
                                    r = Range.create(Position.create(range.anchor.line, range.anchor.character), Position.create(range.active.line, range.active.character));
                                }
                            } else {
                                r = Range.create(Position.create(range.start.line, range.start.character), Position.create(range.end.line, range.end.character));
                            }

                            let params: GetCodeActionsRequestParams = {
                                range: r,
                                uri: document.uri.toString()
                            };

                            return this.client.languageClient.sendRequest(GetCodeActionsRequest, params)
                            .then((commands) => {
                                let resultCommands: vscode.Command[] = [];

                                // Convert to vscode.Command array
                                commands.forEach((command) => {
                                    let title: string = lookupString(command.stringId, command.stringArgs);
                                    let vscodeCommand: vscode.Command = {
                                        title: title,
                                        command: command.command,
                                        arguments: command.arguments
                                    };
                                    resultCommands.push(vscodeCommand);
                                });

                                return resultCommands;
                            });
                        }
                    }

                    this.disposables.push(vscode.languages.registerCodeActionsProvider(documentSelector, new CodeActionProvider(this), null));

                    // Listen for messages from the language server.
                    this.registerNotifications();
                    this.registerFileWatcher();

                    // The configurations will not be sent to the language server until the default include paths and frameworks have been set.
                    // The event handlers must be set before this happens.
                    return languageClient.sendRequest(QueryCompilerDefaultsRequest, {}).then((compilerDefaults: configs.CompilerDefaults) => {
                        this.configuration.CompilerDefaults = compilerDefaults;

                        // Only register the real commands after the extension has finished initializing,
                        // e.g. prevents empty c_cpp_properties.json from generation.
                        registerCommands();
                    });
                },
                (err) => {
                    this.isSupported = false;   // Running on an OS we don't support yet.
                    if (!failureMessageShown) {
                        failureMessageShown = true;
                        vscode.window.showErrorMessage(localize("unable.to.start", "Unable to start the C/C++ language server. IntelliSense features will be disabled. Error: {0}", String(err)));
                    }
                }));
        } catch (err) {
            this.isSupported = false;   // Running on an OS we don't support yet.
            if (!failureMessageShown) {
                failureMessageShown = true;
                let additionalInfo: string;
                if (err.code === "EPERM") {
                    additionalInfo = localize('check.permissions', "EPERM: Check permissions for '{0}'", getLanguageServerFileName());
                } else {
                    additionalInfo = String(err);
                }
                vscode.window.showErrorMessage(localize("unable.to.start", "Unable to start the C/C++ language server. IntelliSense features will be disabled. Error: {0}", additionalInfo));
            }
        }

        this.colorizationSettings = new ColorizationSettings(this.RootUri);
    }

    private createLanguageClient(allClients: ClientCollection): LanguageClient {
        let serverModule: string = getLanguageServerFileName();
        let exeExists: boolean = fs.existsSync(serverModule);
        if (!exeExists) {
            telemetry.logLanguageServerEvent("missingLanguageServerBinary");
            throw String('Missing binary at ' + serverModule);
        }
        let serverName: string = this.getName(this.rootFolder);
        let serverOptions: ServerOptions = {
            run: { command: serverModule },
            debug: { command: serverModule, args: [ serverName ] }
        };
        let settings: CppSettings = new CppSettings(this.rootFolder ? this.rootFolder.uri : null);
        let other: OtherSettings = new OtherSettings(this.rootFolder ? this.rootFolder.uri : null);
        let abTestSettings: ABTestSettings = getABTestSettings();

        let intelliSenseCacheDisabled: boolean = false;
        if (os.platform() === "darwin") {
            const releaseParts: string[] = os.release().split(".");
            if (releaseParts.length >= 1) {
                // AutoPCH doesn't work for older Mac OS's.
                intelliSenseCacheDisabled = parseInt(releaseParts[0]) < 17;
            }
        }

        let clientOptions: LanguageClientOptions = {
            documentSelector: [
                { scheme: 'file', language: 'cpp' },
                { scheme: 'file', language: 'c' }
            ],
            synchronize: {
                // Synchronize the setting section to the server
                configurationSection: ['C_Cpp', 'files', 'search']
            },
            workspaceFolder: this.rootFolder,
            initializationOptions: {
                clang_format_path: util.resolveVariables(settings.clangFormatPath, this.AdditionalEnvironment),
                clang_format_style: settings.clangFormatStyle,
                clang_format_fallbackStyle: settings.clangFormatFallbackStyle,
                clang_format_sortIncludes: settings.clangFormatSortIncludes,
                formatting: settings.formatting,
                extension_path: util.extensionPath,
                exclude_files: other.filesExclude,
                exclude_search: other.searchExclude,
                storage_path: this.storagePath,
                tab_size: other.editorTabSize,
                intelliSenseEngine: settings.intelliSenseEngine,
                intelliSenseEngineFallback: settings.intelliSenseEngineFallback,
                intelliSenseCacheDisabled: intelliSenseCacheDisabled,
                intelliSenseCachePath : util.resolveCachePath(settings.intelliSenseCachePath, this.AdditionalEnvironment),
                intelliSenseCacheSize : settings.intelliSenseCacheSize,
                autocomplete: settings.autoComplete,
                errorSquiggles: settings.errorSquiggles,
                dimInactiveRegions: settings.dimInactiveRegions,
                enhancedColorization: settings.enhancedColorization,
                suggestSnippets: settings.suggestSnippets,
                loggingLevel: settings.loggingLevel,
                workspaceParsingPriority: settings.workspaceParsingPriority,
                workspaceSymbols: settings.workspaceSymbols,
                exclusionPolicy: settings.exclusionPolicy,
                preferredPathSeparator: settings.preferredPathSeparator,
                default: {
                    systemIncludePath: settings.defaultSystemIncludePath
                },
                vcpkg_root: util.getVcpkgRoot(),
                gotoDefIntelliSense: abTestSettings.UseGoToDefIntelliSense,
<<<<<<< HEAD
                localeId: util.getLocaleId()
=======
                experimentalFeatures: settings.experimentalFeatures
>>>>>>> b80404df
            },
            middleware: createProtocolFilter(this, allClients),  // Only send messages directed at this client.
            errorHandler: {
                error: () => ErrorAction.Continue,
                closed: () => {
                        this.crashTimes.push(Date.now());
                        if (this.crashTimes.length < 5) {
                            let newClient: DefaultClient = <DefaultClient>allClients.replace(this, true);
                            newClient.crashTimes = this.crashTimes;
                        } else {
                            let elapsed: number = this.crashTimes[this.crashTimes.length - 1] - this.crashTimes[0];
                            if (elapsed <= 3 * 60 * 1000) {
                                if (vscode.workspace.workspaceFolders && vscode.workspace.workspaceFolders.length > 1) {
                                    vscode.window.showErrorMessage(localize('server.crashed', "The language server for '{0}' crashed 5 times in the last 3 minutes. It will not be restarted.", serverName));
                                } else {
                                    vscode.window.showErrorMessage(localize('server.crashed2', "The language server crashed 5 times in the last 3 minutes. It will not be restarted."));
                                }
                                allClients.replace(this, false);
                            } else {
                                this.crashTimes.shift();
                                let newClient: DefaultClient = <DefaultClient>allClients.replace(this, true);
                                newClient.crashTimes = this.crashTimes;
                            }
                        }
                        return CloseAction.DoNotRestart;
                    }
            }

            // TODO: should I set the output channel?  Does this sort output between servers?
        };

        // Create the language client
        return new LanguageClient(`cpptools: ${serverName}`, serverOptions, clientOptions);
    }

    public onDidChangeSettings(event: vscode.ConfigurationChangeEvent): { [key: string] : string } {
        let colorizationNeedsReload: boolean = event.affectsConfiguration("workbench.colorTheme")
            || event.affectsConfiguration("editor.tokenColorCustomizations");

        let colorizationNeedsRefresh: boolean = colorizationNeedsReload
            || event.affectsConfiguration("C_Cpp.enhancedColorization", this.RootUri)
            || event.affectsConfiguration("C_Cpp.dimInactiveRegions", this.RootUri)
            || event.affectsConfiguration("C_Cpp.inactiveRegionOpacity", this.RootUri)
            || event.affectsConfiguration("C_Cpp.inactiveRegionForegroundColor", this.RootUri)
            || event.affectsConfiguration("C_Cpp.inactiveRegionBackgroundColor", this.RootUri);

        let colorThemeChanged: boolean = event.affectsConfiguration("workbench.colorTheme", this.RootUri);
        if (colorThemeChanged) {
            let otherSettings: OtherSettings = new OtherSettings(this.RootUri);
            this.languageClient.sendNotification(ColorThemeChangedNotification, { name: otherSettings.colorTheme });
        }

        if (colorizationNeedsReload) {
            this.colorizationSettings.reload();
        }
        if (colorizationNeedsRefresh) {
            let processedUris: vscode.Uri[] = [];
            for (let e of vscode.window.visibleTextEditors) {
                let uri: vscode.Uri = e.document.uri;

                // Make sure we don't process the same file multiple times.
                // colorizationState.onSettingsChanged ensures all visible text editors for that file get
                // refreshed, after it creates a set of decorators to be shared by all visible instances of the file.
                if (!processedUris.find(e => e === uri)) {
                    processedUris.push(uri);
                    let colorizationState: ColorizationState = this.colorizationState.get(uri.toString());
                    if (colorizationState) {
                        colorizationState.onSettingsChanged(uri);
                    }
                }
            }
        }
        let changedSettings: { [key: string] : string } = this.settingsTracker.getChangedSettings();
        if (Object.keys(changedSettings).length > 0) {
            if (changedSettings["commentContinuationPatterns"]) {
                updateLanguageConfigurations();
            }
            if (changedSettings["clang_format_path"]) {
                let settings: CppSettings = new CppSettings(this.RootUri);
                this.languageClient.sendNotification(UpdateClangFormatPathNotification, util.resolveVariables(settings.clangFormatPath, this.AdditionalEnvironment));
            }
            if (changedSettings["intelliSenseCachePath"]) {
                let settings: CppSettings = new CppSettings(this.RootUri);
                this.languageClient.sendNotification(UpdateIntelliSenseCachePathNotification, util.resolveCachePath(settings.intelliSenseCachePath, this.AdditionalEnvironment));
            }
            this.configuration.onDidChangeSettings();
            telemetry.logLanguageServerEvent("CppSettingsChange", changedSettings, null);
        }
        return changedSettings;
    }

    private editVersion: number = 0;

    public onDidChangeTextDocument(textDocumentChangeEvent: vscode.TextDocumentChangeEvent): void {
        // Increment editVersion for every call to onDidChangeTextDocument, regardless of whether the file is handled
        this.editVersion++;
        if (textDocumentChangeEvent.document.uri.scheme === "file") {
            if (textDocumentChangeEvent.document.languageId === "cpp" || textDocumentChangeEvent.document.languageId === "c") {
                try {
                    let colorizationState: ColorizationState = this.getColorizationState(textDocumentChangeEvent.document.uri.toString());

                    // Adjust colorization ranges after this edit.  (i.e. if a line was added, push decorations after it down one line)
                    colorizationState.addEdits(textDocumentChangeEvent.contentChanges, this.editVersion);
                } catch (e) {
                    // Ensure an exception does not prevent pass-through to native handler, or editVersion could become inconsistent
                    console.log(e.toString());
                }
            }
        }
    }

    public onDidOpenTextDocument(document: vscode.TextDocument): void {
        if (document.uri.scheme === "file") {
            this.sendVisibleRanges(document.uri);
        }
    }

    public onDidChangeVisibleTextEditors(editors: vscode.TextEditor[]): void {
        let processedUris: vscode.Uri[] = [];
        editors.forEach(editor => {
            if (editor.document.uri.scheme === "file") {
                let colorizationState: ColorizationState = this.colorizationState.get(editor.document.uri.toString());
                if (colorizationState) {
                    colorizationState.refresh(editor);
                }
                if (!processedUris.find(uri => uri === editor.document.uri)) {
                    processedUris.push(editor.document.uri);
                    this.sendVisibleRanges(editor.document.uri);
                }
            }
        });
    }

    public sendVisibleRanges(uri: vscode.Uri): void {
        let ranges: Range[] = [];
        // Get ranges from all editors matching this URI
        let editors: vscode.TextEditor[] = vscode.window.visibleTextEditors.filter(e => e.document.uri === uri);
        for (let e of editors) {
            e.visibleRanges.forEach(range => ranges.push(Range.create(range.start.line, range.start.character, range.end.line, range.end.character)));
        }

        // Only send ranges if they have actually changed.
        let isSame: boolean = false;
        let savedRanges: Range[] = this.visibleRanges.get(uri.toString());
        if (savedRanges) {
            if (ranges.length === savedRanges.length) {
                isSame = true;
                for (let i: number = 0; i < ranges.length; i++) {
                    if (ranges[i] !== savedRanges[i]) {
                        isSame = false;
                        break;
                    }
                }
            }
        } else {
            isSame = ranges.length === 0;
        }
        if (!isSame) {
            this.visibleRanges.set(uri.toString(), ranges);
            let params: DidChangeVisibleRangesParams = {
                uri: uri.toString(),
                ranges: ranges
            };
            this.notifyWhenReady(() => this.languageClient.sendNotification(DidChangeVisibleRangesNotification, params));
        }
    }

    // Used to determine if Find or Peek References is used.
    // TODO: Investigate using onDidExecuteCommand instead.
    private prevVisibleRangesLength: number = 0;
    private visibleRangesDecreased: boolean = false;
    private visibleRangesDecreasedTicks: number = 0;
    private readonly ticksForDetectingPeek: number = 1000; // TODO: Might need tweeking?

    public onDidChangeTextEditorVisibleRanges(textEditorVisibleRangesChangeEvent: vscode.TextEditorVisibleRangesChangeEvent): void {
        if (textEditorVisibleRangesChangeEvent.textEditor.document.uri.scheme === "file") {
            if (vscode.window.activeTextEditor === textEditorVisibleRangesChangeEvent.textEditor) {
                if (textEditorVisibleRangesChangeEvent.visibleRanges.length === 1) {
                    let visibleRangesLength: number = textEditorVisibleRangesChangeEvent.visibleRanges[0].end.line - textEditorVisibleRangesChangeEvent.visibleRanges[0].start.line;
                    this.visibleRangesDecreased = visibleRangesLength < this.prevVisibleRangesLength;
                    if (this.visibleRangesDecreased) {
                        this.visibleRangesDecreasedTicks = Date.now();
                    }
                    this.prevVisibleRangesLength = visibleRangesLength;
                }
            }
            this.sendVisibleRanges(textEditorVisibleRangesChangeEvent.textEditor.document.uri);
        }
    }

    public onRegisterCustomConfigurationProvider(provider: CustomConfigurationProvider1): Thenable<void> {
        let onRegistered: () => void = () => {
            // version 2 providers control the browse.path. Avoid thrashing the tag parser database by pausing parsing until
            // the provider has sent the correct browse.path value.
            if (provider.version >= Version.v2) {
                this.pauseParsing();
            }
        };
        return this.notifyWhenReady(() => {
            if (!this.RootPath) {
                return; // There is no c_cpp_properties.json to edit because there is no folder open.
            }
            let selectedProvider: string = this.configuration.CurrentConfigurationProvider;
            if (!selectedProvider) {
                let ask: PersistentFolderState<boolean> = new PersistentFolderState<boolean>("Client.registerProvider", true, this.RootPath);
                if (ask.Value) {
                    ui.showConfigureCustomProviderMessage(() => {
                        let folderStr: string = (vscode.workspace.workspaceFolders && vscode.workspace.workspaceFolders.length > 1) ? "the '" + this.Name + "'" : "this";
                        const message: string = localize("provider.configure.folder", "{0} would like to configure IntelliSense for {1} folder.", provider.name, folderStr);
                        const allow: string = localize("allow.button", "Allow");
                        const dontAllow: string = localize("dont.allow.button", "Don't Allow");
                        const askLater: string = localize("ask.me.later.button", "Ask Me Later");

                        return vscode.window.showInformationMessage(message, allow, dontAllow, askLater).then(result => {
                            switch (result) {
                                case allow: {
                                    this.configuration.updateCustomConfigurationProvider(provider.extensionId).then(() => {
                                        onRegistered();
                                        telemetry.logLanguageServerEvent("customConfigurationProvider", { "providerId": provider.extensionId });
                                    });
                                    ask.Value = false;
                                    return true;
                                }
                                case dontAllow: {
                                    ask.Value = false;
                                    break;
                                }
                                default: {
                                    break;
                                }
                            }
                            return false;
                        });
                    },
                    () => ask.Value = false);
                }
            } else if (selectedProvider === provider.extensionId) {
                onRegistered();
                telemetry.logLanguageServerEvent("customConfigurationProvider", { "providerId": provider.extensionId });
            } else if (selectedProvider === provider.name) {
                onRegistered();
                this.configuration.updateCustomConfigurationProvider(provider.extensionId); // v0 -> v1 upgrade. Update the configurationProvider in c_cpp_properties.json
            }
        });
    }

    public updateCustomConfigurations(requestingProvider?: CustomConfigurationProvider1): Thenable<void> {
        return this.notifyWhenReady(() => {
            if (!this.configurationProvider) {
                return;
            }
            let currentProvider: CustomConfigurationProvider1 = getCustomConfigProviders().get(this.configurationProvider);
            if (!currentProvider || (requestingProvider && requestingProvider.extensionId !== currentProvider.extensionId) || this.trackedDocuments.size === 0) {
                return;
            }

            let tokenSource: vscode.CancellationTokenSource = new vscode.CancellationTokenSource();
            let documentUris: vscode.Uri[] = [];
            this.trackedDocuments.forEach(document => documentUris.push(document.uri));

            let task: () => Thenable<SourceFileConfigurationItem[]> = () => {
                return currentProvider.provideConfigurations(documentUris, tokenSource.token);
            };
            this.queueTaskWithTimeout(task, configProviderTimeout, tokenSource).then(configs => this.sendCustomConfigurations(configs), () => {});
        });
    }

    public updateCustomBrowseConfiguration(requestingProvider?: CustomConfigurationProvider1): Thenable<void> {
        return this.notifyWhenReady(() => {
            if (!this.configurationProvider) {
                return;
            }
            console.log("updateCustomBrowseConfiguration");
            let currentProvider: CustomConfigurationProvider1 = getCustomConfigProviders().get(this.configurationProvider);
            if (!currentProvider || (requestingProvider && requestingProvider.extensionId !== currentProvider.extensionId)) {
                return;
            }

            let tokenSource: vscode.CancellationTokenSource = new vscode.CancellationTokenSource();
            let task: () => Thenable<WorkspaceBrowseConfiguration> = async () => {
                if (this.RootUri && await currentProvider.canProvideBrowseConfigurationsPerFolder(tokenSource.token)) {
                    return (currentProvider.provideFolderBrowseConfiguration(this.RootUri, tokenSource.token));
                }
                if (await currentProvider.canProvideBrowseConfiguration(tokenSource.token)) {
                    return currentProvider.provideBrowseConfiguration(tokenSource.token);
                }
                if (currentProvider.version >= Version.v2) {
                    console.warn("failed to provide browse configuration");
                }
                return null;
            };
            this.queueTaskWithTimeout(task, configProviderTimeout, tokenSource).then(
                async config => {
                    await this.sendCustomBrowseConfiguration(config);
                    if (currentProvider.version >= Version.v2) {
                        this.resumeParsing();
                    }
                },
                () => {});
        });
    }

    public async logDiagnostics(): Promise<void> {
        let response: GetDiagnosticsResult = await this.requestWhenReady(() => this.languageClient.sendRequest(GetDiagnosticsRequest, null));
        if (!this.diagnosticsChannel) {
            this.diagnosticsChannel = vscode.window.createOutputChannel("C/C++ Diagnostics");
            this.disposables.push(this.diagnosticsChannel);
        }

        let header: string = `-------- Diagnostics - ${new Date().toLocaleString()}\n`;
        let version: string = `Version: ${util.packageJson.version}\n`;
        let configJson: string = "";
        if (this.configuration.CurrentConfiguration) {
            configJson = `Current Configuration:\n${JSON.stringify(this.configuration.CurrentConfiguration, null, 4)}\n`;
        }
        this.diagnosticsChannel.appendLine(`${header}${version}${configJson}${response.diagnostics}`);
        this.diagnosticsChannel.show(false);
    }

    public async rescanFolder(): Promise<void> {
        await this.notifyWhenReady(() => this.languageClient.sendNotification(RescanFolderNotification));
    }

    public async provideCustomConfiguration(docUri: vscode.Uri, requestFile?: string): Promise<void> {
        let onFinished: () => void = () => {
            if (requestFile) {
                this.languageClient.sendNotification(FinishedRequestCustomConfig, requestFile);
            }
        };
        return this.queueBlockingTask(async () => {
            let tokenSource: vscode.CancellationTokenSource = new vscode.CancellationTokenSource();
            let providers: CustomConfigurationProviderCollection = getCustomConfigProviders();
            if (providers.size === 0) {
                onFinished();
                return Promise.resolve();
            }
            console.log("provideCustomConfiguration");
            let providerId: string|undefined = this.configuration.CurrentConfigurationProvider;
            if (!providerId) {
                onFinished();
                return Promise.resolve();
            }

            let providerName: string = providerId;
            let params: QueryTranslationUnitSourceParams = {
                uri: docUri.toString()
            };
            let response: QueryTranslationUnitSourceResult = await this.languageClient.sendRequest(QueryTranslationUnitSourceRequest, params);
            if (response.configDisposition === QueryTranslationUnitSourceConfigDisposition.ConfigNotNeeded) {
                onFinished();
                return Promise.resolve();
            }

            let tuUri: vscode.Uri = vscode.Uri.parse(response.uri);
            let configName: string = this.configuration.CurrentConfiguration.name;
            const notReadyMessage: string = `${providerName} is not ready`;
            let provideConfigurationAsync: () => Thenable<SourceFileConfigurationItem[]> = async () => {
                // The config requests that we use a provider, try to get IntelliSense configuration info from that provider.
                try {
                    let provider: CustomConfigurationProvider1|null = providers.get(providerId);
                    if (provider) {
                        if (!provider.isReady) {
                            return Promise.reject(notReadyMessage);
                        }

                        providerName = provider.name;
                        if (await provider.canProvideConfiguration(tuUri, tokenSource.token)) {
                            return provider.provideConfigurations([tuUri], tokenSource.token);
                        }
                    }
                } catch (err) {
                }
                console.warn("failed to provide configuration");
                return Promise.reject("");
            };

            return this.callTaskWithTimeout(provideConfigurationAsync, configProviderTimeout, tokenSource).then(
                (configs: SourceFileConfigurationItem[]) => {
                    if (configs && configs.length > 0) {
                        this.sendCustomConfigurations(configs, false);
                        if (response.configDisposition === QueryTranslationUnitSourceConfigDisposition.AncestorConfigNeeded) {
                            // replacing uri with original uri
                            let newConfig: SourceFileConfigurationItem =  { uri: docUri, configuration: configs[0].configuration };
                            this.sendCustomConfigurations([newConfig], false);
                        }
                    }
                    onFinished();
                },
                (err) => {
                    if (requestFile) {
                        onFinished();
                        return;
                    }
                    if (err === notReadyMessage) {
                        return;
                    }
                    let settings: CppSettings = new CppSettings(this.RootUri);
<<<<<<< HEAD
                    if (settings.configurationWarnings === "Enabled" && !this.isExternalHeader(document.uri) && !vscode.debug.activeDebugSession) {
                        const dismiss: string = localize("dismiss.button", "Dismiss");
                        const disable: string = localize("diable.warnings.button", "Disable Warnings");
                        let message: string = localize("unable.to.provide.configuraiton",
                            "{0} is unable to provide IntelliSense configuration information for '{1}'. Settings from the '{2}' configuration will be used instead.",
                            providerName, document.uri.fsPath, configName);
=======
                    if (settings.configurationWarnings === "Enabled" && !this.isExternalHeader(docUri) && !vscode.debug.activeDebugSession) {
                        const dismiss: string = "Dismiss";
                        const disable: string = "Disable Warnings";
                        let message: string = `'${providerName}' is unable to provide IntelliSense configuration information for '${docUri.fsPath}'. ` +
                            `Settings from the '${configName}' configuration will be used instead.`;
>>>>>>> b80404df
                        if (err) {
                            message += ` (${err})`;
                        }

                        vscode.window.showInformationMessage(message, dismiss, disable).then(response => {
                            switch (response) {
                                case disable: {
                                    settings.toggleSetting("configurationWarnings", "Enabled", "Disabled");
                                    break;
                                }
                            }
                        });
                    }
                });
        });
    }

    private async handleRequestCustomConfig(requestFile: string): Promise<void> {
        await this.provideCustomConfiguration(vscode.Uri.file(requestFile), requestFile);
    }

    private isExternalHeader(uri: vscode.Uri): boolean {
        return util.isHeader(uri) && !uri.toString().startsWith(this.RootUri.toString());
    }

    public getCurrentConfigName(): Thenable<string> {
        return this.queueTask(() => Promise.resolve(this.configuration.CurrentConfiguration.name));
    }

    public getCurrentCompilerPathAndArgs(): Thenable<util.CompilerPathAndArgs> {
        return this.queueTask(() => Promise.resolve(
            util.extractCompilerPathAndArgs(
                this.configuration.CurrentConfiguration.compilerPath,
                this.configuration.CurrentConfiguration.compilerArgs)
        ));
    }

    public getVcpkgInstalled(): Thenable<boolean> {
        return this.queueTask(() => Promise.resolve(this.configuration.VcpkgInstalled));
    }

    public getVcpkgEnabled(): Thenable<boolean> {
        const cppSettings: CppSettings = new CppSettings(this.RootUri);
        return Promise.resolve(cppSettings.vcpkgEnabled);
    }

    public getKnownCompilers(): Thenable<configs.KnownCompiler[]> {
        return this.queueTask(() => Promise.resolve(this.configuration.KnownCompiler));
    }

    /**
     * Take ownership of a document that was previously serviced by another client.
     * This process involves sending a textDocument/didOpen message to the server so
     * that it knows about the file, as well as adding it to this client's set of
     * tracked documents.
     */
    public takeOwnership(document: vscode.TextDocument): void {
        let params: DidOpenTextDocumentParams = {
            textDocument: {
                uri: document.uri.toString(),
                languageId: document.languageId,
                version: document.version,
                text: document.getText()
            }
        };
        this.notifyWhenReady(() => this.languageClient.sendNotification(DidOpenNotification, params));
        this.trackedDocuments.add(document);
    }

    /*************************************************************************************
     * wait until the all pendingTasks are complete (e.g. language client is ready for use)
     * before attempting to send messages or operate on the client.
     *************************************************************************************/

    public queueTask(task: () => Thenable<any>): Thenable<any> {
        if (this.isSupported) {
            let nextTask: () => Thenable<any> = async () => {
                try {
                    return await task();
                } catch (err) {
                    console.error(err);
                    throw err;
                }
            };

            if (this.pendingTask && !this.pendingTask.Done) {
                // We don't want the queue to stall because of a rejected promise.
                return this.pendingTask.getPromise().then(nextTask, nextTask);
            } else {
                this.pendingTask = undefined;
                return nextTask();
            }
        } else {
            return Promise.reject(localize("unsupported.client", "Unsupported client"));
        }
    }

    /**
     * Queue a task that blocks all future tasks until it completes. This is currently only intended to be used
     * during language client startup and for custom configuration providers.
     * @param task The task that blocks all future tasks
     */
    private queueBlockingTask(task: () => Thenable<any>): Thenable<any> {
        if (this.isSupported) {
            this.pendingTask = new util.BlockingTask<any>(task, this.pendingTask);
            return this.pendingTask.getPromise();
        } else {
            return Promise.reject(localize("unsupported.client", "Unsupported client"));
        }
    }

    private queueTaskWithTimeout(task: () => Thenable<any>, ms: number, cancelToken?: vscode.CancellationTokenSource): Thenable<any> {
        let timer: NodeJS.Timer;
        // Create a promise that rejects in <ms> milliseconds
        let timeout: () => Promise<any> = () => new Promise((resolve, reject) => {
            timer = global.setTimeout(() => {
                clearTimeout(timer);
                if (cancelToken) {
                    cancelToken.cancel();
                }
                reject(localize("timed.out", "Timed out in {0}ms.", ms));
            }, ms);
        });

        // Returns a race between our timeout and the passed in promise
        return this.queueTask(() => {
            return Promise.race([task(), timeout()]).then(
                (result: any) => {
                    clearTimeout(timer);
                    return result;
                },
                (error: any) => {
                    clearTimeout(timer);
                    throw error;
                });
        });
    }

    private callTaskWithTimeout(task: () => Thenable<any>, ms: number, cancelToken?: vscode.CancellationTokenSource): Thenable<any> {
        let timer: NodeJS.Timer;
        // Create a promise that rejects in <ms> milliseconds
        let timeout: () => Promise<any> = () => new Promise((resolve, reject) => {
            timer = global.setTimeout(() => {
                clearTimeout(timer);
                if (cancelToken) {
                    cancelToken.cancel();
                }
                reject(localize("timed.out", "Timed out in {0}ms.", ms));
            }, ms);
        });

        // Returns a race between our timeout and the passed in promise
        return Promise.race([task(), timeout()]).then(
            (result: any) => {
                clearTimeout(timer);
                return result;
            },
            (error: any) => {
                clearTimeout(timer);
                throw error;
            });
    }

    public requestWhenReady(request: () => Thenable<any>): Thenable<any> {
        return this.queueTask(request);
    }

    public notifyWhenReady(notify: () => void, blockingTask?: boolean): Thenable<void> {
        let task: () => Thenable<void> = () => new Promise(resolve => {
            notify();
            resolve();
        });
        if (blockingTask) {
            return this.queueBlockingTask(task);
        } else {
            return this.queueTask(task);
        }
    }

    /**
     * listen for notifications from the language server.
     */
    private registerNotifications(): void {
        console.assert(this.languageClient !== undefined, "This method must not be called until this.languageClient is set in \"onReady\"");

        this.languageClient.onNotification(ReloadWindowNotification, () => util.promptForReloadWindowDueToSettingsChange());
        this.languageClient.onNotification(LogTelemetryNotification, (e) => this.logTelemetry(e));
        this.languageClient.onNotification(ReportNavigationNotification, (e) => this.navigate(e));
        this.languageClient.onNotification(ReportStatusNotification, (e) => this.updateStatus(e));
        this.languageClient.onNotification(ReportTagParseStatusNotification, (e) => this.updateTagParseStatus(e));
        this.languageClient.onNotification(SemanticColorizationRegionsNotification, (e) => this.updateSemanticColorizationRegions(e));
        this.languageClient.onNotification(CompileCommandsPathsNotification, (e) => this.promptCompileCommands(e));
<<<<<<< HEAD
        this.languageClient.onNotification(PublishDiagnosticsNotification, (e) => this.publishDiagnostics(e));
        this.languageClient.onNotification(ShowMessageWindowNotification, (e) => this.showMessageWindow(e));
=======
        this.languageClient.onNotification(ReferencesNotification, (e) => this.processReferencesResult(e.referencesResult));
        this.languageClient.onNotification(ReportReferencesProgressNotification, (e) => this.handleReferencesProgress(e));
        this.languageClient.onNotification(RequestCustomConfig, (e) => this.handleRequestCustomConfig(e));
>>>>>>> b80404df
        this.setupOutputHandlers();
    }

    /**
     * listen for file created/deleted events under the ${workspaceFolder} folder
     */
    private registerFileWatcher(): void {
        console.assert(this.languageClient !== undefined, "This method must not be called until this.languageClient is set in \"onReady\"");

        if (this.rootFolder) {
            // WARNING: The default limit on Linux is 8k, so for big directories, this can cause file watching to fail.
            this.rootPathFileWatcher = vscode.workspace.createFileSystemWatcher(
                "**/*",
                false /*ignoreCreateEvents*/,
                true /*ignoreChangeEvents*/,
                false /*ignoreDeleteEvents*/);

            this.rootPathFileWatcher.onDidCreate((uri) => {
                this.languageClient.sendNotification(FileCreatedNotification, { uri: uri.toString() });
            });

            this.rootPathFileWatcher.onDidDelete((uri) => {
                this.languageClient.sendNotification(FileDeletedNotification, { uri: uri.toString() });
            });

            this.disposables.push(this.rootPathFileWatcher);
        } else {
            this.rootPathFileWatcher = undefined;
        }
    }

    /**
     * listen for logging messages from the language server and print them to the Output window
     */
    private setupOutputHandlers(): void {
        console.assert(this.languageClient !== undefined, "This method must not be called until this.languageClient is set in \"onReady\"");

        this.languageClient.onNotification(DebugProtocolNotification, (output) => {
            if (!this.debugChannel) {
                this.debugChannel = vscode.window.createOutputChannel(`C/C++ Debug Protocol: ${this.Name}`);
                this.disposables.push(this.debugChannel);
            }
            this.debugChannel.appendLine("");
            this.debugChannel.appendLine("************************************************************************************************************************");
            this.debugChannel.append(`${output}`);
        });

        this.languageClient.onNotification(DebugLogNotification, (params) => this.log(params));
        this.languageClient.onNotification(DebugLogLocalizedNotification, (params) => this.logLocalized(params));
    }

    private log(output: string): void {
        if (!this.outputChannel) {
            if (vscode.workspace.workspaceFolders && vscode.workspace.workspaceFolders.length > 1) {
                this.outputChannel = vscode.window.createOutputChannel(`C/C++: ${this.Name}`);
            } else {
                this.outputChannel = logger.getOutputChannel();
            }
            this.disposables.push(this.outputChannel);
        }
        this.outputChannel.appendLine(`${output}`);
    }

    private logLocalized(params: LocalizeStringParams): void {
        let indent: string = " ".repeat(params.indentSpaces);
        this.log(indent + lookupString(params.stringId, params.stringArgs));
    }

    /*******************************************************
     * handle notifications coming from the language server
     *******************************************************/

    private logTelemetry(notificationBody: TelemetryPayload): void {
        telemetry.logLanguageServerEvent(notificationBody.event, notificationBody.properties, notificationBody.metrics);
    }

    private navigate(payload: NavigationPayload): void {
        let cppSettings: CppSettings = new CppSettings(this.RootUri);

        // TODO: Move this code to a different place?
        if (cppSettings.autoAddFileAssociations && payload.navigation && payload.navigation.startsWith("<def")) {
            let fileAssociations: string = payload.navigation.substr(4);
            let is_c: boolean = fileAssociations.startsWith("c");
            // Skip over rest of header: c>; or >;
            fileAssociations = fileAssociations.substr(is_c ? 3 : 2);
            this.addFileAssociations(fileAssociations, is_c);
            return;
        }

        // If it's too big, it doesn't appear.
        // The space available depends on the user's resolution and space taken up by other UI.
        let currentNavigation: string = payload.navigation;
        let maxLength: number = cppSettings.navigationLength;
        if (currentNavigation && currentNavigation.length > maxLength) {
            currentNavigation = currentNavigation.substring(0, maxLength - 3).concat("...");
        }
        this.model.navigationLocation.Value = currentNavigation;
    }

    public addFileAssociations(fileAssociations: string, is_c: boolean): void {
        let settings: OtherSettings = new OtherSettings(this.RootUri);
        let assocs: any = settings.filesAssociations;

        let filesAndPaths: string[] = fileAssociations.split(";");
        let foundNewAssociation: boolean = false;
        for (let i: number = 0; i < filesAndPaths.length; ++i) {
            let fileAndPath: string[] = filesAndPaths[i].split("@");
            // Skip empty or malformed
            if (fileAndPath.length === 2) {
                let file: string = fileAndPath[0];
                let filePath: string = fileAndPath[1];
                if ((file in assocs) || (("**/" + file) in assocs)) {
                    continue; // File already has an association.
                }
                let j: number = file.lastIndexOf('.');
                if (j !== -1) {
                    let ext: string = file.substr(j);
                    if ((("*" + ext) in assocs) || (("**/*" + ext) in assocs)) {
                        continue; // Extension already has an association.
                    }
                }
                let foundGlobMatch: boolean = false;
                for (let assoc in assocs) {
                    if (minimatch(filePath, assoc)) {
                        foundGlobMatch = true;
                        break; // Assoc matched a glob pattern.
                    }
                }
                if (foundGlobMatch) {
                    continue;
                }
                assocs[file] = is_c ? "c" : "cpp";
                foundNewAssociation = true;
            }
        }
        if (foundNewAssociation) {
            settings.filesAssociations = assocs;
        }
    }

    private updateStatus(notificationBody: ReportStatusNotificationBody): void {
        let message: string = notificationBody.status;
        util.setProgress(util.getProgressExecutableSuccess());
        let testHook: TestHook = getTestHook();
        if (message.endsWith("Indexing...")) {
            this.model.isTagParsing.Value = true;
            testHook.updateStatus(Status.TagParsingBegun);
        } else if (message.endsWith("Updating IntelliSense...")) {
            timeStamp = Date.now();
            this.model.isUpdatingIntelliSense.Value = true;
            testHook.updateStatus(Status.IntelliSenseCompiling);
        } else if (message.endsWith("IntelliSense Ready")) {
            let settings: CppSettings = new CppSettings(this.RootUri);
            if (settings.loggingLevel === "Debug") {
                let out: logger.Logger = logger.getOutputChannelLogger();
                let duration: number = Date.now() - timeStamp;
                out.appendLine(localize("update.intellisense.time", "Update IntelliSense time (sec): {0}", duration / 1000));
            }
            this.model.isUpdatingIntelliSense.Value = false;
            testHook.updateStatus(Status.IntelliSenseReady);
        } else if (message.endsWith("Ready")) { // Tag Parser Ready
            this.model.isTagParsing.Value = false;
            testHook.updateStatus(Status.TagParsingDone);
            util.setProgress(util.getProgressParseRootSuccess());
        } else if (message.endsWith("No Squiggles")) {
            util.setIntelliSenseProgress(util.getProgressIntelliSenseNoSquiggles());
        } else if (message.endsWith("Unresolved Headers")) {
            let showIntelliSenseFallbackMessage: PersistentState<boolean> = new PersistentState<boolean>("CPP.showIntelliSenseFallbackMessage", true);
            if (showIntelliSenseFallbackMessage.Value) {
                ui.showConfigureIncludePathMessage(() => {
                    let configJSON: string = localize("configure.json.button", "Configure (JSON)");
                    let configUI: string = localize("configure.ui.button", "Configure (UI)");
                    let dontShowAgain: string = localize("dont.show.again", "Don't Show Again");
                    let fallbackMsg: string = this.configuration.VcpkgInstalled ?
                        localize("update.your.intellisense.settings", "Update your IntelliSense settings or use Vcpkg to install libraries to help find missing headers.") :
                        localize("configure.your.intellisense.settings", "Configure your IntelliSense settings to help find missing headers.");
                    return vscode.window.showInformationMessage(fallbackMsg, configJSON, configUI, dontShowAgain).then((value) => {
                        switch (value) {
                            case configJSON:
                                vscode.commands.getCommands(true).then((commands: string[]) => {
                                    if (commands.indexOf("workbench.action.problems.focus") >= 0) {
                                        vscode.commands.executeCommand("workbench.action.problems.focus");
                                    }
                                });
                                this.handleConfigurationEditJSONCommand();
                                telemetry.logLanguageServerEvent("SettingsCommand", { "toast": "json" }, null);
                                break;
                            case configUI:
                                vscode.commands.getCommands(true).then((commands: string[]) => {
                                    if (commands.indexOf("workbench.action.problems.focus") >= 0) {
                                        vscode.commands.executeCommand("workbench.action.problems.focus");
                                    }
                                });
                                this.handleConfigurationEditUICommand();
                                telemetry.logLanguageServerEvent("SettingsCommand", { "toast": "ui" }, null);
                                break;
                            case dontShowAgain:
                                showIntelliSenseFallbackMessage.Value = false;
                                break;
                        }
                        return true;
                    });
                },
                () => showIntelliSenseFallbackMessage.Value = false);
            }
        }
    }

    private updateTagParseStatus(notificationBody: LocalizeStringParams): void {
        this.model.tagParserStatus.Value = lookupString(notificationBody.stringId, notificationBody.stringArgs);
    }

    private getColorizationState(uri: string): ColorizationState {
        let colorizationState: ColorizationState = this.colorizationState.get(uri);
        if (!colorizationState) {
            colorizationState = new ColorizationState(this.RootUri, this.colorizationSettings);
            this.colorizationState.set(uri, colorizationState);
        }
        return colorizationState;
    }

    private updateSemanticColorizationRegions(params: SemanticColorizationRegionsParams): void {
        // Convert the params to vscode.Range's before passing to colorizationState.updateSemantic()
        let semanticRanges: vscode.Range[][] = new Array<vscode.Range[]>(TokenKind.Count);
        for (let i: number = 0; i < TokenKind.Count; i++) {
            semanticRanges[i] = [];
        }
        params.regions.forEach(element => {
            let newRange : vscode.Range = new vscode.Range(element.range.start.line, element.range.start.character, element.range.end.line, element.range.end.character);
            semanticRanges[element.kind].push(newRange);
        });
        let inactiveRanges: vscode.Range[] = [];
        params.inactiveRegions.forEach(element => {
            let newRange : vscode.Range = new vscode.Range(element.startLine, 0, element.endLine, 0);
            inactiveRanges.push(newRange);
        });
        let colorizationState: ColorizationState = this.getColorizationState(params.uri);
        colorizationState.updateSemantic(params.uri, semanticRanges, inactiveRanges, params.editVersion);
        this.languageClient.sendNotification(SemanticColorizationRegionsReceiptNotification, { uri: params.uri });
    }

    diagnosticsCollection: vscode.DiagnosticCollection;

    private publishDiagnostics(params: PublishDiagnosticsParams): void {
        if (!this.diagnosticsCollection) {
            this.diagnosticsCollection = vscode.languages.createDiagnosticCollection("C/C++");
        }

        // Convert from our Diagnostic objects to vscode Diagnostic objects
        let diagnostics: vscode.Diagnostic[] = [];
        params.diagnostics.forEach((d) => {
            let message: string;
            if (!d.stringId) {
                message = d.message;
            } else {
                message = lookupString(d.stringId, d.stringArgs);
            }

            let r: vscode.Range = new vscode.Range(d.range.start.line, d.range.start.character, d.range.end.line, d.range.end.character);
            let diagnostic: vscode.Diagnostic = new vscode.Diagnostic(r, message, d.severity);
            diagnostic.code = d.code;
            diagnostic.source = d.source;
            diagnostics.push(diagnostic);
        });

        let realUri: vscode.Uri = vscode.Uri.parse(params.uri);
        this.diagnosticsCollection.set(realUri, diagnostics);
    }

    private showMessageWindow(params: ShowMessageWindowParams): void {
        let message: string = lookupString(params.stringId, params.stringArgs);
        switch (params.type) {
            case 1: // Error
                vscode.window.showErrorMessage(message);
                break;
            case 2: // Warning
                vscode.window.showWarningMessage(message);
                break;
            case 3: // Info
                vscode.window.showInformationMessage(message);
                break;
            default:
                console.assert("Unrecognized type for showMessageWindow");
                break;
        }
    }

    private promptCompileCommands(params: CompileCommandsPaths) : void {
        if (this.configuration.CurrentConfiguration.compileCommands !== undefined) {
            return;
        }

        let ask: PersistentFolderState<boolean> = new PersistentFolderState<boolean>("CPP.showCompileCommandsSelection", true, this.RootPath);
        if (!ask.Value) {
            return;
        }

        let aCompileCommandsFile: string = localize("a.compile.commands.file", "a compile_commands.json file");
        let compileCommandStr: string = params.paths.length > 1 ? aCompileCommandsFile : params.paths[0];
        let folderStr: string = (vscode.workspace.workspaceFolders && vscode.workspace.workspaceFolders.length > 1) ? "the '" + this.Name + "'" : "this";
        const message: string = localize("auto-configure.intellisense", "Would you like to use {0} to auto-configure IntelliSense for {1} folder?", compileCommandStr, folderStr);

        ui.showConfigureCompileCommandsMessage(() => {
            const yes: string = localize("yes.button", "Yes");
            const no: string = localize("no.button", "No");
            const askLater: string = localize("ask.me.later.button", "Ask Me Later");
            return vscode.window.showInformationMessage(message, yes, no, askLater).then(async (value) => {
                switch (value) {
                    case yes:
                        if (params.paths.length > 1) {
                            let index: number = await ui.showCompileCommands(params.paths);
                            if (index < 0) {
                                return false;
                            }
                            this.configuration.setCompileCommands(params.paths[index]);
                        } else {
                            this.configuration.setCompileCommands(params.paths[0]);
                        }
                        return true;
                    case askLater:
                        break;
                    case no:
                        ask.Value = false;
                        break;
                }
                return false;
            });
        },
        () => ask.Value = false);
    }

    /*********************************************
     * requests to the language server
     *********************************************/

    public requestSwitchHeaderSource(rootPath: string, fileName: string): Thenable<string> {
        let params: SwitchHeaderSourceParams = {
            rootPath: rootPath,
            switchHeaderSourceFileName: fileName
        };
        return this.requestWhenReady(() => this.languageClient.sendRequest(SwitchHeaderSourceRequest, params));
    }

    public requestNavigationList(document: vscode.TextDocument): Thenable<string> {
        return this.requestWhenReady(() => {
            return this.languageClient.sendRequest(NavigationListRequest, this.languageClient.code2ProtocolConverter.asTextDocumentIdentifier(document));
        });
    }

    /*********************************************
     * notifications to the language server
     *********************************************/

    public activeDocumentChanged(document: vscode.TextDocument): void {
        this.notifyWhenReady(() => {
            this.languageClient.sendNotification(ActiveDocumentChangeNotification, this.languageClient.code2ProtocolConverter.asTextDocumentIdentifier(document));
        });
    }

    /**
     * enable UI updates from this client and resume tag parsing on the server.
     */
    public activate(): void {
        for (let key in this.model) {
            if (this.model.hasOwnProperty(key)) {
                this.model[key].activate();
            }
        }
        this.resumeParsing();
    }

    public selectionChanged(selection: Range): void {
        this.notifyWhenReady(() => {
            this.languageClient.sendNotification(TextEditorSelectionChangeNotification, selection);
        });
    }

    public resetDatabase(): void {
        this.notifyWhenReady(() => this.languageClient.sendNotification(ResetDatabaseNotification));
    }

    /**
     * disable UI updates from this client and pause tag parsing on the server.
     */
    public deactivate(): void {
        for (let key in this.model) {
            if (this.model.hasOwnProperty(key)) {
                this.model[key].deactivate();
            }
        }
        this.pauseParsing();
    }

    public pauseParsing(): void {
        this.notifyWhenReady(() => this.languageClient.sendNotification(PauseParsingNotification));
    }

    public resumeParsing(): void {
        this.notifyWhenReady(() => this.languageClient.sendNotification(ResumeParsingNotification));
    }

    private onConfigurationsChanged(configurations: configs.Configuration[]): void {
        let params: FolderSettingsParams = {
            configurations: configurations,
            currentConfiguration: this.configuration.CurrentConfigurationIndex
        };
        // Separate compiler path and args before sending to language client
        params.configurations.forEach((c: configs.Configuration) => {
            let compilerPathAndArgs: util.CompilerPathAndArgs =
                util.extractCompilerPathAndArgs(c.compilerPath, c.compilerArgs);
            c.compilerPath = compilerPathAndArgs.compilerPath;
            c.compilerArgs = compilerPathAndArgs.additionalArgs;
        });
        this.notifyWhenReady(() => {
            this.languageClient.sendNotification(ChangeFolderSettingsNotification, params);
            this.model.activeConfigName.Value = configurations[params.currentConfiguration].name;
        }).then(() => {
            let newProvider: string = this.configuration.CurrentConfigurationProvider;
            if (this.configurationProvider !== newProvider) {
                if (this.configurationProvider) {
                    this.clearCustomConfigurations();
                }
                this.configurationProvider = newProvider;
                this.updateCustomConfigurations();
                this.updateCustomBrowseConfiguration();
            }
        });
    }

    private onSelectedConfigurationChanged(index: number): void {
        let params: FolderSelectedSettingParams = {
            currentConfiguration: index
        };
        this.notifyWhenReady(() => {
            this.languageClient.sendNotification(ChangeSelectedSettingNotification, params);
            this.model.activeConfigName.Value = this.configuration.ConfigurationNames[index];
        });
    }

    private onCompileCommandsChanged(path: string): void {
        let params: FileChangedParams = {
            uri: path
        };
        this.notifyWhenReady(() => this.languageClient.sendNotification(ChangeCompileCommandsNotification, params));
    }

    private isSourceFileConfigurationItem(input: any): input is SourceFileConfigurationItem {
        return (input && (util.isString(input.uri) || util.isUri(input.uri)) &&
            input.configuration &&
            util.isArrayOfString(input.configuration.includePath) &&
            util.isArrayOfString(input.configuration.defines) &&
            util.isString(input.configuration.intelliSenseMode) &&
            util.isString(input.configuration.standard) &&
            util.isOptionalString(input.configuration.compilerPath) &&
            util.isOptionalArrayOfString(input.configuration.compilerArgs) &&
            util.isOptionalArrayOfString(input.configuration.forcedInclude));
    }

    private sendCustomConfigurations(configs: any, blockingTask?: boolean): void {
        // configs is marked as 'any' because it is untrusted data coming from a 3rd-party. We need to sanitize it before sending it to the language server.
        if (!configs || !(configs instanceof Array)) {
            console.warn("discarding invalid SourceFileConfigurationItems[]: " + configs);
            return;
        }

        let settings: CppSettings = new CppSettings(this.RootUri);
        let out: logger.Logger = logger.getOutputChannelLogger();
        if (settings.loggingLevel === "Debug") {
            out.appendLine(localize("configurations.received", "Custom configurations received:"));
        }
        let sanitized: SourceFileConfigurationItemAdapter[] = [];
        configs.forEach(item => {
            if (this.isSourceFileConfigurationItem(item)) {
                if (settings.loggingLevel === "Debug") {
                    out.appendLine(`  uri: ${item.uri.toString()}`);
                    out.appendLine(`  config: ${JSON.stringify(item.configuration, null, 2)}`);
                }
                if (item.configuration.includePath.some(path => path.endsWith('**'))) {
                    console.warn("custom include paths should not use recursive includes ('**')");
                }
                // Separate compiler path and args before sending to language client
                let itemConfig: util.Mutable<SourceFileConfiguration> = {...item.configuration};
                if (util.isString(itemConfig.compilerPath)) {
                    let compilerPathAndArgs: util.CompilerPathAndArgs = util.extractCompilerPathAndArgs(
                        itemConfig.compilerPath,
                        util.isArrayOfString(itemConfig.compilerArgs) ? itemConfig.compilerArgs : undefined);
                    itemConfig.compilerPath = compilerPathAndArgs.compilerPath;
                    itemConfig.compilerArgs = compilerPathAndArgs.additionalArgs;
                }
                sanitized.push({
                    uri: item.uri.toString(),
                    configuration: itemConfig
                });
            } else {
                console.warn("discarding invalid SourceFileConfigurationItem: " + item);
            }
        });

        if (sanitized.length === 0) {
            return;
        }

        let params: CustomConfigurationParams = {
            configurationItems: sanitized
        };

        if (blockingTask) {
            this.notifyWhenReady(() => {
                this.languageClient.sendNotification(CustomConfigurationNotification, params);
            } , blockingTask);
        } else {
            this.languageClient.sendNotification(CustomConfigurationNotification, params);
        }
    }

    private sendCustomBrowseConfiguration(config: any): Thenable<void> {
        // config is marked as 'any' because it is untrusted data coming from a 3rd-party. We need to sanitize it before sending it to the language server.
        if (!config || config instanceof Array) {
            console.warn("discarding invalid WorkspaceBrowseConfiguration: " + config);
            return Promise.resolve();
        }

        let sanitized: util.Mutable<WorkspaceBrowseConfiguration> = {...<WorkspaceBrowseConfiguration>config};
        if (!util.isArrayOfString(sanitized.browsePath) ||
            !util.isOptionalString(sanitized.compilerPath) ||
            !util.isOptionalArrayOfString(sanitized.compilerArgs) ||
            !util.isOptionalString(sanitized.standard) ||
            !util.isOptionalString(sanitized.windowsSdkVersion)) {
            console.warn("discarding invalid WorkspaceBrowseConfiguration: " + config);
            return Promise.resolve();
        }

        let settings: CppSettings = new CppSettings(this.RootUri);
        let out: logger.Logger = logger.getOutputChannelLogger();
        if (settings.loggingLevel === "Debug") {
            out.appendLine(localize("browse.configuration.received", "Custom browse configuration received: {0}", JSON.stringify(sanitized, null, 2)));
        }

        // Separate compiler path and args before sending to language client
        if (util.isString(sanitized.compilerPath)) {
            let compilerPathAndArgs: util.CompilerPathAndArgs = util.extractCompilerPathAndArgs(
                sanitized.compilerPath,
                util.isArrayOfString(sanitized.compilerArgs) ? sanitized.compilerArgs : undefined);
            sanitized.compilerPath = compilerPathAndArgs.compilerPath;
            sanitized.compilerArgs = compilerPathAndArgs.additionalArgs;
        }

        let params: CustomBrowseConfigurationParams = {
            browseConfiguration: sanitized
        };
        return this.notifyWhenReady(() => this.languageClient.sendNotification(CustomBrowseConfigurationNotification, params));
    }

    private clearCustomConfigurations(): void {
        this.notifyWhenReady(() => this.languageClient.sendNotification(ClearCustomConfigurationsNotification));
    }

    /*********************************************
     * command handlers
     *********************************************/
    public handleConfigurationSelectCommand(): void {
        this.notifyWhenReady(() => {
            ui.showConfigurations(this.configuration.ConfigurationNames)
                .then((index: number) => {
                    if (index < 0) {
                        return;
                    }
                    this.configuration.select(index);
                });
        });
    }

    public handleConfigurationProviderSelectCommand(): void {
        this.notifyWhenReady(() => {
            ui.showConfigurationProviders(this.configuration.CurrentConfigurationProvider)
                .then(extensionId => {
                    if (extensionId === undefined) {
                        // operation was cancelled.
                        return;
                    }
                    this.configuration.updateCustomConfigurationProvider(extensionId)
                        .then(() => {
                            if (extensionId) {
                                let provider: CustomConfigurationProvider1 = getCustomConfigProviders().get(extensionId);
                                this.updateCustomConfigurations(provider);
                                this.updateCustomBrowseConfiguration(provider);
                                telemetry.logLanguageServerEvent("customConfigurationProvider", { "providerId": extensionId });
                            } else {
                                this.clearCustomConfigurations();
                            }
                        });
                });
        });
    }

    public handleShowParsingCommands(): void {
        this.notifyWhenReady(() => {
            ui.showParsingCommands()
                .then((index: number) => {
                    if (index === 0) {
                        this.pauseParsing();
                    } else if (index === 1) {
                        this.resumeParsing();
                    }
                });
        });
    }

    public handleConfigurationEditCommand(): void {
        this.notifyWhenReady(() => this.configuration.handleConfigurationEditCommand(null, vscode.window.showTextDocument));
    }

    public handleConfigurationEditJSONCommand(): void {
        this.notifyWhenReady(() => this.configuration.handleConfigurationEditJSONCommand(null, vscode.window.showTextDocument));
    }

    public handleConfigurationEditUICommand(): void {
        this.notifyWhenReady(() => this.configuration.handleConfigurationEditUICommand(null, vscode.window.showTextDocument));
    }

    public handleAddToIncludePathCommand(path: string): void {
        this.notifyWhenReady(() => this.configuration.addToIncludePathCommand(path));
    }

    public onInterval(): void {
        // These events can be discarded until the language client is ready.
        // Don't queue them up with this.notifyWhenReady calls.
        if (this.languageClient !== undefined && this.configuration !== undefined) {
            this.languageClient.sendNotification(IntervalTimerNotification);
            this.configuration.checkCppProperties();
        }
    }

    public dispose(): Thenable<void> {
        let promise: Thenable<void> = (this.languageClient) ? this.languageClient.stop() : Promise.resolve();
        return promise.then(() => {

            this.colorizationState.forEach(colorizationState => {
                colorizationState.dispose();
            });

            this.disposables.forEach((d) => d.dispose());
            this.disposables = [];

            for (let key in this.model) {
                if (this.model.hasOwnProperty(key)) {
                    this.model[key].dispose();
                }
            }
        });
    }

    // Find All References data.
    private referencesCurrentProgress: ReportReferencesProgressNotification;
    private referencesPrevProgressIncrement: number;
    private referencesPrevProgressMessage: string;
    private referencesRequestHasOccurred: boolean;
    private referencesViewFindPending: boolean = false;
    private referencesDelayProgress: NodeJS.Timeout;
    private referencesProgressOptions: vscode.ProgressOptions;
    private referencesCanceled: boolean;
    private referencesStartedWhileTagParsing: boolean;
    private referencesProgressMethod: (progress: vscode.Progress<{
        message?: string;
        increment?: number;
    }>, token: vscode.CancellationToken) => Thenable<unknown>;
    private referencePreviousProgressUICounter: number;
    private referencesCurrentProgressUICounter: number;
    private readonly referencesProgressUpdateInterval: number = 1000;
    private readonly referencesProgressDelayInterval: number = 2000;

    private reportReferencesProgress(progress: vscode.Progress<{message?: string; increment?: number }>, forceUpdate: boolean): void {
        const helpMessage: string = this.model.referencesCommandMode.Value === ReferencesCommandMode.Peek ? "" : " Click the search icon to preview results.";
        switch (this.referencesCurrentProgress.referencesProgress) {
            case ReferencesProgress.Started:
                progress.report({ message: 'Started.', increment: 0 });
                break;
            case ReferencesProgress.ProcessingSource:
                progress.report({ message: 'Processing source.', increment: 0 });
                break;
            case ReferencesProgress.ProcessingTargets:
                let numWaitingToLex: number = 0;
                let numLexing: number = 0;
                let numParsing: number = 0;
                // TODO: Change the increment progress to use these to update more frequently (i.e. when parsing is done, but confirming is not),
                // even though the user-facing messages only updates when a file is completley done.
                //let numWaitingToParse: number = 0;
                //let numConfirmingReferences: number = 0;
                let numFinishedWithoutConfirming: number = 0;
                let numFinishedConfirming: number = 0;
                for (let targetLocationProgress of this.referencesCurrentProgress.targetReferencesProgress) {
                    switch (targetLocationProgress) {
                        case TargetReferencesProgress.WaitingToLex:
                            ++numWaitingToLex;
                            break;
                        case TargetReferencesProgress.Lexing:
                            ++numLexing;
                            break;
                        case TargetReferencesProgress.WaitingToParse:
                            //++numWaitingToParse;
                            break;
                        case TargetReferencesProgress.Parsing:
                            ++numParsing;
                            break;
                        case TargetReferencesProgress.ConfirmingReferences:
                            //++numConfirmingReferences;
                            break;
                        case TargetReferencesProgress.FinishedWithoutConfirming:
                            ++numFinishedWithoutConfirming;
                            break;
                        case TargetReferencesProgress.FinishedConfirming:
                            ++numFinishedConfirming;
                            break;
                        default:
                            break;
                    }
                }

                let currentMessage: string;
                const numTotalToLex: number = this.referencesCurrentProgress.targetReferencesProgress.length;
                const numFinishedLexing: number = numTotalToLex - numWaitingToLex - numLexing;
                const numTotalToParse: number = this.referencesCurrentProgress.targetReferencesProgress.length - numFinishedWithoutConfirming;
                if (numLexing >= numParsing && numFinishedConfirming === 0) {
                    if (numTotalToLex === 0) {
                        currentMessage = "Searching files."; // TODO: Prevent this from happening.
                    } else {
                        currentMessage = `${numFinishedLexing}/${numTotalToLex} files searched.${helpMessage}`;
                    }
                } else {
                    currentMessage = `${numFinishedConfirming}/${numTotalToParse} files confirmed.${helpMessage}`;
                }
                const currentLexProgress: number = numFinishedLexing / numTotalToLex;
                const currentParseProgress: number = numFinishedConfirming / numTotalToParse;
                const currentIncrement: number = Math.floor(currentLexProgress * 30 + currentParseProgress * 70); // TODO: Update this with a more accurate ratio.
                if (forceUpdate || currentIncrement > this.referencesPrevProgressIncrement || currentMessage !== this.referencesPrevProgressMessage) {
                    progress.report({ message: currentMessage, increment: currentIncrement - this.referencesPrevProgressIncrement });
                    this.referencesPrevProgressIncrement = currentIncrement;
                    this.referencesPrevProgressMessage = currentMessage;
                }
                break;
            case ReferencesProgress.FinalResultsAvailable:
                progress.report({ message: 'Finished.', increment: 100 });
                break;
        }
    }

    public handleReferencesIcon(): void {
        this.notifyWhenReady(() => {
            if (this.model.referencesCommandMode.Value !== ReferencesCommandMode.None) {
                ++this.referencesCurrentProgressUICounter;
            }
            if (this.model.referencesCommandMode.Value !== ReferencesCommandMode.Peek) {
                this.sendRequestReferences();
            }
        });
    }

    private sendRequestReferences(): void {
        if (this.model.referencesCommandMode.Value !== ReferencesCommandMode.None) {
            if (this.referencesRequestHasOccurred) {
                // References are not usable if a references request is pending,
                // So after the initial request, we don't send a 2nd references request until the next request occurs.
                if (!this.referencesViewFindPending) {
                    this.referencesViewFindPending = true;
                    vscode.commands.executeCommand("references-view.refresh");
                }
            } else {
                this.languageClient.sendNotification(RequestReferencesNotification);
                this.referencesRequestHasOccurred = true;
            }
        }
    }

    private handleReferencesProgress(notificationBody: ReportReferencesProgressNotification): void {
        switch (notificationBody.referencesProgress) {
            case ReferencesProgress.Started:
                this.referencesStartedWhileTagParsing = this.model.isTagParsing.Value;
                this.model.referencesCommandMode.Value = this.visibleRangesDecreased && (Date.now() - this.visibleRangesDecreasedTicks < this.ticksForDetectingPeek) ?
                    ReferencesCommandMode.Peek : ReferencesCommandMode.Find;
                this.referencesRequestHasOccurred = false;
                this.referencesCanceled = false;
                this.referencesPrevProgressIncrement = 0;
                this.referencesPrevProgressMessage = "";
                this.referencePreviousProgressUICounter = 0;
                this.referencesCurrentProgressUICounter = 0;
                if (!this.referencesChannel) {
                    this.referencesChannel = vscode.window.createOutputChannel("C/C++ References");
                    this.disposables.push(this.referencesChannel);
                } else {
                    this.referencesChannel.clear();
                }
                this.referencesDelayProgress = setInterval(() => {
                    this.referencesProgressOptions = { location: vscode.ProgressLocation.Notification, title: referencesCommandModeToString(this.model.referencesCommandMode.Value), cancellable: true };
                    this.referencesProgressMethod = (progress: vscode.Progress<{message?: string; increment?: number }>, token: vscode.CancellationToken) =>
                    // tslint:disable-next-line: promise-must-complete
                        new Promise((resolve) => {
                            this.reportReferencesProgress(progress, true);
                            let currentUpdateProgressTimer: NodeJS.Timeout = setInterval(() => {
                                if (token.isCancellationRequested && !this.referencesCanceled) {
                                    this.languageClient.sendNotification(CancelReferencesNotification);
                                    this.sendRequestReferences();
                                    this.referencesCanceled = true;
                                }
                                if (this.referencesCurrentProgress.referencesProgress === ReferencesProgress.Finished || this.referencesCurrentProgressUICounter !== this.referencePreviousProgressUICounter) {
                                    clearInterval(currentUpdateProgressTimer);
                                    if (this.referencesCurrentProgressUICounter !== this.referencePreviousProgressUICounter) {
                                        this.referencePreviousProgressUICounter = this.referencesCurrentProgressUICounter;
                                        this.referencesPrevProgressIncrement = 0; // Causes update bar to not reset.
                                        vscode.window.withProgress(this.referencesProgressOptions, this.referencesProgressMethod);
                                    }
                                    resolve();
                                } else {
                                    this.reportReferencesProgress(progress, false);
                                }
                            }, this.referencesProgressUpdateInterval);
                        });
                    vscode.window.withProgress(this.referencesProgressOptions, this.referencesProgressMethod);
                    clearInterval(this.referencesDelayProgress);
                }, this.referencesProgressDelayInterval);
                break;
            case ReferencesProgress.FinalResultsAvailable:
                this.referencesCurrentProgress = notificationBody;
                this.sendRequestReferences();
                break;
            case ReferencesProgress.Finished:
                this.referencesCurrentProgress = notificationBody;
                this.model.referencesCommandMode.Value = ReferencesCommandMode.None;
                clearInterval(this.referencesDelayProgress);
                break;
            default:
                this.referencesCurrentProgress = notificationBody;
                break;
        }
    }

    private convertReferenceTypeToString(referenceType: ReferenceType): string {
        switch (referenceType) {
            case ReferenceType.Confirmed: return "Confirmed reference";
            case ReferenceType.ConfirmationInProgress: return this.referencesCanceled ? "Confirmation canceled" : "Confirmation in progress";
            case ReferenceType.Comment: return "Comment reference";
            case ReferenceType.String: return "String reference";
            case ReferenceType.Inactive: return "Inactive reference";
            case ReferenceType.CannotConfirm: return "Cannot confirm reference";
            case ReferenceType.NotAReference: return "Not a reference";
        }
        return "";
    }

    private processReferencesResult(referencesResult: ReferencesResult): void {
        this.referencesViewFindPending = false;
        if (!this.referencesChannel) {
            this.referencesChannel = vscode.window.createOutputChannel("C/C++ References");
            this.disposables.push(this.referencesChannel);
        } else {
            this.referencesChannel.clear();
        }

        if (this.referencesStartedWhileTagParsing) {
            this.referencesChannel.appendLine("[Warning] Some references may be missing, because workspace parsing was incomplete when " +
                referencesCommandModeToString(this.model.referencesCommandMode.Value) + " was started.");
            this.referencesChannel.appendLine("");
        }

        for (let reference of referencesResult.referenceInfos) {
            let isFileReference: boolean = reference.position.line === 0 && reference.position.character === 0;
            this.referencesChannel.appendLine("[" + this.convertReferenceTypeToString(reference.type) + "] " +
                reference.file + (!isFileReference ? ":" + (reference.position.line + 1) + ":" + (reference.position.character + 1) : "") + " " + reference.text);
        }

        if (this.referencesStartedWhileTagParsing || referencesResult.referenceInfos.length !== 0) {
            this.referencesChannel.show(true);
        }
    }
}

function getLanguageServerFileName(): string {
    let extensionProcessName: string = 'Microsoft.VSCode.CPP.Extension';
    let plat: NodeJS.Platform = process.platform;
    if (plat === 'linux') {
        extensionProcessName += '.linux';
    } else if (plat === 'darwin') {
        extensionProcessName += '.darwin';
    } else if (plat === 'win32') {
        extensionProcessName += '.exe';
    } else {
        throw "Invalid Platform";
    }
    return path.resolve(util.getExtensionFilePath("bin"), extensionProcessName);
}

class NullClient implements Client {
    private booleanEvent = new vscode.EventEmitter<boolean>();
    private stringEvent = new vscode.EventEmitter<string>();
    private referencesCommandModeEvent = new vscode.EventEmitter<ReferencesCommandMode>();

    public get TagParsingChanged(): vscode.Event<boolean> { return this.booleanEvent.event; }
    public get IntelliSenseParsingChanged(): vscode.Event<boolean> { return this.booleanEvent.event; }
    public get ReferencesCommandModeChanged(): vscode.Event<ReferencesCommandMode> { return this.referencesCommandModeEvent.event; }
    public get NavigationLocationChanged(): vscode.Event<string> { return this.stringEvent.event; }
    public get TagParserStatusChanged(): vscode.Event<string> { return this.stringEvent.event; }
    public get ActiveConfigChanged(): vscode.Event<string> { return this.stringEvent.event; }
    RootPath: string = "/";
    RootUri: vscode.Uri = vscode.Uri.file("/");
    Name: string = "(empty)";
    TrackedDocuments = new Set<vscode.TextDocument>();
    onDidChangeSettings(event: vscode.ConfigurationChangeEvent): { [key: string] : string } { return {}; }
    onDidOpenTextDocument(document: vscode.TextDocument): void {}
    onDidChangeVisibleTextEditors(editors: vscode.TextEditor[]): void {}
    onDidChangeTextDocument(textDocumentChangeEvent: vscode.TextDocumentChangeEvent): void {}
    onDidChangeTextEditorVisibleRanges(textEditorVisibleRangesChangeEvent: vscode.TextEditorVisibleRangesChangeEvent): void {}
    onRegisterCustomConfigurationProvider(provider: CustomConfigurationProvider1): Thenable<void> { return Promise.resolve(); }
    updateCustomConfigurations(requestingProvider?: CustomConfigurationProvider1): Thenable<void> { return Promise.resolve(); }
    updateCustomBrowseConfiguration(requestingProvider?: CustomConfigurationProvider1): Thenable<void> { return Promise.resolve(); }
    provideCustomConfiguration(docUri: vscode.Uri, requestFile?: string): Promise<void> { return Promise.resolve(); }
    logDiagnostics(): Promise<void> { return Promise.resolve(); }
    rescanFolder(): Promise<void> { return Promise.resolve(); }
    getCurrentConfigName(): Thenable<string> { return Promise.resolve(""); }
    getVcpkgInstalled(): Thenable<boolean> { return Promise.resolve(false); }
    getVcpkgEnabled(): Thenable<boolean> { return Promise.resolve(false); }
    getCurrentCompilerPathAndArgs(): Thenable<util.CompilerPathAndArgs> { return Promise.resolve(undefined); }
    getKnownCompilers(): Thenable<configs.KnownCompiler[]> { return Promise.resolve([]); }
    takeOwnership(document: vscode.TextDocument): void {}
    queueTask<T>(task: () => Thenable<T>): Thenable<T> { return task(); }
    requestWhenReady(request: () => Thenable<any>): Thenable<any> { return; }
    notifyWhenReady(notify: () => void): void {}
    requestSwitchHeaderSource(rootPath: string, fileName: string): Thenable<string> { return Promise.resolve(""); }
    requestNavigationList(document: vscode.TextDocument): Thenable<string> { return Promise.resolve(""); }
    activeDocumentChanged(document: vscode.TextDocument): void {}
    activate(): void {}
    selectionChanged(selection: Range): void {}
    resetDatabase(): void {}
    deactivate(): void {}
    pauseParsing(): void {}
    resumeParsing(): void {}
    handleConfigurationSelectCommand(): void {}
    handleConfigurationProviderSelectCommand(): void {}
    handleShowParsingCommands(): void {}
    handleReferencesIcon(): void {}
    handleConfigurationEditCommand(): void {}
    handleConfigurationEditJSONCommand(): void {}
    handleConfigurationEditUICommand(): void {}
    handleAddToIncludePathCommand(path: string): void {}
    onInterval(): void {}
    dispose(): Thenable<void> {
        this.booleanEvent.dispose();
        this.stringEvent.dispose();
        return Promise.resolve();
    }
    addFileAssociations(fileAssociations: string, is_c: boolean): void {}
}<|MERGE_RESOLUTION|>--- conflicted
+++ resolved
@@ -161,7 +161,71 @@
     name: string;
 }
 
-<<<<<<< HEAD
+export enum ReferencesCommandMode {
+    None,
+    Find,
+    Peek
+}
+
+export function referencesCommandModeToString(referencesCommandMode: ReferencesCommandMode): string {
+    switch (referencesCommandMode) {
+        case ReferencesCommandMode.Find:
+            return localize("find.all.references", "Find All References");
+        case ReferencesCommandMode.Peek:
+            return localize("peek.references", "Peek References");
+        default:
+            return "";
+    }
+}
+
+enum ReferenceType {
+    Confirmed, // Only sent if VS Code sends a $/cancelRequest (e.g. Peek window is closed).
+    ConfirmationInProgress,
+    Comment,
+    String,
+    Inactive,
+    CannotConfirm,
+    NotAReference
+}
+
+interface ReferenceInfo {
+    file: string;
+    position: vscode.Position;
+    text: string;
+    type: ReferenceType;
+}
+
+interface ReferencesResult {
+    referenceInfos: ReferenceInfo[];
+}
+
+interface ReferencesResultMessage {
+    referencesResult: ReferencesResult;
+}
+
+enum ReferencesProgress {
+    Started,
+    ProcessingSource,
+    ProcessingTargets,
+    FinalResultsAvailable,
+    Finished
+}
+
+enum TargetReferencesProgress {
+    WaitingToLex,
+    Lexing,
+    WaitingToParse,
+    Parsing,
+    ConfirmingReferences,
+    FinishedWithoutConfirming,
+    FinishedConfirming
+}
+
+interface ReportReferencesProgressNotification {
+    referencesProgress: ReferencesProgress;
+    targetReferencesProgress: TargetReferencesProgress[];
+}
+
 export interface Diagnostic {
     range: Range;
     code?: number | string;
@@ -199,71 +263,6 @@
     stringId: number;
     stringArgs: string[];
     indentSpaces: number;
-=======
-export enum ReferencesCommandMode {
-    None,
-    Find,
-    Peek
-}
-
-export function referencesCommandModeToString(referencesCommandMode: ReferencesCommandMode): string {
-    switch (referencesCommandMode) {
-        case ReferencesCommandMode.Find:
-            return "Find All References";
-        case ReferencesCommandMode.Peek:
-            return "Peek References";
-        default:
-            return "";
-    }
-}
-
-enum ReferenceType {
-    Confirmed, // Only sent if VS Code sends a $/cancelRequest (e.g. Peek window is closed).
-    ConfirmationInProgress,
-    Comment,
-    String,
-    Inactive,
-    CannotConfirm,
-    NotAReference
-}
-
-interface ReferenceInfo {
-    file: string;
-    position: vscode.Position;
-    text: string;
-    type: ReferenceType;
-}
-
-interface ReferencesResult {
-    referenceInfos: ReferenceInfo[];
-}
-
-interface ReferencesResultMessage {
-    referencesResult: ReferencesResult;
-}
-
-enum ReferencesProgress {
-    Started,
-    ProcessingSource,
-    ProcessingTargets,
-    FinalResultsAvailable,
-    Finished
-}
-
-enum TargetReferencesProgress {
-    WaitingToLex,
-    Lexing,
-    WaitingToParse,
-    Parsing,
-    ConfirmingReferences,
-    FinishedWithoutConfirming,
-    FinishedConfirming
-}
-
-interface ReportReferencesProgressNotification {
-    referencesProgress: ReferencesProgress;
-    targetReferencesProgress: TargetReferencesProgress[];
->>>>>>> b80404df
 }
 
 // Requests
@@ -311,14 +310,11 @@
 const CompileCommandsPathsNotification:  NotificationType<CompileCommandsPaths, void> = new NotificationType<CompileCommandsPaths, void>('cpptools/compileCommandsPaths');
 const UpdateClangFormatPathNotification: NotificationType<string, void> = new NotificationType<string, void>('cpptools/updateClangFormatPath');
 const UpdateIntelliSenseCachePathNotification: NotificationType<string, void> = new NotificationType<string, void>('cpptools/updateIntelliSenseCachePath');
-<<<<<<< HEAD
-const PublishDiagnosticsNotification: NotificationType<PublishDiagnosticsParams, void> = new NotificationType<PublishDiagnosticsParams, void>('cpptools/publishDiagnostics');
-const ShowMessageWindowNotification: NotificationType<ShowMessageWindowParams, void> = new NotificationType<ShowMessageWindowParams, void>('cpptools/showMessageWindow');
-=======
 const ReferencesNotification: NotificationType<ReferencesResultMessage, void> = new NotificationType<ReferencesResultMessage, void>('cpptools/references');
 const ReportReferencesProgressNotification: NotificationType<ReportReferencesProgressNotification, void> = new NotificationType<ReportReferencesProgressNotification, void>('cpptools/reportReferencesProgress');
 const RequestCustomConfig: NotificationType<string, void> = new NotificationType<string, void>('cpptools/requestCustomConfig');
->>>>>>> b80404df
+const PublishDiagnosticsNotification: NotificationType<PublishDiagnosticsParams, void> = new NotificationType<PublishDiagnosticsParams, void>('cpptools/publishDiagnostics');
+const ShowMessageWindowNotification: NotificationType<ShowMessageWindowParams, void> = new NotificationType<ShowMessageWindowParams, void>('cpptools/showMessageWindow');
 
 let failureMessageShown: boolean = false;
 
@@ -659,11 +655,8 @@
                 },
                 vcpkg_root: util.getVcpkgRoot(),
                 gotoDefIntelliSense: abTestSettings.UseGoToDefIntelliSense,
-<<<<<<< HEAD
+                experimentalFeatures: settings.experimentalFeatures,
                 localeId: util.getLocaleId()
-=======
-                experimentalFeatures: settings.experimentalFeatures
->>>>>>> b80404df
             },
             middleware: createProtocolFilter(this, allClients),  // Only send messages directed at this client.
             errorHandler: {
@@ -871,8 +864,9 @@
                 let ask: PersistentFolderState<boolean> = new PersistentFolderState<boolean>("Client.registerProvider", true, this.RootPath);
                 if (ask.Value) {
                     ui.showConfigureCustomProviderMessage(() => {
-                        let folderStr: string = (vscode.workspace.workspaceFolders && vscode.workspace.workspaceFolders.length > 1) ? "the '" + this.Name + "'" : "this";
-                        const message: string = localize("provider.configure.folder", "{0} would like to configure IntelliSense for {1} folder.", provider.name, folderStr);
+                        const message: string = (vscode.workspace.workspaceFolders && vscode.workspace.workspaceFolders.length > 1)
+                            ? localize("provider.configure.folder", "{0} would like to configure IntelliSense for the '{1}' folder.", provider.name, this.Name)
+                            : localize("provider.configure.this.folder", "{0} would like to configure IntelliSense for this folder.", provider.name);
                         const allow: string = localize("allow.button", "Allow");
                         const dontAllow: string = localize("dont.allow.button", "Don't Allow");
                         const askLater: string = localize("ask.me.later.button", "Ask Me Later");
@@ -969,7 +963,7 @@
     public async logDiagnostics(): Promise<void> {
         let response: GetDiagnosticsResult = await this.requestWhenReady(() => this.languageClient.sendRequest(GetDiagnosticsRequest, null));
         if (!this.diagnosticsChannel) {
-            this.diagnosticsChannel = vscode.window.createOutputChannel("C/C++ Diagnostics");
+            this.diagnosticsChannel = vscode.window.createOutputChannel(localize("c.cpp.diagnostics", "C/C++ Diagnostics"));
             this.disposables.push(this.diagnosticsChannel);
         }
 
@@ -1061,20 +1055,12 @@
                         return;
                     }
                     let settings: CppSettings = new CppSettings(this.RootUri);
-<<<<<<< HEAD
-                    if (settings.configurationWarnings === "Enabled" && !this.isExternalHeader(document.uri) && !vscode.debug.activeDebugSession) {
+                    if (settings.configurationWarnings === "Enabled" && !this.isExternalHeader(docUri) && !vscode.debug.activeDebugSession) {
                         const dismiss: string = localize("dismiss.button", "Dismiss");
                         const disable: string = localize("diable.warnings.button", "Disable Warnings");
                         let message: string = localize("unable.to.provide.configuraiton",
                             "{0} is unable to provide IntelliSense configuration information for '{1}'. Settings from the '{2}' configuration will be used instead.",
-                            providerName, document.uri.fsPath, configName);
-=======
-                    if (settings.configurationWarnings === "Enabled" && !this.isExternalHeader(docUri) && !vscode.debug.activeDebugSession) {
-                        const dismiss: string = "Dismiss";
-                        const disable: string = "Disable Warnings";
-                        let message: string = `'${providerName}' is unable to provide IntelliSense configuration information for '${docUri.fsPath}'. ` +
-                            `Settings from the '${configName}' configuration will be used instead.`;
->>>>>>> b80404df
+                            providerName, docUri.fsPath, configName);
                         if (err) {
                             message += ` (${err})`;
                         }
@@ -1267,14 +1253,11 @@
         this.languageClient.onNotification(ReportTagParseStatusNotification, (e) => this.updateTagParseStatus(e));
         this.languageClient.onNotification(SemanticColorizationRegionsNotification, (e) => this.updateSemanticColorizationRegions(e));
         this.languageClient.onNotification(CompileCommandsPathsNotification, (e) => this.promptCompileCommands(e));
-<<<<<<< HEAD
-        this.languageClient.onNotification(PublishDiagnosticsNotification, (e) => this.publishDiagnostics(e));
-        this.languageClient.onNotification(ShowMessageWindowNotification, (e) => this.showMessageWindow(e));
-=======
         this.languageClient.onNotification(ReferencesNotification, (e) => this.processReferencesResult(e.referencesResult));
         this.languageClient.onNotification(ReportReferencesProgressNotification, (e) => this.handleReferencesProgress(e));
         this.languageClient.onNotification(RequestCustomConfig, (e) => this.handleRequestCustomConfig(e));
->>>>>>> b80404df
+        this.languageClient.onNotification(PublishDiagnosticsNotification, (e) => this.publishDiagnostics(e));
+        this.languageClient.onNotification(ShowMessageWindowNotification, (e) => this.showMessageWindow(e));
         this.setupOutputHandlers();
     }
 
@@ -1314,7 +1297,7 @@
 
         this.languageClient.onNotification(DebugProtocolNotification, (output) => {
             if (!this.debugChannel) {
-                this.debugChannel = vscode.window.createOutputChannel(`C/C++ Debug Protocol: ${this.Name}`);
+                this.debugChannel = vscode.window.createOutputChannel(`${localize("c.cpp.debug.protocol", "C/C++ Debug Protocol")}: ${this.Name}`);
                 this.disposables.push(this.debugChannel);
             }
             this.debugChannel.appendLine("");
@@ -1574,8 +1557,9 @@
 
         let aCompileCommandsFile: string = localize("a.compile.commands.file", "a compile_commands.json file");
         let compileCommandStr: string = params.paths.length > 1 ? aCompileCommandsFile : params.paths[0];
-        let folderStr: string = (vscode.workspace.workspaceFolders && vscode.workspace.workspaceFolders.length > 1) ? "the '" + this.Name + "'" : "this";
-        const message: string = localize("auto-configure.intellisense", "Would you like to use {0} to auto-configure IntelliSense for {1} folder?", compileCommandStr, folderStr);
+        const message: string = (vscode.workspace.workspaceFolders && vscode.workspace.workspaceFolders.length > 1)
+            ? localize("auto-configure.intellisense.folder", "Would you like to use {0} to auto-configure IntelliSense for the '{1}' folder?", compileCommandStr, this.Name)
+            : localize("auto-configure.intellisense.this.folder", "Would you like to use {0} to auto-configure IntelliSense for this folder?", compileCommandStr);
 
         ui.showConfigureCompileCommandsMessage(() => {
             const yes: string = localize("yes.button", "Yes");
@@ -1947,13 +1931,13 @@
     private readonly referencesProgressDelayInterval: number = 2000;
 
     private reportReferencesProgress(progress: vscode.Progress<{message?: string; increment?: number }>, forceUpdate: boolean): void {
-        const helpMessage: string = this.model.referencesCommandMode.Value === ReferencesCommandMode.Peek ? "" : " Click the search icon to preview results.";
+        const helpMessage: string = this.model.referencesCommandMode.Value === ReferencesCommandMode.Peek ? "" : ` ${localize("click.search.icon", "Click the search icon to preview results.")}`;
         switch (this.referencesCurrentProgress.referencesProgress) {
             case ReferencesProgress.Started:
-                progress.report({ message: 'Started.', increment: 0 });
+                progress.report({ message: localize("started", "Started."), increment: 0 });
                 break;
             case ReferencesProgress.ProcessingSource:
-                progress.report({ message: 'Processing source.', increment: 0 });
+                progress.report({ message: localize("processing.source", "Processing source."), increment: 0 });
                 break;
             case ReferencesProgress.ProcessingTargets:
                 let numWaitingToLex: number = 0;
@@ -1999,12 +1983,12 @@
                 const numTotalToParse: number = this.referencesCurrentProgress.targetReferencesProgress.length - numFinishedWithoutConfirming;
                 if (numLexing >= numParsing && numFinishedConfirming === 0) {
                     if (numTotalToLex === 0) {
-                        currentMessage = "Searching files."; // TODO: Prevent this from happening.
+                        currentMessage = localize("searching.files", "Searching files."); // TODO: Prevent this from happening.
                     } else {
-                        currentMessage = `${numFinishedLexing}/${numTotalToLex} files searched.${helpMessage}`;
+                        currentMessage = localize("files.searched", "{0}/{1} files searched.{2}", numFinishedLexing, numTotalToLex, helpMessage);
                     }
                 } else {
-                    currentMessage = `${numFinishedConfirming}/${numTotalToParse} files confirmed.${helpMessage}`;
+                    currentMessage = localize("files.confirmed", "{0}/{1} files confirmed.{2}", numFinishedConfirming, numTotalToParse, helpMessage);
                 }
                 const currentLexProgress: number = numFinishedLexing / numTotalToLex;
                 const currentParseProgress: number = numFinishedConfirming / numTotalToParse;
@@ -2016,7 +2000,7 @@
                 }
                 break;
             case ReferencesProgress.FinalResultsAvailable:
-                progress.report({ message: 'Finished.', increment: 100 });
+                progress.report({ message: localize("finished", "Finished."), increment: 100 });
                 break;
         }
     }
@@ -2061,7 +2045,7 @@
                 this.referencePreviousProgressUICounter = 0;
                 this.referencesCurrentProgressUICounter = 0;
                 if (!this.referencesChannel) {
-                    this.referencesChannel = vscode.window.createOutputChannel("C/C++ References");
+                    this.referencesChannel = vscode.window.createOutputChannel(localize("c.cpp.references", "C/C++ References"));
                     this.disposables.push(this.referencesChannel);
                 } else {
                     this.referencesChannel.clear();
@@ -2112,13 +2096,13 @@
 
     private convertReferenceTypeToString(referenceType: ReferenceType): string {
         switch (referenceType) {
-            case ReferenceType.Confirmed: return "Confirmed reference";
-            case ReferenceType.ConfirmationInProgress: return this.referencesCanceled ? "Confirmation canceled" : "Confirmation in progress";
-            case ReferenceType.Comment: return "Comment reference";
-            case ReferenceType.String: return "String reference";
-            case ReferenceType.Inactive: return "Inactive reference";
-            case ReferenceType.CannotConfirm: return "Cannot confirm reference";
-            case ReferenceType.NotAReference: return "Not a reference";
+            case ReferenceType.Confirmed: return localize("confirmed.reference", "Confirmed reference");
+            case ReferenceType.ConfirmationInProgress: return this.referencesCanceled ? localize("confirmation.canceled", "Confirmation canceled") : localize("confirmation.in.progress", "Confirmation in progress");
+            case ReferenceType.Comment: return localize("comment.reference", "Comment reference");
+            case ReferenceType.String: return localize("string.reference", "String reference");
+            case ReferenceType.Inactive: return localize("inactive.reference", "Inactive reference");
+            case ReferenceType.CannotConfirm: return localize("cannot.confirm.reference", "Cannot confirm reference");
+            case ReferenceType.NotAReference: return localize("not.a.reference", "Not a reference");
         }
         return "";
     }
@@ -2126,15 +2110,14 @@
     private processReferencesResult(referencesResult: ReferencesResult): void {
         this.referencesViewFindPending = false;
         if (!this.referencesChannel) {
-            this.referencesChannel = vscode.window.createOutputChannel("C/C++ References");
+            this.referencesChannel = vscode.window.createOutputChannel(localize("c.cpp.references", "C/C++ References"));
             this.disposables.push(this.referencesChannel);
         } else {
             this.referencesChannel.clear();
         }
 
         if (this.referencesStartedWhileTagParsing) {
-            this.referencesChannel.appendLine("[Warning] Some references may be missing, because workspace parsing was incomplete when " +
-                referencesCommandModeToString(this.model.referencesCommandMode.Value) + " was started.");
+            this.referencesChannel.appendLine(localize("some.references.may.be.missing", "[Warning] Some references may be missing, because workspace parsing was incomplete when {0} was started.", referencesCommandModeToString(this.model.referencesCommandMode.Value)));
             this.referencesChannel.appendLine("");
         }
 
