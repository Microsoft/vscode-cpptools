--- conflicted
+++ resolved
@@ -600,12 +600,8 @@
     handleConfigurationEditJSONCommand(): void;
     handleConfigurationEditUICommand(): void;
     handleAddToIncludePathCommand(path: string): void;
-<<<<<<< HEAD
-    handleGoToDirectiveInGroup(next: boolean): void;
+    handleGoToDirectiveInGroup(next: boolean): Promise<void>;
     handleCheckForCompiler(): Promise<void>;
-=======
-    handleGoToDirectiveInGroup(next: boolean): Promise<void>;
->>>>>>> 4e7b6798
     onInterval(): void;
     dispose(): void;
     addFileAssociations(fileAssociations: string, languageId: string): void;
@@ -2847,12 +2843,8 @@
     handleConfigurationEditJSONCommand(): void {}
     handleConfigurationEditUICommand(): void {}
     handleAddToIncludePathCommand(path: string): void { }
-<<<<<<< HEAD
-    handleGoToDirectiveInGroup(next: boolean): void {}
+    handleGoToDirectiveInGroup(next: boolean): Promise<void> { return Promise.resolve(); }
     handleCheckForCompiler(): Promise<void> {}
-=======
-    handleGoToDirectiveInGroup(next: boolean): Promise<void> { return Promise.resolve(); }
->>>>>>> 4e7b6798
     onInterval(): void {}
     dispose(): void {
         this.booleanEvent.dispose();
