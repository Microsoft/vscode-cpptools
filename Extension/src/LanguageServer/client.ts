/* --------------------------------------------------------------------------------------------
 * Copyright (c) Microsoft Corporation. All Rights Reserved.
 * See 'LICENSE' in the project root for license information.
 * ------------------------------------------------------------------------------------------ */
'use strict';

import * as path from 'path';
import * as vscode from 'vscode';
import {
    LanguageClient, LanguageClientOptions, ServerOptions, NotificationType, TextDocumentIdentifier,
    RequestType, ErrorAction, CloseAction, DidOpenTextDocumentParams, Range, Position, DocumentFilter
} from 'vscode-languageclient';
import { SourceFileConfigurationItem, WorkspaceBrowseConfiguration, SourceFileConfiguration, Version } from 'vscode-cpptools';
import { Status, IntelliSenseStatus } from 'vscode-cpptools/out/testApi';
import * as util from '../common';
import * as configs from './configurations';
import { CppSettings, OtherSettings } from './settings';
import * as telemetry from '../telemetry';
import { PersistentState, PersistentFolderState } from './persistentState';
import { UI, getUI } from './ui';
import { ClientCollection } from './clientCollection';
import { createProtocolFilter } from './protocolFilter';
import { DataBinding } from './dataBinding';
import minimatch = require("minimatch");
import * as logger from '../logger';
import { updateLanguageConfigurations, registerCommands } from './extension';
import { SettingsTracker, getTracker } from './settingsTracker';
import { getTestHook, TestHook } from '../testHook';
import { getCustomConfigProviders, CustomConfigurationProvider1, isSameProviderExtensionId } from '../LanguageServer/customProviders';
import { ABTestSettings, getABTestSettings } from '../abTesting';
import * as fs from 'fs';
import * as os from 'os';
import { TokenKind, ColorizationSettings, ColorizationState } from './colorization';
import * as refs from './references';
import * as nls from 'vscode-nls';

nls.config({ messageFormat: nls.MessageFormat.bundle, bundleFormat: nls.BundleFormat.standalone })();
const localize: nls.LocalizeFunc = nls.loadMessageBundle();
type LocalizeStringParams = util.LocalizeStringParams;

let ui: UI;
let timeStamp: number = 0;
const configProviderTimeout: number = 2000;

// Data shared by all clients.
let languageClient: LanguageClient;
let clientCollection: ClientCollection;
let pendingTask: util.BlockingTask<any>;
let compilerDefaults: configs.CompilerDefaults;
let diagnosticsChannel: vscode.OutputChannel;
let outputChannel: vscode.OutputChannel;
let debugChannel: vscode.OutputChannel;
let diagnosticsCollection: vscode.DiagnosticCollection;
let workspaceColorizationState: Map<string, ColorizationState> = new Map<string, ColorizationState>();
let workspaceDisposables: vscode.Disposable[] = [];
let workspaceReferences: refs.ReferencesManager;

export function disposeWorkspaceData(): void {
    workspaceDisposables.forEach((d) => d.dispose());
    workspaceDisposables = [];

    workspaceColorizationState.forEach(colorizationState => {
        colorizationState.dispose();
    });
}

function logTelemetry(notificationBody: TelemetryPayload): void {
    telemetry.logLanguageServerEvent(notificationBody.event, notificationBody.properties, notificationBody.metrics);
}

/**
 * listen for logging messages from the language server and print them to the Output window
 */
function setupOutputHandlers(): void {
    console.assert(languageClient !== undefined, "This method must not be called until this.languageClient is set in \"onReady\"");

    languageClient.onNotification(DebugProtocolNotification, (output) => {
        if (!debugChannel) {
            debugChannel = vscode.window.createOutputChannel(`${localize("c.cpp.debug.protocol", "C/C++ Debug Protocol")}`);
            workspaceDisposables.push(debugChannel);
        }
        debugChannel.appendLine("");
        debugChannel.appendLine("************************************************************************************************************************");
        debugChannel.append(`${output}`);
    });

    languageClient.onNotification(DebugLogNotification, logLocalized);
}

function log(output: string): void {
    if (!outputChannel) {
        outputChannel = logger.getOutputChannel();
        workspaceDisposables.push(outputChannel);
    }
    outputChannel.appendLine(`${output}`);
}

function logLocalized(params: LocalizeStringParams): void {
    let output: string = util.getLocalizedString(params);
    log(output);
}

function showMessageWindow(params: ShowMessageWindowParams): void {
    let message: string = util.getLocalizedString(params.localizeStringParams);
    switch (params.type) {
        case 1: // Error
            vscode.window.showErrorMessage(message);
            break;
        case 2: // Warning
            vscode.window.showWarningMessage(message);
            break;
        case 3: // Info
            vscode.window.showInformationMessage(message);
            break;
        default:
            console.assert("Unrecognized type for showMessageWindow");
            break;
    }
}

function publishDiagnostics(params: PublishDiagnosticsParams): void {
    if (!diagnosticsCollection) {
        diagnosticsCollection = vscode.languages.createDiagnosticCollection("C/C++");
    }

    // Convert from our Diagnostic objects to vscode Diagnostic objects
    let diagnostics: vscode.Diagnostic[] = [];
    params.diagnostics.forEach((d) => {
        let message: string = util.getLocalizedString(d.localizeStringParams);
        let r: vscode.Range = new vscode.Range(d.range.start.line, d.range.start.character, d.range.end.line, d.range.end.character);
        let diagnostic: vscode.Diagnostic = new vscode.Diagnostic(r, message, d.severity);
        diagnostic.code = d.code;
        diagnostic.source = d.source;
        diagnostics.push(diagnostic);
    });

    let realUri: vscode.Uri = vscode.Uri.parse(params.uri);
    diagnosticsCollection.set(realUri, diagnostics);
}

function updateSemanticColorizationRegions(params: SemanticColorizationRegionsParams): void {
    let colorizationState: ColorizationState | undefined = workspaceColorizationState.get(params.uri);
    if (colorizationState) {
        // Convert the params to vscode.Range's before passing to colorizationState.updateSemantic()
        let semanticRanges: vscode.Range[][] = new Array<vscode.Range[]>(TokenKind.Count);
        for (let i: number = 0; i < TokenKind.Count; i++) {
            semanticRanges[i] = [];
        }
        params.regions.forEach(element => {
            let newRange: vscode.Range = new vscode.Range(element.range.start.line, element.range.start.character, element.range.end.line, element.range.end.character);
            semanticRanges[element.kind].push(newRange);
        });
        let inactiveRanges: vscode.Range[] = [];
        params.inactiveRegions.forEach(element => {
            let newRange: vscode.Range = new vscode.Range(element.startLine, 0, element.endLine, 0);
            inactiveRanges.push(newRange);
        });
        colorizationState.updateSemantic(params.uri, semanticRanges, inactiveRanges, params.editVersion);
        languageClient.sendNotification(SemanticColorizationRegionsReceiptNotification, { uri: params.uri });
    }
}

interface WorkspaceFolderParams {
    workspaceFolderUri?: string;
}

interface TelemetryPayload {
    event: string;
    properties?: { [key: string]: string };
    metrics?: { [key: string]: number };
}

interface DebugProtocolParams {
    jsonrpc: string;
    method: string;
    params?: any;
}

interface ReportStatusNotificationBody extends WorkspaceFolderParams {
    status: string;
}

interface QueryCompilerDefaultsParams {
}

interface CppPropertiesParams extends WorkspaceFolderParams {
    currentConfiguration: number;
    configurations: any[];
    isReady?: boolean;
}

interface FolderSelectedSettingParams extends WorkspaceFolderParams {
    currentConfiguration: number;
}

interface SwitchHeaderSourceParams extends WorkspaceFolderParams {
    switchHeaderSourceFileName: string;
}

interface FileChangedParams extends WorkspaceFolderParams {
    uri: string;
}

interface SemanticColorizationRegionsParams {
    uri: string;
    regions: InputColorizationRegion[];
    inactiveRegions: InputRegion[];
    editVersion: number;
}

interface InputRegion {
    startLine: number;
    endLine: number;
}

interface InputColorizationRegion {
    range: Range;
    kind: number;
}

// Need to convert vscode.Uri to a string before sending it to the language server.
interface SourceFileConfigurationItemAdapter {
    uri: string;
    configuration: SourceFileConfiguration;
}

interface CustomConfigurationParams extends WorkspaceFolderParams {
    configurationItems: SourceFileConfigurationItemAdapter[];
}

interface CustomBrowseConfigurationParams extends WorkspaceFolderParams {
    browseConfiguration: WorkspaceBrowseConfiguration;
}

interface CompileCommandsPaths extends WorkspaceFolderParams {
    paths: string[];
}

interface QueryTranslationUnitSourceParams extends WorkspaceFolderParams {
    uri: string;
}

interface QueryTranslationUnitSourceResult {
    candidates: string[];
}

interface GetDiagnosticsResult {
    diagnostics: string;
}

interface DidChangeVisibleRangesParams {
    uri: string;
    ranges: Range[];
}

interface SemanticColorizationRegionsReceiptParams {
    uri: string;
}

interface ColorThemeChangedParams {
    name: string;
}

interface Diagnostic {
    range: Range;
    code?: number | string;
    source?: string;
    severity: vscode.DiagnosticSeverity;
    localizeStringParams: LocalizeStringParams;
}

interface PublishDiagnosticsParams {
    uri: string;
    diagnostics: Diagnostic[];
}

interface GetCodeActionsRequestParams {
    uri: string;
    range: Range;
}

interface CodeActionCommand {
    localizeStringParams: LocalizeStringParams;
    command: string;
    arguments?: any[];
}

interface ShowMessageWindowParams {
    type: number;
    localizeStringParams: LocalizeStringParams;
}

interface GetDocumentSymbolRequestParams {
    uri: string;
}

interface WorkspaceSymbolParams extends WorkspaceFolderParams {
    query: string;
}

interface LocalizeDocumentSymbol {
    name: string;
    detail: LocalizeStringParams;
    kind: vscode.SymbolKind;
    range: Range;
    selectionRange: Range;
    children: LocalizeDocumentSymbol[];
}

interface Location {
    uri: string;
    range: Range;
}

interface LocalizeSymbolInformation {
    name: string;
    kind: vscode.SymbolKind;
    location: Location;
    containerName: string;
    suffix: LocalizeStringParams;
}

export interface RenameParams {
    newName: string;
    position: Position;
    textDocument: TextDocumentIdentifier;
}

export interface FindAllReferencesParams {
    position: Position;
    textDocument: TextDocumentIdentifier;
}

interface DidChangeConfigurationParams extends WorkspaceFolderParams {
    settings: any;
}

// Requests
const QueryCompilerDefaultsRequest: RequestType<QueryCompilerDefaultsParams, configs.CompilerDefaults, void, void> = new RequestType<QueryCompilerDefaultsParams, configs.CompilerDefaults, void, void>('cpptools/queryCompilerDefaults');
const QueryTranslationUnitSourceRequest: RequestType<QueryTranslationUnitSourceParams, QueryTranslationUnitSourceResult, void, void> = new RequestType<QueryTranslationUnitSourceParams, QueryTranslationUnitSourceResult, void, void>('cpptools/queryTranslationUnitSource');
const SwitchHeaderSourceRequest: RequestType<SwitchHeaderSourceParams, string, void, void> = new RequestType<SwitchHeaderSourceParams, string, void, void>('cpptools/didSwitchHeaderSource');
const GetDiagnosticsRequest: RequestType<void, GetDiagnosticsResult, void, void> = new RequestType<void, GetDiagnosticsResult, void, void>('cpptools/getDiagnostics');
const GetCodeActionsRequest: RequestType<GetCodeActionsRequestParams, CodeActionCommand[], void, void> = new RequestType<GetCodeActionsRequestParams, CodeActionCommand[], void, void>('cpptools/getCodeActions');
const GetDocumentSymbolRequest: RequestType<GetDocumentSymbolRequestParams, LocalizeDocumentSymbol[], void, void> = new RequestType<GetDocumentSymbolRequestParams, LocalizeDocumentSymbol[], void, void>('cpptools/getDocumentSymbols');
const GetSymbolInfoRequest: RequestType<WorkspaceSymbolParams, LocalizeSymbolInformation[], void, void> = new RequestType<WorkspaceSymbolParams, LocalizeSymbolInformation[], void, void>('cpptools/getWorkspaceSymbols');

// Notifications to the server
const DidOpenNotification: NotificationType<DidOpenTextDocumentParams, void> = new NotificationType<DidOpenTextDocumentParams, void>('textDocument/didOpen');
const FileCreatedNotification: NotificationType<FileChangedParams, void> = new NotificationType<FileChangedParams, void>('cpptools/fileCreated');
const FileChangedNotification: NotificationType<FileChangedParams, void> = new NotificationType<FileChangedParams, void>('cpptools/fileChanged');
const FileDeletedNotification: NotificationType<FileChangedParams, void> = new NotificationType<FileChangedParams, void>('cpptools/fileDeleted');
const ResetDatabaseNotification: NotificationType<void, void> = new NotificationType<void, void>('cpptools/resetDatabase');
const PauseParsingNotification: NotificationType<void, void> = new NotificationType<void, void>('cpptools/pauseParsing');
const ResumeParsingNotification: NotificationType<void, void> = new NotificationType<void, void>('cpptools/resumeParsing');
const ActiveDocumentChangeNotification: NotificationType<TextDocumentIdentifier, void> = new NotificationType<TextDocumentIdentifier, void>('cpptools/activeDocumentChange');
const TextEditorSelectionChangeNotification: NotificationType<Range, void> = new NotificationType<Range, void>('cpptools/textEditorSelectionChange');
const ChangeCppPropertiesNotification: NotificationType<CppPropertiesParams, void> = new NotificationType<CppPropertiesParams, void>('cpptools/didChangeCppProperties');
const ChangeCompileCommandsNotification: NotificationType<FileChangedParams, void> = new NotificationType<FileChangedParams, void>('cpptools/didChangeCompileCommands');
const ChangeSelectedSettingNotification: NotificationType<FolderSelectedSettingParams, void> = new NotificationType<FolderSelectedSettingParams, void>('cpptools/didChangeSelectedSetting');
const IntervalTimerNotification: NotificationType<void, void> = new NotificationType<void, void>('cpptools/onIntervalTimer');
const CustomConfigurationNotification: NotificationType<CustomConfigurationParams, void> = new NotificationType<CustomConfigurationParams, void>('cpptools/didChangeCustomConfiguration');
const CustomBrowseConfigurationNotification: NotificationType<CustomBrowseConfigurationParams, void> = new NotificationType<CustomBrowseConfigurationParams, void>('cpptools/didChangeCustomBrowseConfiguration');
const ClearCustomConfigurationsNotification: NotificationType<WorkspaceFolderParams, void> = new NotificationType<WorkspaceFolderParams, void>('cpptools/clearCustomConfigurations');
const ClearCustomBrowseConfigurationNotification: NotificationType<WorkspaceFolderParams, void> = new NotificationType<WorkspaceFolderParams, void>('cpptools/clearCustomBrowseConfiguration');
const RescanFolderNotification: NotificationType<void, void> = new NotificationType<void, void>('cpptools/rescanFolder');
const DidChangeVisibleRangesNotification: NotificationType<DidChangeVisibleRangesParams, void> = new NotificationType<DidChangeVisibleRangesParams, void>('cpptools/didChangeVisibleRanges');
const SemanticColorizationRegionsReceiptNotification: NotificationType<SemanticColorizationRegionsReceiptParams, void> = new NotificationType<SemanticColorizationRegionsReceiptParams, void>('cpptools/semanticColorizationRegionsReceipt');
const ColorThemeChangedNotification: NotificationType<ColorThemeChangedParams, void> = new NotificationType<ColorThemeChangedParams, void>('cpptools/colorThemeChanged');
const RequestReferencesNotification: NotificationType<boolean, void> = new NotificationType<boolean, void>('cpptools/requestReferences');
const CancelReferencesNotification: NotificationType<void, void> = new NotificationType<void, void>('cpptools/cancelReferences');
const FinishedRequestCustomConfig: NotificationType<string, void> = new NotificationType<string, void>('cpptools/finishedRequestCustomConfig');
const FindAllReferencesNotification: NotificationType<FindAllReferencesParams, void> = new NotificationType<FindAllReferencesParams, void>('cpptools/findAllReferences');
const RenameNotification: NotificationType<RenameParams, void> = new NotificationType<RenameParams, void>('cpptools/rename');
const DidChangeSettingsNotification: NotificationType<DidChangeConfigurationParams, void> = new NotificationType<DidChangeConfigurationParams, void>('cpptools/didChangeSettings');

// Notifications from the server
const ReloadWindowNotification: NotificationType<void, void> = new NotificationType<void, void>('cpptools/reloadWindow');
const LogTelemetryNotification: NotificationType<TelemetryPayload, void> = new NotificationType<TelemetryPayload, void>('cpptools/logTelemetry');
const ReportTagParseStatusNotification: NotificationType<LocalizeStringParams, void> = new NotificationType<LocalizeStringParams, void>('cpptools/reportTagParseStatus');
const ReportStatusNotification: NotificationType<ReportStatusNotificationBody, void> = new NotificationType<ReportStatusNotificationBody, void>('cpptools/reportStatus');
const DebugProtocolNotification: NotificationType<DebugProtocolParams, void> = new NotificationType<DebugProtocolParams, void>('cpptools/debugProtocol');
const DebugLogNotification:  NotificationType<LocalizeStringParams, void> = new NotificationType<LocalizeStringParams, void>('cpptools/debugLog');
const SemanticColorizationRegionsNotification:  NotificationType<SemanticColorizationRegionsParams, void> = new NotificationType<SemanticColorizationRegionsParams, void>('cpptools/semanticColorizationRegions');
const CompileCommandsPathsNotification:  NotificationType<CompileCommandsPaths, void> = new NotificationType<CompileCommandsPaths, void>('cpptools/compileCommandsPaths');
const ReferencesNotification: NotificationType<refs.ReferencesResultMessage, void> = new NotificationType<refs.ReferencesResultMessage, void>('cpptools/references');
const ReportReferencesProgressNotification: NotificationType<refs.ReportReferencesProgressNotification, void> = new NotificationType<refs.ReportReferencesProgressNotification, void>('cpptools/reportReferencesProgress');
const RequestCustomConfig: NotificationType<string, void> = new NotificationType<string, void>('cpptools/requestCustomConfig');
const PublishDiagnosticsNotification: NotificationType<PublishDiagnosticsParams, void> = new NotificationType<PublishDiagnosticsParams, void>('cpptools/publishDiagnostics');
const ShowMessageWindowNotification: NotificationType<ShowMessageWindowParams, void> = new NotificationType<ShowMessageWindowParams, void>('cpptools/showMessageWindow');
const ReportTextDocumentLanguage: NotificationType<string, void> = new NotificationType<string, void>('cpptools/reportTextDocumentLanguage');

let failureMessageShown: boolean = false;

let referencesRequestPending: boolean = false;
let renamePending: boolean = false;
let renameRequestsPending: number = 0;
let referencesParams: RenameParams | FindAllReferencesParams;

interface ReferencesCancellationState {
    reject(): void;
    callback(): void;
}

let referencesPendingCancellations: ReferencesCancellationState[] = [];

interface ClientModel {
    isTagParsing: DataBinding<boolean>;
    isUpdatingIntelliSense: DataBinding<boolean>;
    referencesCommandMode: DataBinding<refs.ReferencesCommandMode>;
    tagParserStatus: DataBinding<string>;
    activeConfigName: DataBinding<string>;
}

export interface Client {
    TagParsingChanged: vscode.Event<boolean>;
    IntelliSenseParsingChanged: vscode.Event<boolean>;
    ReferencesCommandModeChanged: vscode.Event<refs.ReferencesCommandMode>;
    TagParserStatusChanged: vscode.Event<string>;
    ActiveConfigChanged: vscode.Event<string>;
    RootPath: string;
    RootUri: vscode.Uri | undefined;
    Name: string;
    TrackedDocuments: Set<vscode.TextDocument>;
    onDidChangeSettings(event: vscode.ConfigurationChangeEvent): { [key: string]: string };
    onDidOpenTextDocument(document: vscode.TextDocument): void;
    onDidCloseTextDocument(document: vscode.TextDocument): void;
    onDidChangeVisibleTextEditors(editors: vscode.TextEditor[]): void;
    onDidChangeTextDocument(textDocumentChangeEvent: vscode.TextDocumentChangeEvent): void;
    onDidChangeTextEditorVisibleRanges(textEditorVisibleRangesChangeEvent: vscode.TextEditorVisibleRangesChangeEvent): void;
    onRegisterCustomConfigurationProvider(provider: CustomConfigurationProvider1): Thenable<void>;
    updateCustomConfigurations(requestingProvider?: CustomConfigurationProvider1): Thenable<void>;
    updateCustomBrowseConfiguration(requestingProvider?: CustomConfigurationProvider1): Thenable<void>;
    provideCustomConfiguration(docUri: vscode.Uri, requestFile?: string): Promise<void>;
    logDiagnostics(): Promise<void>;
    rescanFolder(): Promise<void>;
    toggleReferenceResultsView(): void;
    setCurrentConfigName(configurationName: string): Thenable<void>;
    getCurrentConfigName(): Thenable<string>;
    getVcpkgInstalled(): Thenable<boolean>;
    getVcpkgEnabled(): Thenable<boolean>;
    getCurrentCompilerPathAndArgs(): Thenable<util.CompilerPathAndArgs>;
    getKnownCompilers(): Thenable<configs.KnownCompiler[]>;
    takeOwnership(document: vscode.TextDocument): void;
    queueTask<T>(task: () => Thenable<T>): Thenable<T>;
    requestWhenReady<T>(request: () => Thenable<T>): Thenable<T>;
    notifyWhenReady(notify: () => void): void;
    requestSwitchHeaderSource(rootPath: string, fileName: string): Thenable<string>;
    activeDocumentChanged(document: vscode.TextDocument): void;
    activate(): void;
    selectionChanged(selection: Range): void;
    resetDatabase(): void;
    deactivate(): void;
    pauseParsing(): void;
    resumeParsing(): void;
    handleConfigurationSelectCommand(): void;
    handleConfigurationProviderSelectCommand(): void;
    handleShowParsingCommands(): void;
    handleReferencesIcon(): void;
    handleConfigurationEditCommand(): void;
    handleConfigurationEditJSONCommand(): void;
    handleConfigurationEditUICommand(): void;
    handleAddToIncludePathCommand(path: string): void;
    onInterval(): void;
    dispose(): Thenable<void>;
    addFileAssociations(fileAssociations: string, is_c: boolean): void;
}

export function createClient(allClients: ClientCollection, workspaceFolder?: vscode.WorkspaceFolder): Client {
    return new DefaultClient(allClients, workspaceFolder);
}

export function createNullClient(): Client {
    return new NullClient();
}

export class DefaultClient implements Client {
    private languageClient: LanguageClient; // The "client" that launches and communicates with our language "server" process.
    private disposables: vscode.Disposable[] = [];
    private configuration: configs.CppProperties;
    private rootPathFileWatcher: vscode.FileSystemWatcher;
    private rootFolder: vscode.WorkspaceFolder | undefined;
    private storagePath: string;
    private trackedDocuments = new Set<vscode.TextDocument>();
    private crashTimes: number[] = [];
    private isSupported: boolean = true;
    private colorizationSettings: ColorizationSettings;
    private openFileVersions = new Map<string, number>();
    private visibleRanges = new Map<string, Range[]>();
    private settingsTracker: SettingsTracker;
    private configurationProvider: string;

    // The "model" that is displayed via the UI (status bar).
    private model: ClientModel = {
        isTagParsing: new DataBinding<boolean>(false),
        isUpdatingIntelliSense: new DataBinding<boolean>(false),
        referencesCommandMode: new DataBinding<refs.ReferencesCommandMode>(refs.ReferencesCommandMode.None),
        tagParserStatus: new DataBinding<string>(""),
        activeConfigName: new DataBinding<string>("")
    };

    public get TagParsingChanged(): vscode.Event<boolean> { return this.model.isTagParsing.ValueChanged; }
    public get IntelliSenseParsingChanged(): vscode.Event<boolean> { return this.model.isUpdatingIntelliSense.ValueChanged; }
    public get ReferencesCommandModeChanged(): vscode.Event<refs.ReferencesCommandMode> { return this.model.referencesCommandMode.ValueChanged; }
    public get TagParserStatusChanged(): vscode.Event<string> { return this.model.tagParserStatus.ValueChanged; }
    public get ActiveConfigChanged(): vscode.Event<string> { return this.model.activeConfigName.ValueChanged; }

    /**
     * don't use this.rootFolder directly since it can be undefined
     */
    public get RootPath(): string {
        return (this.rootFolder) ? this.rootFolder.uri.fsPath : "";
    }
    public get RootUri(): vscode.Uri | undefined {
        return (this.rootFolder) ? this.rootFolder.uri : undefined;
    }
    public get RootFolder(): vscode.WorkspaceFolder | undefined {
        return this.rootFolder;
    }
    public get Name(): string {
        return this.getName(this.rootFolder);
    }
    public get TrackedDocuments(): Set<vscode.TextDocument> {
        return this.trackedDocuments;
    }
    public get IsTagParsing(): boolean {
        return this.model.isTagParsing.Value;
    }
    public get ReferencesCommandMode(): refs.ReferencesCommandMode {
        return this.model.referencesCommandMode.Value;
    }

    private get AdditionalEnvironment(): { [key: string]: string | string[] } {
        return { workspaceFolderBasename: this.Name, workspaceStorage: this.storagePath };
    }

    private getName(workspaceFolder?: vscode.WorkspaceFolder): string {
        return workspaceFolder ? workspaceFolder.name : "untitled";
    }

    /**
     * All public methods on this class must be guarded by the "pendingTask" promise. Requests and notifications received before the task is
     * complete are executed after this promise is resolved.
     * @see requestWhenReady<T>(request)
     * @see notifyWhenReady(notify)
     */

    constructor(allClients: ClientCollection, workspaceFolder?: vscode.WorkspaceFolder) {
        this.rootFolder = workspaceFolder;
        if (util.extensionContext) {
            let path: string | undefined = util.extensionContext.storagePath;
            if (path) {
                this.storagePath = path;
            }
        }
        if (!this.storagePath) {
            this.storagePath = path.join((this.rootFolder ? this.rootFolder.uri.fsPath : ""), "/.vscode");
        }
        if (workspaceFolder && vscode.workspace.workspaceFolders && vscode.workspace.workspaceFolders.length > 1) {
            this.storagePath = path.join(this.storagePath, util.getUniqueWorkspaceStorageName(workspaceFolder));
        }
        try {
            let firstClient: boolean = false;
            if (!languageClient) {
                languageClient = this.createLanguageClient(allClients);
                clientCollection = allClients;
                languageClient.registerProposedFeatures();
                languageClient.start();  // This returns Disposable, but doesn't need to be tracked because we call .stop() explicitly in our dispose()
                util.setProgress(util.getProgressExecutableStarted());
                firstClient = true;
            }
            ui = getUI();
            ui.bind(this);
            this.settingsTracker = getTracker(this.RootUri);

            // requests/notifications are deferred until this.languageClient is set.
            this.queueBlockingTask(() => languageClient.onReady().then(
                () => {
                    let uri: vscode.Uri | undefined = this.RootUri;
                    if (!uri) {
                        throw new Error("Empty URI in client constructor");
                    }
                    let workspaceFolder: vscode.WorkspaceFolder | undefined = this.rootFolder;
                    if (!workspaceFolder) {
                        throw new Error("Empty URI in client constructor");
                    }
                    this.configuration = new configs.CppProperties(uri, workspaceFolder);
                    this.configuration.ConfigurationsChanged((e) => this.onConfigurationsChanged(e));
                    this.configuration.SelectionChanged((e) => this.onSelectedConfigurationChanged(e));
                    this.configuration.CompileCommandsChanged((e) => this.onCompileCommandsChanged(e));
                    this.disposables.push(this.configuration);

                    this.languageClient = languageClient;
<<<<<<< HEAD
                    this.settingsTracker = getTracker(uri);
=======
>>>>>>> 8dbb1255
                    telemetry.logLanguageServerEvent("NonDefaultInitialCppSettings", this.settingsTracker.getUserModifiedSettings());
                    failureMessageShown = false;

                    let documentSelector: DocumentFilter[] = [
                        { scheme: 'file', language: 'cpp' },
                        { scheme: 'file', language: 'c' }
                    ];

                    class CodeActionProvider implements vscode.CodeActionProvider {
                        private client: DefaultClient;
                        constructor(client: DefaultClient) {
                            this.client = client;
                        }

                        public async provideCodeActions(document: vscode.TextDocument, range: vscode.Range | vscode.Selection, context: vscode.CodeActionContext, token: vscode.CancellationToken): Promise<(vscode.Command | vscode.CodeAction)[]> {
                            return this.client.requestWhenReady(() => {
                                let r: Range;
                                if (range instanceof vscode.Selection) {
                                    if (range.active.isBefore(range.anchor)) {
                                        r = Range.create(Position.create(range.active.line, range.active.character), Position.create(range.anchor.line, range.anchor.character));
                                    } else {
                                        r = Range.create(Position.create(range.anchor.line, range.anchor.character), Position.create(range.active.line, range.active.character));
                                    }
                                } else {
                                    r = Range.create(Position.create(range.start.line, range.start.character), Position.create(range.end.line, range.end.character));
                                }

                                let params: GetCodeActionsRequestParams = {
                                    range: r,
                                    uri: document.uri.toString()
                                };

                                return this.client.languageClient.sendRequest(GetCodeActionsRequest, params)
                                    .then((commands) => {
                                        let resultCodeActions: vscode.CodeAction[] = [];

                                        // Convert to vscode.CodeAction array
                                        commands.forEach((command) => {
                                            let title: string = util.getLocalizedString(command.localizeStringParams);
                                            let vscodeCodeAction: vscode.CodeAction = {
                                                title: title,
                                                command: {
                                                    title: title,
                                                    command: command.command,
                                                    arguments: command.arguments
                                                }
                                            };
                                            resultCodeActions.push(vscodeCodeAction);
                                        });

                                        return resultCodeActions;
                                    });
                            });
                        }
                    }

                    class DocumentSymbolProvider implements vscode.DocumentSymbolProvider {
                        private client: DefaultClient;
                        constructor(client: DefaultClient) {
                            this.client = client;
                        }
                        private getChildrenSymbols(symbols: LocalizeDocumentSymbol[]): vscode.DocumentSymbol[] {
                            let documentSymbols: vscode.DocumentSymbol[] = [];
                            if (symbols) {
                                symbols.forEach((symbol) => {
                                    let detail: string = util.getLocalizedString(symbol.detail);
                                    let r: vscode.Range= new vscode.Range(symbol.range.start.line, symbol.range.start.character, symbol.range.end.line, symbol.range.end.character);
                                    let sr: vscode.Range= new vscode.Range(symbol.selectionRange.start.line, symbol.selectionRange.start.character, symbol.selectionRange.end.line, symbol.selectionRange.end.character);
                                    let vscodeSymbol: vscode.DocumentSymbol = new vscode.DocumentSymbol (symbol.name, detail, symbol.kind, r, sr);
                                    vscodeSymbol.children = this.getChildrenSymbols(symbol.children);
                                    documentSymbols.push(vscodeSymbol);
                                });
                            }
                            return documentSymbols;
                        }
                        public async provideDocumentSymbols(document: vscode.TextDocument): Promise<vscode.SymbolInformation[] | vscode.DocumentSymbol[]> {
                            return this.client.requestWhenReady(() => {
                                let params: GetDocumentSymbolRequestParams = {
                                    uri: document.uri.toString()
                                };
                                return this.client.languageClient.sendRequest(GetDocumentSymbolRequest, params)
                                    .then((symbols) => {
                                        let resultSymbols: vscode.DocumentSymbol[] = this.getChildrenSymbols(symbols);
                                        return resultSymbols;
                                    });
                            });
                        }
                    }

                    class WorkspaceSymbolProvider implements vscode.WorkspaceSymbolProvider {
                        private client: DefaultClient;
                        constructor(client: DefaultClient) {
                            this.client = client;
                        }

                        public async provideWorkspaceSymbols(query: string, token: vscode.CancellationToken): Promise<vscode.SymbolInformation[]> {
                            let params: WorkspaceSymbolParams = {
                                query: query,
                                workspaceFolderUri: this.client.RootPath
                            };

                            return this.client.languageClient.sendRequest(GetSymbolInfoRequest, params)
                                .then((symbols) => {
                                    let resultSymbols: vscode.SymbolInformation[] = [];

                                    // Convert to vscode.Command array
                                    symbols.forEach((symbol) => {
                                        let suffix: string = util.getLocalizedString(symbol.suffix);
                                        let name: string = symbol.name;
                                        let range: vscode.Range = new vscode.Range(symbol.location.range.start.line, symbol.location.range.start.character, symbol.location.range.end.line, symbol.location.range.end.character);
                                        let uri: vscode.Uri = vscode.Uri.parse(symbol.location.uri.toString());
                                        if (suffix.length) {
                                            name = name + ' (' + suffix + ')';
                                        }
                                        let vscodeSymbol: vscode.SymbolInformation = new vscode.SymbolInformation(
                                            name,
                                            symbol.kind,
                                            range,
                                            uri,
                                            symbol.containerName
                                        );
                                        resultSymbols.push(vscodeSymbol);
                                    });
                                    return resultSymbols;
                                });
                        }
                    }

                    class FindAllReferencesProvider implements vscode.ReferenceProvider {
                        private client: DefaultClient;
                        constructor(client: DefaultClient) {
                            this.client = client;
                        }
                        public async provideReferences(document: vscode.TextDocument, position: vscode.Position, context: vscode.ReferenceContext, token: vscode.CancellationToken): Promise<vscode.Location[] | undefined> {
                            return new Promise<vscode.Location[]>((resolve, reject) => {
                                let callback: () => void = () => {
                                    let params: FindAllReferencesParams = {
                                        position: Position.create(position.line, position.character),
                                        textDocument: this.client.languageClient.code2ProtocolConverter.asTextDocumentIdentifier(document)
                                    };
                                    referencesParams = params;
                                    this.client.notifyWhenReady(() => {
                                        // The current request is represented by referencesParams.  If a request detects
                                        // referencesParams does not match the object used when creating the request, abort it.
                                        if (params !== referencesParams) {
                                            // Complete with nothing instead of rejecting, to avoid an error message from VS Code
                                            let locations: vscode.Location[] = [];
                                            resolve(locations);
                                            return;
                                        }
                                        referencesRequestPending = true;
                                        // Register a single-fire handler for the reply.
                                        let resultCallback: refs.ReferencesResultCallback = (result: refs.ReferencesResult, doResolve: boolean) => {
                                            referencesRequestPending = false;
                                            let locations: vscode.Location[] = [];
                                            if (result) {
                                                result.referenceInfos.forEach((referenceInfo: refs.ReferenceInfo) => {
                                                    if (referenceInfo.type === refs.ReferenceType.Confirmed) {
                                                        let uri: vscode.Uri = vscode.Uri.file(referenceInfo.file);
                                                        let range: vscode.Range = new vscode.Range(referenceInfo.position.line, referenceInfo.position.character, referenceInfo.position.line, referenceInfo.position.character + result.text.length);
                                                        locations.push(new vscode.Location(uri, range));
                                                    }
                                                });
                                            }
                                            // If references were canceled while in a preview state, there is not an outstanding promise.
                                            if (doResolve) {
                                                resolve(locations);
                                            }
                                            if (referencesPendingCancellations.length > 0) {
                                                while (referencesPendingCancellations.length > 1) {
                                                    let pendingCancel: ReferencesCancellationState = referencesPendingCancellations[0];
                                                    referencesPendingCancellations.pop();
                                                    pendingCancel.reject();
                                                }
                                                let pendingCancel: ReferencesCancellationState = referencesPendingCancellations[0];
                                                referencesPendingCancellations.pop();
                                                pendingCancel.callback();
                                            }
                                        };
                                        if (!workspaceReferences.referencesRefreshPending) {
                                            workspaceReferences.setResultsCallback(resultCallback);
                                            workspaceReferences.startFindAllReferences(params);
                                        } else {
                                            // We are responding to a refresh (preview or final result)
                                            workspaceReferences.referencesRefreshPending = false;
                                            if (workspaceReferences.lastResults) {
                                                // This is a final result
                                                let lastResults: refs.ReferencesResult = workspaceReferences.lastResults;
                                                workspaceReferences.lastResults = null;
                                                resultCallback(lastResults, true);
                                            } else {
                                                // This is a preview (2nd or later preview)
                                                workspaceReferences.referencesRequestPending = true;
                                                workspaceReferences.setResultsCallback(resultCallback);
                                                this.client.languageClient.sendNotification(RequestReferencesNotification, false);
                                            }
                                        }
                                    });
                                    token.onCancellationRequested(e => {
                                        if (params === referencesParams) {
                                            this.client.cancelReferences();
                                        }
                                    });
                                };

                                if (referencesRequestPending || (workspaceReferences.symbolSearchInProgress && !workspaceReferences.referencesRefreshPending)) {
                                    let cancelling: boolean = referencesPendingCancellations.length > 0;
                                    referencesPendingCancellations.push({ reject: () => {
                                        // Complete with nothing instead of rejecting, to avoid an error message from VS Code
                                        let locations: vscode.Location[] = [];
                                        resolve(locations);
                                    }, callback });
                                    if (!cancelling) {
                                        renamePending = false;
                                        workspaceReferences.referencesCanceled = true;
                                        if (!referencesRequestPending) {
                                            workspaceReferences.referencesCanceledWhilePreviewing = true;
                                        }
                                        this.client.languageClient.sendNotification(CancelReferencesNotification);
                                        workspaceReferences.closeRenameUI();
                                    }
                                } else {
                                    callback();
                                }
                            });
                        }
                    }

                    class RenameProvider implements vscode.RenameProvider {
                        private client: DefaultClient;
                        constructor(client: DefaultClient) {
                            this.client = client;
                        }
                        public async provideRenameEdits(document: vscode.TextDocument, position: vscode.Position, newName: string, token: vscode.CancellationToken): Promise<vscode.WorkspaceEdit> {
                            let settings: CppSettings = new CppSettings();
                            if (settings.renameRequiresIdentifier && !util.isValidIdentifier(newName)) {
                                vscode.window.showErrorMessage(localize("invalid.identifier.for.rename", "Invalid identifier provided for the Rename Symbol operation."));
                                let workspaceEdit: vscode.WorkspaceEdit = new vscode.WorkspaceEdit();
                                return Promise.resolve(workspaceEdit);
                            }
                            // Normally, VS Code considers rename to be an atomic operation.
                            // If the user clicks anywhere in the document, it attempts to cancel it.
                            // Because that prevents our rename UI, we ignore cancellation requests.
                            // VS Code will attempt to issue new rename requests while another is still active.
                            // When we receive another rename request, cancel the one that is in progress.
                            renamePending = true;
                            ++renameRequestsPending;
                            return new Promise<vscode.WorkspaceEdit>((resolve, reject) => {
                                let callback: () => void = () => {
                                    let params: RenameParams = {
                                        newName: newName,
                                        position: Position.create(position.line, position.character),
                                        textDocument: this.client.languageClient.code2ProtocolConverter.asTextDocumentIdentifier(document)
                                    };
                                    referencesParams = params;
                                    this.client.notifyWhenReady(() => {
                                        // The current request is represented by referencesParams.  If a request detects
                                        // referencesParams does not match the object used when creating the request, abort it.
                                        if (params !== referencesParams) {
                                            if (--renameRequestsPending === 0) {
                                                renamePending = false;
                                            }

                                            // Complete with nothing instead of rejecting, to avoid an error message from VS Code
                                            let workspaceEdit: vscode.WorkspaceEdit = new vscode.WorkspaceEdit();
                                            resolve(workspaceEdit);
                                            return;
                                        }
                                        referencesRequestPending = true;
                                        workspaceReferences.setResultsCallback((referencesResult: refs.ReferencesResult, doResolve: boolean) => {
                                            if (doResolve && referencesResult === null && referencesPendingCancellations.length === 0) {
                                                // The result callback will be called with doResult of true and a null result when the Find All References
                                                // portion of the rename is complete.  We complete the promise with an empty edit at this point,
                                                // to cause the progress indicator to be dismissed.
                                                let workspaceEdit: vscode.WorkspaceEdit = new vscode.WorkspaceEdit();
                                                resolve(workspaceEdit);
                                            } else {
                                                referencesRequestPending = false;
                                                --renameRequestsPending;
                                                let workspaceEdit: vscode.WorkspaceEdit = new vscode.WorkspaceEdit();
                                                let cancelling: boolean = referencesPendingCancellations.length > 0;
                                                if (cancelling) {
                                                    while (referencesPendingCancellations.length > 1) {
                                                        let pendingCancel: ReferencesCancellationState = referencesPendingCancellations[0];
                                                        referencesPendingCancellations.pop();
                                                        pendingCancel.reject();
                                                    }
                                                    let pendingCancel: ReferencesCancellationState = referencesPendingCancellations[0];
                                                    referencesPendingCancellations.pop();
                                                    pendingCancel.callback();
                                                } else {
                                                    if (renameRequestsPending === 0) {
                                                        renamePending = false;
                                                    }
                                                    // If rename UI was canceled, we will get a null result.
                                                    // If null, return an empty list to avoid Rename failure dialog.
                                                    if (referencesResult) {
                                                        for (let reference of referencesResult.referenceInfos) {
                                                            let uri: vscode.Uri = vscode.Uri.file(reference.file);
                                                            let range: vscode.Range = new vscode.Range(reference.position.line, reference.position.character, reference.position.line, reference.position.character + referencesResult.text.length);
                                                            workspaceEdit.replace(uri, range, newName);
                                                        }
                                                    }
                                                    workspaceReferences.closeRenameUI();
                                                }
                                                if (doResolve) {
                                                    if (referencesResult && (referencesResult.referenceInfos === null || referencesResult.referenceInfos.length === 0)) {
                                                        vscode.window.showErrorMessage(localize("unable.to.locate.selected.symbol", "A definition for the selected symbol could not be located."));
                                                    }
                                                    resolve(workspaceEdit);
                                                } else if (workspaceEdit.size > 0) {
                                                    vscode.workspace.applyEdit(workspaceEdit);
                                                }
                                            }
                                        });
                                        workspaceReferences.startRename(params);
                                    });
                                };

                                if (referencesRequestPending || workspaceReferences.symbolSearchInProgress) {
                                    let cancelling: boolean = referencesPendingCancellations.length > 0;
                                    referencesPendingCancellations.push({ reject: () => {
                                        --renameRequestsPending;
                                        // Complete with nothing instead of rejecting, to avoid an error message from VS Code
                                        let workspaceEdit: vscode.WorkspaceEdit = new vscode.WorkspaceEdit();
                                        resolve(workspaceEdit);
                                    }, callback });
                                    if (!cancelling) {
                                        workspaceReferences.referencesCanceled = true;
                                        if (!referencesRequestPending) {
                                            workspaceReferences.referencesCanceledWhilePreviewing = true;
                                        }
                                        this.client.languageClient.sendNotification(CancelReferencesNotification);
                                        workspaceReferences.closeRenameUI();
                                    }
                                } else {
                                    callback();
                                }
                            });
                        }
                    }

                    this.registerFileWatcher();

                    if (firstClient) {
                        this.disposables.push(vscode.languages.registerRenameProvider(documentSelector, new RenameProvider(this)));
                        this.disposables.push(vscode.languages.registerReferenceProvider(documentSelector, new FindAllReferencesProvider(this)));
                        this.disposables.push(vscode.languages.registerWorkspaceSymbolProvider(new WorkspaceSymbolProvider(this)));
                        this.disposables.push(vscode.languages.registerDocumentSymbolProvider(documentSelector, new DocumentSymbolProvider(this), undefined));
                        this.disposables.push(vscode.languages.registerCodeActionsProvider(documentSelector, new CodeActionProvider(this), undefined));

                        // Listen for messages from the language server.
                        this.registerNotifications();

                        workspaceReferences = new refs.ReferencesManager(this);

                        // The configurations will not be sent to the language server until the default include paths and frameworks have been set.
                        // The event handlers must be set before this happens.
                        return languageClient.sendRequest(QueryCompilerDefaultsRequest, {}).then((inputCompilerDefaults: configs.CompilerDefaults) => {
                            compilerDefaults = inputCompilerDefaults;
                            this.configuration.CompilerDefaults = compilerDefaults;

                            // Only register the real commands after the extension has finished initializing,
                            // e.g. prevents empty c_cpp_properties.json from generation.
                            registerCommands();
                        });
                    } else {
                        this.configuration.CompilerDefaults = compilerDefaults;
                    }
                },
                (err) => {
                    this.isSupported = false;   // Running on an OS we don't support yet.
                    if (!failureMessageShown) {
                        failureMessageShown = true;
                        vscode.window.showErrorMessage(localize("unable.to.start", "Unable to start the C/C++ language server. IntelliSense features will be disabled. Error: {0}", String(err)));
                    }
                }));
        } catch (err) {
            this.isSupported = false;   // Running on an OS we don't support yet.
            if (!failureMessageShown) {
                failureMessageShown = true;
                let additionalInfo: string;
                if (err.code === "EPERM") {
                    additionalInfo = localize('check.permissions', "EPERM: Check permissions for '{0}'", getLanguageServerFileName());
                } else {
                    additionalInfo = String(err);
                }
                vscode.window.showErrorMessage(localize("unable.to.start", "Unable to start the C/C++ language server. IntelliSense features will be disabled. Error: {0}", additionalInfo));
            }
        }

        let uri: vscode.Uri | undefined = this.RootUri;
        if (!uri) {
            throw new Error("Empty URI in client constructor");
        }
        this.colorizationSettings = new ColorizationSettings(uri);
    }

    public sendFindAllReferencesNotification(params: FindAllReferencesParams): void {
        this.languageClient.sendNotification(FindAllReferencesNotification, params);
    }

    public sendRenameNofication(params: RenameParams): void {
        this.languageClient.sendNotification(RenameNotification, params);
    }

    private createLanguageClient(allClients: ClientCollection): LanguageClient {
        let serverModule: string = getLanguageServerFileName();
        let exeExists: boolean = fs.existsSync(serverModule);
        if (!exeExists) {
            telemetry.logLanguageServerEvent("missingLanguageServerBinary");
            throw String('Missing binary at ' + serverModule);
        }
        let serverName: string = this.getName(this.rootFolder);
        let serverOptions: ServerOptions = {
            run: { command: serverModule },
            debug: { command: serverModule, args: [ serverName ] }
        };

        // Get all the per-workspace settings.
        // They're sent as individual arrays to make it easier to process on the server,
        // so don't refactor this to an array of settings objects unless a good method is
        // found for processing data in that format on the server.
        let settings_clangFormatPath: (string | undefined)[] = [];
        let settings_clangFormatStyle: (string | undefined)[] = [];
        let settings_clangFormatFallbackStyle: (string | undefined)[] = [];
        let settings_clangFormatSortIncludes: (string | undefined)[] = [];
        let settings_filesExclude: (vscode.WorkspaceConfiguration | undefined)[] = [];
        let settings_searchExclude: (vscode.WorkspaceConfiguration | undefined)[] = [];
        let settings_editorTabSize: (number | undefined)[] = [];
        let settings_intelliSenseEngine: (string | undefined)[] = [];
        let settings_intelliSenseEngineFallback: (string | undefined)[] = [];
        let settings_errorSquiggles: (string | undefined)[] = [];
        let settings_dimInactiveRegions: boolean[] = [];
        let settings_enhancedColorization: string[] = [];
        let settings_suggestSnippets: (boolean | undefined)[] = [];
        let settings_exclusionPolicy: (string | undefined)[] = [];
        let settings_preferredPathSeparator: (string | undefined)[] = [];
        let settings_defaultSystemIncludePath: (string[] | undefined)[] = [];
        let settings_intelliSenseCachePath: (string | undefined)[] = [];
        let settings_intelliSenseCacheSize: (number | undefined)[] = [];
        let settings_autoComplete: (string | undefined)[] = [];
        let settings_formatting: (string | undefined)[] = [];
        let workspaceSettings: CppSettings = new CppSettings();
        let workspaceOtherSettings: OtherSettings = new OtherSettings(null);
        {
            let settings: CppSettings[] = [];
            let otherSettings: OtherSettings[] = [];

            settings.push(workspaceSettings);
            otherSettings.push(workspaceOtherSettings);
            if (vscode.workspace.workspaceFolders) {
                for (let workspaceFolder of vscode.workspace.workspaceFolders) {
                    settings.push(new CppSettings(workspaceFolder.uri));
                    otherSettings.push(new OtherSettings(workspaceFolder.uri));
                }
            }

            for (let setting of settings) {
                settings_clangFormatPath.push(util.resolveVariables(setting.clangFormatPath, this.AdditionalEnvironment));
                settings_clangFormatStyle.push(setting.clangFormatStyle);
                settings_clangFormatFallbackStyle.push(setting.clangFormatFallbackStyle);
                settings_clangFormatSortIncludes.push(setting.clangFormatSortIncludes);
                settings_intelliSenseEngine.push(setting.intelliSenseEngine);
                settings_intelliSenseEngineFallback.push(setting.intelliSenseEngineFallback);
                settings_errorSquiggles.push(setting.errorSquiggles);
                settings_dimInactiveRegions.push(setting.dimInactiveRegions);
                settings_enhancedColorization.push(setting.enhancedColorization ? "Enabled" : "Disabled");
                settings_suggestSnippets.push(setting.suggestSnippets);
                settings_exclusionPolicy.push(setting.exclusionPolicy);
                settings_preferredPathSeparator.push(setting.preferredPathSeparator);
                settings_defaultSystemIncludePath.push(setting.defaultSystemIncludePath);
                settings_intelliSenseCachePath.push(util.resolveCachePath(setting.intelliSenseCachePath, this.AdditionalEnvironment));
                settings_intelliSenseCacheSize.push(setting.intelliSenseCacheSize);
                settings_autoComplete.push(setting.autoComplete);
                settings_formatting.push(setting.formatting);
            }

            for (let otherSetting of otherSettings) {
                settings_filesExclude.push(otherSetting.filesExclude);
                settings_searchExclude.push(otherSetting.searchExclude);
                settings_editorTabSize.push(otherSetting.editorTabSize);
            }
        }

        let abTestSettings: ABTestSettings = getABTestSettings();

        let intelliSenseCacheDisabled: boolean = false;
        if (os.platform() === "darwin") {
            const releaseParts: string[] = os.release().split(".");
            if (releaseParts.length >= 1) {
                // AutoPCH doesn't work for older Mac OS's.
                intelliSenseCacheDisabled = parseInt(releaseParts[0]) < 17;
            }
        }

        let clientOptions: LanguageClientOptions = {
            documentSelector: [
                { scheme: 'file', language: 'cpp' },
                { scheme: 'file', language: 'c' }
            ],
            initializationOptions: {
                clang_format_path: settings_clangFormatPath,
                clang_format_style: settings_clangFormatStyle,
                clang_format_fallbackStyle: settings_clangFormatFallbackStyle,
                clang_format_sortIncludes: settings_clangFormatSortIncludes,
                formatting: settings_formatting,
                extension_path: util.extensionPath,
                exclude_files: settings_filesExclude,
                associations: workspaceOtherSettings.filesAssociations,
                storage_path: this.storagePath,
                tabSize: settings_editorTabSize,
                intelliSenseEngine: settings_intelliSenseEngine,
                intelliSenseEngineFallback: settings_intelliSenseEngineFallback,
                intelliSenseCacheDisabled: intelliSenseCacheDisabled,
                intelliSenseCachePath : settings_intelliSenseCachePath,
                intelliSenseCacheSize : settings_intelliSenseCacheSize,
                autocomplete: settings_autoComplete,
                errorSquiggles: settings_errorSquiggles,
                dimInactiveRegions: settings_dimInactiveRegions,
                enhancedColorization: settings_enhancedColorization,
                suggestSnippets: settings_suggestSnippets,
                loggingLevel: workspaceSettings.loggingLevel,
                workspaceParsingPriority: workspaceSettings.workspaceParsingPriority,
                workspaceSymbols: workspaceSettings.workspaceSymbols,
                exclusionPolicy: settings_exclusionPolicy,
                preferredPathSeparator: settings_preferredPathSeparator,
                default: {
                    systemIncludePath: settings_defaultSystemIncludePath
                },
                vcpkg_root: util.getVcpkgRoot(),
                gotoDefIntelliSense: abTestSettings.UseGoToDefIntelliSense,
                experimentalFeatures: workspaceSettings.experimentalFeatures,
                edgeMessagesDirectory: path.join(util.getExtensionFilePath("bin"), "messages", util.getLocaleId())
            },
            middleware: createProtocolFilter(allClients),
            errorHandler: {
                error: () => ErrorAction.Continue,
                closed: () => {
                    this.crashTimes.push(Date.now());
                    if (this.crashTimes.length < 5) {
                        let newClient: DefaultClient = <DefaultClient>allClients.replace(this, true);
                        newClient.crashTimes = this.crashTimes;
                    } else {
                        let elapsed: number = this.crashTimes[this.crashTimes.length - 1] - this.crashTimes[0];
                        if (elapsed <= 3 * 60 * 1000) {
                            if (vscode.workspace.workspaceFolders && vscode.workspace.workspaceFolders.length > 1) {
                                vscode.window.showErrorMessage(localize('server.crashed', "The language server for '{0}' crashed 5 times in the last 3 minutes. It will not be restarted.", serverName));
                            } else {
                                vscode.window.showErrorMessage(localize('server.crashed2', "The language server crashed 5 times in the last 3 minutes. It will not be restarted."));
                            }
                            allClients.replace(this, false);
                        } else {
                            this.crashTimes.shift();
                            let newClient: DefaultClient = <DefaultClient>allClients.replace(this, true);
                            newClient.crashTimes = this.crashTimes;
                        }
                    }
                    return CloseAction.DoNotRestart;
                }
            }

            // TODO: should I set the output channel?  Does this sort output between servers?
        };

        // Create the language client
        return new LanguageClient(`cpptools`, serverOptions, clientOptions);
    }


    public sendDidChangeSettings(): void {
        let cppSettingsScoped: { [key: string]: any } = {};
        // Gather the C_Cpp settings
        {
            let cppSettingsResourceScoped: vscode.WorkspaceConfiguration = vscode.workspace.getConfiguration("C_Cpp", this.RootUri);
            let cppSettingsNonScoped: vscode.WorkspaceConfiguration = vscode.workspace.getConfiguration("C_Cpp");

            for (let key in cppSettingsResourceScoped) {
                let curSetting: any = util.packageJson.contributes.configuration.properties["C_Cpp." + key];
                if (curSetting === undefined) {
                    continue;
                }
                let settings: vscode.WorkspaceConfiguration = (curSetting.scope === "resource" || curSetting.scope === "machine-overridable") ? cppSettingsResourceScoped : cppSettingsNonScoped;
                cppSettingsScoped[key] = settings.get(key);
            }
            cppSettingsScoped["default"] = { systemIncludePath: cppSettingsResourceScoped.get("default.systemIncludePath") };
        }

        // Unlike the LSP message, the event does not contain all settings as a payload, so we need to
        // build a new JSON object with everything we need on the native side.
        let settings: any = {
            C_Cpp: {
                ...cppSettingsScoped,
                tabSize: vscode.workspace.getConfiguration("editor.tabSize", this.RootUri)
            },
            files: {
                exclude: vscode.workspace.getConfiguration("files.exclude", this.RootUri)
            },
            search: {
                exclude: vscode.workspace.getConfiguration("search.exclude", this.RootUri)
            }
        };

        // Send settings json to native side
        this.notifyWhenReady(() => {
            this.languageClient.sendNotification(DidChangeSettingsNotification, {settings, workspaceFolderUri: this.RootPath});
        });
    }

    public onDidChangeSettings(event: vscode.ConfigurationChangeEvent): { [key: string]: string } {
        this.sendDidChangeSettings();
        let changedSettings: { [key: string]: string };
        changedSettings = this.settingsTracker.getChangedSettings();
        this.notifyWhenReady(() => {
            let colorizationNeedsReload: boolean = event.affectsConfiguration("workbench.colorTheme")
                || event.affectsConfiguration("editor.tokenColorCustomizations");

            let colorizationNeedsRefresh: boolean = colorizationNeedsReload
                || event.affectsConfiguration("C_Cpp.enhancedColorization", this.RootUri)
                || event.affectsConfiguration("C_Cpp.dimInactiveRegions", this.RootUri)
                || event.affectsConfiguration("C_Cpp.inactiveRegionOpacity", this.RootUri)
                || event.affectsConfiguration("C_Cpp.inactiveRegionForegroundColor", this.RootUri)
                || event.affectsConfiguration("C_Cpp.inactiveRegionBackgroundColor", this.RootUri);

            let colorThemeChanged: boolean = event.affectsConfiguration("workbench.colorTheme", this.RootUri);
            if (colorThemeChanged) {
                let otherSettings: OtherSettings = new OtherSettings(this.RootUri);
                this.languageClient.sendNotification(ColorThemeChangedNotification, { name: otherSettings.colorTheme });
            }

            if (colorizationNeedsReload) {
                this.colorizationSettings.reload();
            }
            if (colorizationNeedsRefresh) {
                let processedUris: vscode.Uri[] = [];
                for (let e of vscode.window.visibleTextEditors) {
                    let uri: vscode.Uri = e.document.uri;

                    // Make sure we don't process the same file multiple times.
                    // colorizationState.onSettingsChanged ensures all visible text editors for that file get
                    // refreshed, after it creates a set of decorators to be shared by all visible instances of the file.
                    if (!processedUris.find(e => e === uri)) {
                        processedUris.push(uri);
                        let colorizationState: ColorizationState | undefined = workspaceColorizationState.get(uri.toString());
                        if (colorizationState) {
                            colorizationState.onSettingsChanged(uri);
                        }
                    }
                }
            }
            if (Object.keys(changedSettings).length > 0) {
                if (changedSettings["commentContinuationPatterns"]) {
                    updateLanguageConfigurations();
                }
                this.configuration.onDidChangeSettings();
                telemetry.logLanguageServerEvent("CppSettingsChange", changedSettings, undefined);
            }
        });
        return changedSettings;
    }

    private editVersion: number = 0;

    public onDidChangeTextDocument(textDocumentChangeEvent: vscode.TextDocumentChangeEvent): void {
        // Increment editVersion for every call to onDidChangeTextDocument, regardless of whether the file is handled
        this.editVersion++;
        if (textDocumentChangeEvent.document.uri.scheme === "file") {
            if (textDocumentChangeEvent.document.languageId === "cpp" || textDocumentChangeEvent.document.languageId === "c") {

                // If any file has changed, we need to abort the current rename operation
                if (renamePending) {
                    this.cancelReferences();
                }

                let oldVersion: number = this.openFileVersions.get(textDocumentChangeEvent.document.uri.toString());
                let newVersion: number = textDocumentChangeEvent.document.version;
                if (newVersion > oldVersion) {
                    this.openFileVersions.set(textDocumentChangeEvent.document.uri.toString(), newVersion);
                    try {
                        let colorizationState: ColorizationState = workspaceColorizationState.get(textDocumentChangeEvent.document.uri.toString());
                        if (colorizationState) {
                            // Adjust colorization ranges after this edit.  (i.e. if a line was added, push decorations after it down one line)
                            colorizationState.addEdits(textDocumentChangeEvent.contentChanges, this.editVersion);
                        }
                    } catch (e) {
                        // Ensure an exception does not prevent pass-through to native handler, or editVersion could become inconsistent
                        console.log(e.toString());
                    }
                }
            }
        }
    }

    public onDidOpenTextDocument(document: vscode.TextDocument): void {
        if (document.uri.scheme === "file") {
            this.openFileVersions.set(document.uri.toString(), document.version);
            workspaceColorizationState.set(document.uri.toString(), new ColorizationState(document.uri, this.colorizationSettings));
            this.sendVisibleRanges(document.uri);
        }
    }

    public onDidCloseTextDocument(document: vscode.TextDocument): void {
        workspaceColorizationState.delete(document.uri.toString());
        this.openFileVersions.delete(document.uri.toString());
    }

    public onDidChangeVisibleTextEditors(editors: vscode.TextEditor[]): void {
        let processedUris: vscode.Uri[] = [];
        editors.forEach(editor => {
            if (editor.document.uri.scheme === "file") {
                let colorizationState: ColorizationState = workspaceColorizationState.get(editor.document.uri.toString());
                if (colorizationState) {
                    colorizationState.refresh(editor);
                    if (!processedUris.find(uri => uri === editor.document.uri)) {
                        processedUris.push(editor.document.uri);
                        this.sendVisibleRanges(editor.document.uri);
                    }
                }
            }
        });
    }

    public sendVisibleRanges(uri: vscode.Uri): void {
        let ranges: Range[] = [];
        // Get ranges from all editors matching this URI
        let editors: vscode.TextEditor[] = vscode.window.visibleTextEditors.filter(e => e.document.uri === uri);
        for (let e of editors) {
            e.visibleRanges.forEach(range => ranges.push(Range.create(range.start.line, range.start.character, range.end.line, range.end.character)));
        }

        // Only send ranges if they have actually changed.
        let isSame: boolean = false;
        let savedRanges: Range[] = this.visibleRanges.get(uri.toString());
        if (savedRanges) {
            if (ranges.length === savedRanges.length) {
                isSame = true;
                for (let i: number = 0; i < ranges.length; i++) {
                    if (ranges[i] !== savedRanges[i]) {
                        isSame = false;
                        break;
                    }
                }
            }
        } else {
            isSame = ranges.length === 0;
        }
        if (!isSame) {
            this.visibleRanges.set(uri.toString(), ranges);
            let params: DidChangeVisibleRangesParams = {
                uri: uri.toString(),
                ranges: ranges
            };
            this.notifyWhenReady(() => this.languageClient.sendNotification(DidChangeVisibleRangesNotification, params));
        }
    }

    public onDidChangeTextEditorVisibleRanges(textEditorVisibleRangesChangeEvent: vscode.TextEditorVisibleRangesChangeEvent): void {
        if (textEditorVisibleRangesChangeEvent.textEditor.document.uri.scheme === "file") {
            if (vscode.window.activeTextEditor === textEditorVisibleRangesChangeEvent.textEditor) {
                if (textEditorVisibleRangesChangeEvent.visibleRanges.length === 1) {
                    let visibleRangesLength: number = textEditorVisibleRangesChangeEvent.visibleRanges[0].end.line - textEditorVisibleRangesChangeEvent.visibleRanges[0].start.line;
                    workspaceReferences.updateVisibleRange(visibleRangesLength);
                }
            }
            this.sendVisibleRanges(textEditorVisibleRangesChangeEvent.textEditor.document.uri);
        }
    }

    public onRegisterCustomConfigurationProvider(provider: CustomConfigurationProvider1): Thenable<void> {
        let onRegistered: () => void = () => {
            // version 2 providers control the browse.path. Avoid thrashing the tag parser database by pausing parsing until
            // the provider has sent the correct browse.path value.
            if (provider.version >= Version.v2) {
                this.pauseParsing();
            }
        };
        return this.notifyWhenReady(() => {
            if (!this.RootPath) {
                return; // There is no c_cpp_properties.json to edit because there is no folder open.
            }
            let selectedProvider: string = this.configuration.CurrentConfigurationProvider;
            if (!selectedProvider) {
                let ask: PersistentFolderState<boolean> = new PersistentFolderState<boolean>("Client.registerProvider", true, this.RootFolder);
                // If c_cpp_properties.json and settings.json are both missing, reset our prompt
                if (!fs.existsSync(`${this.RootPath}/.vscode/c_cpp_properties.json`) && !fs.existsSync(`${this.RootPath}/.vscode/settings.json`)) {
                    ask.Value = true;
                }
                if (ask.Value) {
                    ui.showConfigureCustomProviderMessage(() => {
                        const message: string = (vscode.workspace.workspaceFolders && vscode.workspace.workspaceFolders.length > 1)
                            ? localize("provider.configure.folder", "{0} would like to configure IntelliSense for the '{1}' folder.", provider.name, this.Name)
                            : localize("provider.configure.this.folder", "{0} would like to configure IntelliSense for this folder.", provider.name);
                        const allow: string = localize("allow.button", "Allow");
                        const dontAllow: string = localize("dont.allow.button", "Don't Allow");
                        const askLater: string = localize("ask.me.later.button", "Ask Me Later");

                        return vscode.window.showInformationMessage(message, allow, dontAllow, askLater).then(result => {
                            switch (result) {
                                case allow: {
                                    this.configuration.updateCustomConfigurationProvider(provider.extensionId).then(() => {
                                        onRegistered();
                                        ask.Value = false;
                                        telemetry.logLanguageServerEvent("customConfigurationProvider", { "providerId": provider.extensionId });
                                    });
                                    return true;
                                }
                                case dontAllow: {
                                    ask.Value = false;
                                    break;
                                }
                                default: {
                                    break;
                                }
                            }
                            return false;
                        });
                    },
                    () => ask.Value = false);
                }
            } else if (isSameProviderExtensionId(selectedProvider, provider.extensionId)) {
                onRegistered();
                telemetry.logLanguageServerEvent("customConfigurationProvider", { "providerId": provider.extensionId });
            } else if (selectedProvider === provider.name) {
                onRegistered();
                this.configuration.updateCustomConfigurationProvider(provider.extensionId); // v0 -> v1 upgrade. Update the configurationProvider in c_cpp_properties.json
            }
        });
    }

    public updateCustomConfigurations(requestingProvider?: CustomConfigurationProvider1): Thenable<void> {
        return this.notifyWhenReady(() => {
            if (!this.configurationProvider) {
                this.clearCustomConfigurations();
                return;
            }
            let currentProvider: CustomConfigurationProvider1 = getCustomConfigProviders().get(this.configurationProvider);
            if (!currentProvider) {
                this.clearCustomConfigurations();
                return;
            }
            if (requestingProvider && requestingProvider.extensionId !== currentProvider.extensionId) {
                // If we are being called by a configuration provider other than the current one, ignore it.
                return;
            }

            this.clearCustomConfigurations();
            this.trackedDocuments.forEach(document => {
                this.provideCustomConfiguration(document.uri, null);
            });
        });
    }

    public updateCustomBrowseConfiguration(requestingProvider?: CustomConfigurationProvider1): Thenable<void> {
        return this.notifyWhenReady(() => {
            if (!this.configurationProvider) {
                return;
            }
            console.log("updateCustomBrowseConfiguration");
            let currentProvider: CustomConfigurationProvider1 = getCustomConfigProviders().get(this.configurationProvider);
            if (!currentProvider || (requestingProvider && requestingProvider.extensionId !== currentProvider.extensionId)) {
                return;
            }

            let tokenSource: vscode.CancellationTokenSource = new vscode.CancellationTokenSource();
            let task: () => Thenable<WorkspaceBrowseConfiguration> = async () => {
                if (this.RootUri && await currentProvider.canProvideBrowseConfigurationsPerFolder(tokenSource.token)) {
                    return (currentProvider.provideFolderBrowseConfiguration(this.RootUri, tokenSource.token));
                }
                if (await currentProvider.canProvideBrowseConfiguration(tokenSource.token)) {
                    return currentProvider.provideBrowseConfiguration(tokenSource.token);
                }
                if (currentProvider.version >= Version.v2) {
                    console.warn("failed to provide browse configuration");
                }
                return null;
            };

            // Initiate request for custom configuration.
            // Resume parsing on either resolve or reject, only if parsing was not resumed due to timeout
            let hasCompleted: boolean = false;
            task().then(async config => {
                // TODO: This is a hack to get around CMake Tools bug: https://github.com/microsoft/vscode-cmake-tools/issues/1073
                let foundMatch: boolean = false;
                for (let c of config.browsePath) {
                    if (vscode.workspace.getWorkspaceFolder(vscode.Uri.file(c)) === this.RootFolder) {
                        foundMatch = true;
                        break;
                    }
                }
                if (foundMatch) {
                    this.sendCustomBrowseConfiguration(config, currentProvider.extensionId);
                }
                if (!hasCompleted) {
                    hasCompleted = true;
                    if (currentProvider.version >= Version.v2) {
                        this.resumeParsing();
                    }
                }
            }, () => {
                if (!hasCompleted) {
                    hasCompleted = true;
                    if (currentProvider.version >= Version.v2) {
                        this.resumeParsing();
                    }
                }
            });

            // Set up a timeout to use previously received configuration and resume parsing if the provider times out
            global.setTimeout(async () => {
                if (!hasCompleted) {
                    hasCompleted = true;
                    this.sendCustomBrowseConfiguration(null, null, true);
                    if (currentProvider.version >= Version.v2) {
                        console.warn("Configuration Provider timed out in {0}ms.", configProviderTimeout);
                        this.resumeParsing();
                    }
                }
            }, configProviderTimeout);
        });
    }

    public toggleReferenceResultsView(): void {
        workspaceReferences.toggleGroupView();
    }

    public async logDiagnostics(): Promise<void> {
        let response: GetDiagnosticsResult = await this.requestWhenReady(() => this.languageClient.sendRequest(GetDiagnosticsRequest, null));
        if (!diagnosticsChannel) {
            diagnosticsChannel = vscode.window.createOutputChannel(localize("c.cpp.diagnostics", "C/C++ Diagnostics"));
            workspaceDisposables.push(diagnosticsChannel);
        }

        let header: string = `-------- Diagnostics - ${new Date().toLocaleString()}\n`;
        let version: string = `Version: ${util.packageJson.version}\n`;
        let configJson: string = "";
        if (this.configuration.CurrentConfiguration) {
            configJson = `Current Configuration:\n${JSON.stringify(this.configuration.CurrentConfiguration, null, 4)}\n`;
        }
        diagnosticsChannel.appendLine(`${header}${version}${configJson}${response.diagnostics}`);
        diagnosticsChannel.show(false);
    }

    public async rescanFolder(): Promise<void> {
        await this.notifyWhenReady(() => this.languageClient.sendNotification(RescanFolderNotification));
    }

    public async provideCustomConfiguration(docUri: vscode.Uri, requestFile?: string): Promise<void> {
        let onFinished: () => void = () => {
            if (requestFile) {
                this.languageClient.sendNotification(FinishedRequestCustomConfig, requestFile);
            }
        };
        let providerId: string | undefined = this.configurationProvider;
        if (!providerId) {
            onFinished();
            return Promise.resolve();
        }
        let provider: CustomConfigurationProvider1 | undefined = getCustomConfigProviders().get(providerId);
        if (!provider) {
            onFinished();
            return Promise.resolve();
        }
        if (!provider.isReady) {
            onFinished();
            return Promise.reject(`${this.configurationProvider} is not ready`);
        }
        return this.queueBlockingTask(async () => {
            let tokenSource: vscode.CancellationTokenSource = new vscode.CancellationTokenSource();
            console.log("provideCustomConfiguration");

            let providerName: string = provider.name;

            let params: QueryTranslationUnitSourceParams = {
                uri: docUri.toString(),
                workspaceFolderUri: this.RootPath
            };
            let response: QueryTranslationUnitSourceResult = await this.languageClient.sendRequest(QueryTranslationUnitSourceRequest, params);
            if (!response.candidates || response.candidates.length === 0) {
                // If we didn't receive any candidates, no configuration is needed.
                onFinished();
                return Promise.resolve();
            }

            // Need to loop through candidates, to see if we can get a custom configuration from any of them.
            // Wrap all lookups in a single task, so we can apply a timeout to the entire duration.
            let provideConfigurationAsync: () => Thenable<SourceFileConfigurationItem[]> = async () => {
                if (provider) {
                    for (let i: number = 0; i < response.candidates.length; ++i) {
                        try {
                            let candidate: string = response.candidates[i];
                            let tuUri: vscode.Uri = vscode.Uri.parse(candidate);
                            if (await provider.canProvideConfiguration(tuUri, tokenSource.token)) {
                                let configs: SourceFileConfigurationItem[] = await provider.provideConfigurations([tuUri], tokenSource.token);
                                if (configs && configs.length > 0 && configs[0]) {
                                    return configs;
                                }
                            }
                            if (tokenSource.token.isCancellationRequested) {
                                return null;
                            }
                        } catch (err) {
                            console.warn("Caught exception request configuration");
                        }
                    }
                }
            };
            return this.callTaskWithTimeout(provideConfigurationAsync, configProviderTimeout, tokenSource).then(
                (configs: SourceFileConfigurationItem[]) => {
                    if (configs && configs.length > 0) {
                        this.sendCustomConfigurations(configs);
                    }
                    onFinished();
                },
                (err) => {
                    if (requestFile) {
                        onFinished();
                        return;
                    }
                    let settings: CppSettings = new CppSettings(this.RootUri);
                    if (settings.configurationWarnings === "Enabled" && !this.isExternalHeader(docUri) && !vscode.debug.activeDebugSession) {
                        const dismiss: string = localize("dismiss.button", "Dismiss");
                        const disable: string = localize("diable.warnings.button", "Disable Warnings");
                        let configName: string = this.configuration.CurrentConfiguration.name;
                        let message: string = localize("unable.to.provide.configuraiton",
                            "{0} is unable to provide IntelliSense configuration information for '{1}'. Settings from the '{2}' configuration will be used instead.",
                            providerName, docUri.fsPath, configName);
                        if (err) {
                            message += ` (${err})`;
                        }

                        vscode.window.showInformationMessage(message, dismiss, disable).then(response => {
                            switch (response) {
                                case disable: {
                                    settings.toggleSetting("configurationWarnings", "Enabled", "Disabled");
                                    break;
                                }
                            }
                        });
                    }
                });
        });
    }

    private async handleRequestCustomConfig(requestFile: string): Promise<void> {
        await this.provideCustomConfiguration(vscode.Uri.file(requestFile), requestFile);
    }

    private isExternalHeader(uri: vscode.Uri): boolean {
        return util.isHeader(uri) && !uri.toString().startsWith(this.RootUri.toString());
    }

    public getCurrentConfigName(): Thenable<string> {
        return this.queueTask(() => Promise.resolve(this.configuration.CurrentConfiguration.name));
    }

    public setCurrentConfigName(configurationName: string): Thenable<void> {
        return this.queueTask(() => new Promise((resolve, reject) => {
            let configurations: configs.Configuration[] = this.configuration.Configurations || [];
            let configurationIndex: number = configurations.findIndex((config) => config.name === configurationName);

            if (configurationIndex !== -1) {
                this.configuration.select(configurationIndex);
                resolve();
            } else {
                reject(new Error(localize("config.not.found", "The requested configuration name is not found: {0}", configurationName)));
            }
        }));
    }

    public getCurrentCompilerPathAndArgs(): Thenable<util.CompilerPathAndArgs> {
        return this.queueTask(() => Promise.resolve(
            util.extractCompilerPathAndArgs(
                this.configuration.CurrentConfiguration.compilerPath,
                this.configuration.CurrentConfiguration.compilerArgs)
        ));
    }

    public getVcpkgInstalled(): Thenable<boolean> {
        return this.queueTask(() => Promise.resolve(this.configuration.VcpkgInstalled));
    }

    public getVcpkgEnabled(): Thenable<boolean> {
        const cppSettings: CppSettings = new CppSettings(this.RootUri);
        return Promise.resolve(cppSettings.vcpkgEnabled);
    }

    public getKnownCompilers(): Thenable<configs.KnownCompiler[]> {
        return this.queueTask(() => Promise.resolve(this.configuration.KnownCompiler));
    }

    /**
     * Take ownership of a document that was previously serviced by another client.
     * This process involves sending a textDocument/didOpen message to the server so
     * that it knows about the file, as well as adding it to this client's set of
     * tracked documents.
     */
    public takeOwnership(document: vscode.TextDocument): void {
        let params: DidOpenTextDocumentParams = {
            textDocument: {
                uri: document.uri.toString(),
                languageId: document.languageId,
                version: document.version,
                text: document.getText()
            }
        };
        this.notifyWhenReady(() => this.languageClient.sendNotification(DidOpenNotification, params));
        this.trackedDocuments.add(document);
    }

    /**
     * wait until the all pendingTasks are complete (e.g. language client is ready for use)
     * before attempting to send messages or operate on the client.
     */

    public queueTask<T>(task: () => Thenable<T>): Thenable<T> {
        if (this.isSupported) {
            let nextTask: () => Thenable<T> = async () => {
                try {
                    return await task();
                } catch (err) {
                    console.error(err);
                    throw err;
                }
            };

            if (pendingTask && !pendingTask.Done) {
                // We don't want the queue to stall because of a rejected promise.
                return pendingTask.getPromise().then(nextTask, nextTask);
            } else {
                pendingTask = undefined;
                return nextTask();
            }
        } else {
            return Promise.reject(localize("unsupported.client", "Unsupported client"));
        }
    }

    /**
     * Queue a task that blocks all future tasks until it completes. This is currently only intended to be used
     * during language client startup and for custom configuration providers.
     * @param task The task that blocks all future tasks
     */
    private queueBlockingTask<T>(task: () => Thenable<T>): Thenable<T> {
        if (this.isSupported) {
            pendingTask = new util.BlockingTask<T>(task, pendingTask);
            return pendingTask.getPromise();
        } else {
            return Promise.reject(localize("unsupported.client", "Unsupported client"));
        }
    }

    private callTaskWithTimeout<T>(task: () => Thenable<T>, ms: number, cancelToken?: vscode.CancellationTokenSource): Thenable<T> {
        let timer: NodeJS.Timer;
        // Create a promise that rejects in <ms> milliseconds
        let timeout: () => Promise<T> = () => new Promise<T>((resolve, reject) => {
            timer = global.setTimeout(() => {
                clearTimeout(timer);
                if (cancelToken) {
                    cancelToken.cancel();
                }
                reject(localize("timed.out", "Timed out in {0}ms.", ms));
            }, ms);
        });

        // Returns a race between our timeout and the passed in promise
        return Promise.race([task(), timeout()]).then(
            (result: any) => {
                clearTimeout(timer);
                return result;
            },
            (error: any) => {
                clearTimeout(timer);
                throw error;
            });
    }

    public requestWhenReady<T>(request: () => Thenable<T>): Thenable<T> {
        return this.queueTask(request);
    }

    public notifyWhenReady<T>(notify: () => T): Thenable<T> {
        let task: () => Thenable<T> = () => new Promise<T>(resolve => {
            resolve(notify());
        });
        return this.queueTask(task);
    }

    /**
     * listen for notifications from the language server.
     */
    private registerNotifications(): void {
        console.assert(this.languageClient !== undefined, "This method must not be called until this.languageClient is set in \"onReady\"");

        this.languageClient.onNotification(ReloadWindowNotification, () => util.promptForReloadWindowDueToSettingsChange());
        this.languageClient.onNotification(LogTelemetryNotification, logTelemetry);
        this.languageClient.onNotification(ReportStatusNotification, (e) => this.updateStatus(e));
        this.languageClient.onNotification(ReportTagParseStatusNotification, (e) => this.updateTagParseStatus(e));
        this.languageClient.onNotification(SemanticColorizationRegionsNotification, updateSemanticColorizationRegions);
        this.languageClient.onNotification(CompileCommandsPathsNotification, (e) => this.promptCompileCommands(e));
        this.languageClient.onNotification(ReferencesNotification, (e) => this.processReferencesResult(e.referencesResult));
        this.languageClient.onNotification(ReportReferencesProgressNotification, (e) => this.handleReferencesProgress(e));
        this.languageClient.onNotification(RequestCustomConfig, (requestFile: string) => {
            let client: DefaultClient = <DefaultClient>clientCollection.getClientFor(vscode.Uri.file(requestFile));
            client.handleRequestCustomConfig(requestFile);
        });
        this.languageClient.onNotification(PublishDiagnosticsNotification, publishDiagnostics);
        this.languageClient.onNotification(ShowMessageWindowNotification, showMessageWindow);
        this.languageClient.onNotification(ReportTextDocumentLanguage, (e) => this.setTextDocumentLanguage(e));
        setupOutputHandlers();
    }

    private setTextDocumentLanguage(languageStr: string): void {
        let cppSettings: CppSettings = new CppSettings();
        if (cppSettings.autoAddFileAssociations) {
            const is_c: boolean = languageStr.startsWith("c;");
            languageStr = languageStr.substr(is_c ? 2 : 1);
            this.addFileAssociations(languageStr, is_c);
        }
    }

    private associations_for_did_change: Set<string>;

    /**
     * listen for file created/deleted events under the ${workspaceFolder} folder
     */
    private registerFileWatcher(): void {
        console.assert(this.languageClient !== undefined, "This method must not be called until this.languageClient is set in \"onReady\"");

        if (this.rootFolder) {
            // WARNING: The default limit on Linux is 8k, so for big directories, this can cause file watching to fail.
            this.rootPathFileWatcher = vscode.workspace.createFileSystemWatcher(
                "**/*",
                false /* ignoreCreateEvents */,
                false /* ignoreChangeEvents */,
                false /* ignoreDeleteEvents */);

            this.rootPathFileWatcher.onDidCreate((uri) => {
                this.languageClient.sendNotification(FileCreatedNotification, { uri: uri.toString() });
            });

            // TODO: Handle new associations without a reload.
            this.associations_for_did_change = new Set<string>(["c", "i", "cpp", "cc", "cxx", "c++", "cp", "hpp", "hh", "hxx", "h++", "hp", "h", "ii", "ino", "inl", "ipp", "tcc", "idl"]);
            let settings: OtherSettings = new OtherSettings(this.RootUri);
            let assocs: any = settings.filesAssociations;
            for (let assoc in assocs) {
                let dotIndex: number = assoc.lastIndexOf('.');
                if (dotIndex !== -1) {
                    let ext: string = assoc.substr(dotIndex + 1);
                    this.associations_for_did_change.add(ext);
                }
            }
            this.rootPathFileWatcher.onDidChange((uri) => {
                let dotIndex: number = uri.fsPath.lastIndexOf('.');
                if (dotIndex !== -1) {
                    let ext: string = uri.fsPath.substr(dotIndex + 1);
                    if (this.associations_for_did_change.has(ext)) {
                        // VS Code has a bug that causes onDidChange events to happen to files that aren't changed,
                        // which causes a large backlog of "files to parse" to accumulate.
                        // We workaround this via only sending the change message if the modified time is within 10 seconds.
                        let mtime: Date = fs.statSync(uri.fsPath).mtime;
                        let duration: number = Date.now() - mtime.getTime();
                        if (duration < 10000) {
                            this.languageClient.sendNotification(FileChangedNotification, { uri: uri.toString() });
                        }
                    }
                }
            });

            this.rootPathFileWatcher.onDidDelete((uri) => {
                this.languageClient.sendNotification(FileDeletedNotification, { uri: uri.toString() });
            });

            this.disposables.push(this.rootPathFileWatcher);
        } else {
            this.rootPathFileWatcher = undefined;
        }
    }

    /**
     * handle notifications coming from the language server
     */

    public addFileAssociations(fileAssociations: string, is_c: boolean): void {
        let settings: OtherSettings = new OtherSettings();
        let assocs: any = settings.filesAssociations;

        let filesAndPaths: string[] = fileAssociations.split(";");
        let foundNewAssociation: boolean = false;
        for (let i: number = 0; i < filesAndPaths.length; ++i) {
            let fileAndPath: string[] = filesAndPaths[i].split("@");
            // Skip empty or malformed
            if (fileAndPath.length === 2) {
                let file: string = fileAndPath[0];
                let filePath: string = fileAndPath[1];
                if ((file in assocs) || (("**/" + file) in assocs)) {
                    continue; // File already has an association.
                }
                let j: number = file.lastIndexOf('.');
                if (j !== -1) {
                    let ext: string = file.substr(j);
                    if ((("*" + ext) in assocs) || (("**/*" + ext) in assocs)) {
                        continue; // Extension already has an association.
                    }
                }
                let foundGlobMatch: boolean = false;
                for (let assoc in assocs) {
                    if (minimatch(filePath, assoc)) {
                        foundGlobMatch = true;
                        break; // Assoc matched a glob pattern.
                    }
                }
                if (foundGlobMatch) {
                    continue;
                }
                assocs[file] = is_c ? "c" : "cpp";
                foundNewAssociation = true;
            }
        }
        if (foundNewAssociation) {
            settings.filesAssociations = assocs;
        }
    }

    private updateStatus(notificationBody: ReportStatusNotificationBody): void {
        let message: string = notificationBody.status;
        util.setProgress(util.getProgressExecutableSuccess());
        let testHook: TestHook = getTestHook();
        if (message.endsWith("Indexing...")) {
            this.model.isTagParsing.Value = true;
            let status: IntelliSenseStatus = { status: Status.TagParsingBegun };
            testHook.updateStatus(status);
        } else if (message.endsWith("Updating IntelliSense...")) {
            timeStamp = Date.now();
            this.model.isUpdatingIntelliSense.Value = true;
            let status: IntelliSenseStatus = { status: Status.IntelliSenseCompiling };
            testHook.updateStatus(status);
        } else if (message.endsWith("IntelliSense Ready")) {
            let settings: CppSettings = new CppSettings();
            if (settings.loggingLevel === "Debug") {
                let out: logger.Logger = logger.getOutputChannelLogger();
                let duration: number = Date.now() - timeStamp;
                out.appendLine(localize("update.intellisense.time", "Update IntelliSense time (sec): {0}", duration / 1000));
            }
            this.model.isUpdatingIntelliSense.Value = false;
            let status: IntelliSenseStatus = { status: Status.IntelliSenseReady };
            testHook.updateStatus(status);
        } else if (message.endsWith("Ready")) { // Tag Parser Ready
            this.model.isTagParsing.Value = false;
            let status: IntelliSenseStatus = { status: Status.TagParsingDone };
            testHook.updateStatus(status);
            util.setProgress(util.getProgressParseRootSuccess());
        } else if (message.includes("Squiggles Finished - File name:")) {
            let index: number = message.lastIndexOf(":");
            let name: string = message.substring(index + 2);
            let status: IntelliSenseStatus = { status: Status.IntelliSenseReady, filename: name };
            testHook.updateStatus(status);
        } else if (message.endsWith("No Squiggles")) {
            util.setIntelliSenseProgress(util.getProgressIntelliSenseNoSquiggles());
        } else if (message.endsWith("Unresolved Headers")) {
            let client: DefaultClient = <DefaultClient>clientCollection.getClientFor(vscode.Uri.file(notificationBody.workspaceFolderUri));
            if (!client.configuration.CurrentConfiguration.configurationProvider) {
                let showIntelliSenseFallbackMessage: PersistentState<boolean> = new PersistentState<boolean>("CPP.showIntelliSenseFallbackMessage", true);
                if (showIntelliSenseFallbackMessage.Value) {
                    ui.showConfigureIncludePathMessage(() => {
                        let configJSON: string = localize("configure.json.button", "Configure (JSON)");
                        let configUI: string = localize("configure.ui.button", "Configure (UI)");
                        let dontShowAgain: string = localize("dont.show.again", "Don't Show Again");
                        let fallbackMsg: string = client.configuration.VcpkgInstalled ?
                            localize("update.your.intellisense.settings", "Update your IntelliSense settings or use Vcpkg to install libraries to help find missing headers.") :
                            localize("configure.your.intellisense.settings", "Configure your IntelliSense settings to help find missing headers.");
                        return vscode.window.showInformationMessage(fallbackMsg, configJSON, configUI, dontShowAgain).then((value) => {
                            switch (value) {
                                case configJSON:
                                    vscode.commands.getCommands(true).then((commands: string[]) => {
                                        if (commands.indexOf("workbench.action.problems.focus") >= 0) {
                                            vscode.commands.executeCommand("workbench.action.problems.focus");
                                        }
                                    });
                                    client.handleConfigurationEditJSONCommand();
                                    telemetry.logLanguageServerEvent("SettingsCommand", { "toast": "json" }, null);
                                    break;
                                case configUI:
                                    vscode.commands.getCommands(true).then((commands: string[]) => {
                                        if (commands.indexOf("workbench.action.problems.focus") >= 0) {
                                            vscode.commands.executeCommand("workbench.action.problems.focus");
                                        }
                                    });
                                    client.handleConfigurationEditUICommand();
                                    telemetry.logLanguageServerEvent("SettingsCommand", { "toast": "ui" }, null);
                                    break;
                                case dontShowAgain:
                                    showIntelliSenseFallbackMessage.Value = false;
                                    break;
                            }
                            return true;
                        });
                    },
                    () => showIntelliSenseFallbackMessage.Value = false);
                }
            }
        }
    }

    private updateTagParseStatus(notificationBody: LocalizeStringParams): void {
        this.model.tagParserStatus.Value = util.getLocalizedString(notificationBody);
    }

    private promptCompileCommands(params: CompileCommandsPaths): void {
        let client: DefaultClient = <DefaultClient>clientCollection.getClientFor(vscode.Uri.file(params.workspaceFolderUri));
        if (client.configuration.CurrentConfiguration.compileCommands || client.configuration.CurrentConfiguration.configurationProvider) {
            return;
        }

        let ask: PersistentFolderState<boolean> = new PersistentFolderState<boolean>("CPP.showCompileCommandsSelection", true, client.RootFolder);
        if (!ask.Value) {
            return;
        }

        let aCompileCommandsFile: string = localize("a.compile.commands.file", "a compile_commands.json file");
        let compileCommandStr: string = params.paths.length > 1 ? aCompileCommandsFile : params.paths[0];
        const message: string = (vscode.workspace.workspaceFolders && vscode.workspace.workspaceFolders.length > 1)
            ? localize("auto-configure.intellisense.folder", "Would you like to use {0} to auto-configure IntelliSense for the '{1}' folder?", compileCommandStr, client.Name)
            : localize("auto-configure.intellisense.this.folder", "Would you like to use {0} to auto-configure IntelliSense for this folder?", compileCommandStr);

        ui.showConfigureCompileCommandsMessage(() => {
            const yes: string = localize("yes.button", "Yes");
            const no: string = localize("no.button", "No");
            const askLater: string = localize("ask.me.later.button", "Ask Me Later");
            return vscode.window.showInformationMessage(message, yes, no, askLater).then(async (value) => {
                switch (value) {
                    case yes:
                        if (params.paths.length > 1) {
                            let index: number = await ui.showCompileCommands(params.paths);
                            if (index < 0) {
                                return false;
                            }
                            this.configuration.setCompileCommands(params.paths[index]);
                        } else {
                            this.configuration.setCompileCommands(params.paths[0]);
                        }
                        return true;
                    case askLater:
                        break;
                    case no:
                        ask.Value = false;
                        break;
                }
                return false;
            });
        },
        () => ask.Value = false);
    }

    /**
     * requests to the language server
     */
    public requestSwitchHeaderSource(rootPath: string, fileName: string): Thenable<string> {
        let params: SwitchHeaderSourceParams = {
            switchHeaderSourceFileName: fileName,
            workspaceFolderUri: rootPath
        };
        return this.requestWhenReady(() => this.languageClient.sendRequest(SwitchHeaderSourceRequest, params));
    }

    /**
     * notifications to the language server
     */
    public activeDocumentChanged(document: vscode.TextDocument): void {
        this.notifyWhenReady(() => {
            this.languageClient.sendNotification(ActiveDocumentChangeNotification, this.languageClient.code2ProtocolConverter.asTextDocumentIdentifier(document));
        });
    }

    /**
     * enable UI updates from this client and resume tag parsing on the server.
     */
    public activate(): void {
        for (let key in this.model) {
            if (this.model.hasOwnProperty(key)) {
                this.model[key].activate();
            }
        }
        this.resumeParsing();
    }

    public selectionChanged(selection: Range): void {
        this.notifyWhenReady(() => {
            this.languageClient.sendNotification(TextEditorSelectionChangeNotification, selection);
        });
    }

    public resetDatabase(): void {
        this.notifyWhenReady(() => this.languageClient.sendNotification(ResetDatabaseNotification));
    }

    /**
     * disable UI updates from this client and pause tag parsing on the server.
     */
    public deactivate(): void {
        for (let key in this.model) {
            if (this.model.hasOwnProperty(key)) {
                this.model[key].deactivate();
            }
        }
    }

    public pauseParsing(): void {
        this.notifyWhenReady(() => this.languageClient.sendNotification(PauseParsingNotification));
    }

    public resumeParsing(): void {
        this.notifyWhenReady(() => this.languageClient.sendNotification(ResumeParsingNotification));
    }

    private doneInitialCustomBrowseConfigurationCheck: Boolean = false;

    private onConfigurationsChanged(configurations: configs.Configuration[]): void {
        let params: CppPropertiesParams = {
            configurations: configurations,
            currentConfiguration: this.configuration.CurrentConfigurationIndex,
            workspaceFolderUri: this.RootPath,
            isReady: true
        };
        // Separate compiler path and args before sending to language client
        params.configurations.forEach((c: configs.Configuration) => {
            let compilerPathAndArgs: util.CompilerPathAndArgs =
                util.extractCompilerPathAndArgs(c.compilerPath, c.compilerArgs);
            c.compilerPath = compilerPathAndArgs.compilerPath;
            c.compilerArgs = compilerPathAndArgs.additionalArgs;
        });
        let sendLastCustomBrowseConfiguration: boolean = false;
        let lastCustomBrowseConfigurationProviderId: PersistentFolderState<string>;
        let lastCustomBrowseConfiguration: PersistentFolderState<WorkspaceBrowseConfiguration>;
        if (!this.doneInitialCustomBrowseConfigurationCheck) {
            // Send the last custom browse configuration we received from this provider.
            // This ensures we don't start tag parsing without it, and undo'ing work we have to re-do when the (likely same) browse config arrives
            // Should only execute on launch, for the initial delivery of configurations
            lastCustomBrowseConfigurationProviderId = new PersistentFolderState<string>("CPP.lastCustomBrowseConfigurationProviderId", null, this.RootFolder);
            if (isSameProviderExtensionId(lastCustomBrowseConfigurationProviderId.Value, configurations[params.currentConfiguration].configurationProvider)) {
                lastCustomBrowseConfiguration  = new PersistentFolderState<WorkspaceBrowseConfiguration>("CPP.lastCustomBrowseConfiguration", null, this.RootFolder);
                if (lastCustomBrowseConfiguration.Value) {
                    sendLastCustomBrowseConfiguration = true;
                    params.isReady = false;
                }
            }
            this.doneInitialCustomBrowseConfigurationCheck = true;
        }
        this.languageClient.sendNotification(ChangeCppPropertiesNotification, params);
        if (sendLastCustomBrowseConfiguration) {
            this.sendCustomBrowseConfiguration(lastCustomBrowseConfiguration.Value, lastCustomBrowseConfigurationProviderId.Value);
        }

        this.model.activeConfigName.setValueIfActive(configurations[params.currentConfiguration].name);
        let newProvider: string = this.configuration.CurrentConfigurationProvider;
        if (!isSameProviderExtensionId(newProvider, this.configurationProvider)) {
            if (this.configurationProvider) {
                this.clearCustomBrowseConfiguration();
            }
            this.configurationProvider = newProvider;
            this.updateCustomBrowseConfiguration();
            this.updateCustomConfigurations();
        }
    }

    private onSelectedConfigurationChanged(index: number): void {
        let params: FolderSelectedSettingParams = {
            currentConfiguration: index,
            workspaceFolderUri: this.RootPath
        };
        this.notifyWhenReady(() => {
            this.languageClient.sendNotification(ChangeSelectedSettingNotification, params);
            this.model.activeConfigName.Value = this.configuration.ConfigurationNames[index];
            this.configuration.onDidChangeSettings();
        });
    }

    private onCompileCommandsChanged(path: string): void {
        let params: FileChangedParams = {
            uri: vscode.Uri.file(path).toString(),
            workspaceFolderUri: this.RootPath
        };
        this.notifyWhenReady(() => this.languageClient.sendNotification(ChangeCompileCommandsNotification, params));
    }

    private isSourceFileConfigurationItem(input: any): input is SourceFileConfigurationItem {
        return (input && (util.isString(input.uri) || util.isUri(input.uri)) &&
            input.configuration &&
            util.isArrayOfString(input.configuration.includePath) &&
            util.isArrayOfString(input.configuration.defines) &&
            util.isString(input.configuration.intelliSenseMode) &&
            util.isString(input.configuration.standard) &&
            util.isOptionalString(input.configuration.compilerPath) &&
            util.isOptionalArrayOfString(input.configuration.compilerArgs) &&
            util.isOptionalArrayOfString(input.configuration.forcedInclude));
    }

    private sendCustomConfigurations(configs: any): void {
        // configs is marked as 'any' because it is untrusted data coming from a 3rd-party. We need to sanitize it before sending it to the language server.
        if (!configs || !(configs instanceof Array)) {
            console.warn("discarding invalid SourceFileConfigurationItems[]: " + configs);
            return;
        }

        let settings: CppSettings = new CppSettings();
        let out: logger.Logger = logger.getOutputChannelLogger();
        if (settings.loggingLevel === "Debug") {
            out.appendLine(localize("configurations.received", "Custom configurations received:"));
        }
        let sanitized: SourceFileConfigurationItemAdapter[] = [];
        configs.forEach(item => {
            if (this.isSourceFileConfigurationItem(item)) {
                if (settings.loggingLevel === "Debug") {
                    out.appendLine(`  uri: ${item.uri.toString()}`);
                    out.appendLine(`  config: ${JSON.stringify(item.configuration, null, 2)}`);
                }
                if (item.configuration.includePath.some(path => path.endsWith('**'))) {
                    console.warn("custom include paths should not use recursive includes ('**')");
                }
                // Separate compiler path and args before sending to language client
                let itemConfig: util.Mutable<SourceFileConfiguration> = {...item.configuration};
                if (util.isString(itemConfig.compilerPath)) {
                    let compilerPathAndArgs: util.CompilerPathAndArgs = util.extractCompilerPathAndArgs(
                        itemConfig.compilerPath,
                        util.isArrayOfString(itemConfig.compilerArgs) ? itemConfig.compilerArgs : undefined);
                    itemConfig.compilerPath = compilerPathAndArgs.compilerPath;
                    itemConfig.compilerArgs = compilerPathAndArgs.additionalArgs;
                }
                sanitized.push({
                    uri: item.uri.toString(),
                    configuration: itemConfig
                });
            } else {
                console.warn("discarding invalid SourceFileConfigurationItem: " + item);
            }
        });

        if (sanitized.length === 0) {
            return;
        }

        let params: CustomConfigurationParams = {
            configurationItems: sanitized,
            workspaceFolderUri: this.RootPath
        };

        this.languageClient.sendNotification(CustomConfigurationNotification, params);
    }

    private sendCustomBrowseConfiguration(config: any, providerId: string, timeoutOccured?: boolean): void {
        let lastCustomBrowseConfiguration: PersistentFolderState<WorkspaceBrowseConfiguration> = new PersistentFolderState<WorkspaceBrowseConfiguration>("CPP.lastCustomBrowseConfiguration", null, this.RootFolder);
        let lastCustomBrowseConfigurationProviderId: PersistentFolderState<string> = new PersistentFolderState<string>("CPP.lastCustomBrowseConfigurationProviderId", null, this.RootFolder);
        let sanitized: util.Mutable<WorkspaceBrowseConfiguration>;

        // This while (true) is here just so we can break out early if the config is set on error
        while (true) {
            // config is marked as 'any' because it is untrusted data coming from a 3rd-party. We need to sanitize it before sending it to the language server.
            if (timeoutOccured || !config || config instanceof Array) {
                if (!timeoutOccured) {
                    console.log("Received an invalid browse configuration from configuration provider.");
                }
                if (lastCustomBrowseConfiguration.Value !== null) {
                    sanitized = lastCustomBrowseConfiguration.Value;
                    console.log("Falling back to last received browse configuration: ", JSON.stringify(sanitized, null, 2));
                    break;
                }
                console.log("No browse configuration is available.");
                return;
            }

            sanitized = {...<WorkspaceBrowseConfiguration>config};
            if (!util.isArrayOfString(sanitized.browsePath) ||
                !util.isOptionalString(sanitized.compilerPath) ||
                !util.isOptionalArrayOfString(sanitized.compilerArgs) ||
                !util.isOptionalString(sanitized.standard) ||
                !util.isOptionalString(sanitized.windowsSdkVersion)) {
                console.log("Received an invalid browse configuration from configuration provider.");
                if (lastCustomBrowseConfiguration.Value !== null) {
                    sanitized = lastCustomBrowseConfiguration.Value;
                    console.log("Falling back to last received browse configuration: ", JSON.stringify(sanitized, null, 2));
                    break;
                }
                return;
            }

            let settings: CppSettings = new CppSettings();
            if (settings.loggingLevel === "Debug") {
                let out: logger.Logger = logger.getOutputChannelLogger();
                out.appendLine(localize("browse.configuration.received", "Custom browse configuration received: {0}", JSON.stringify(sanitized, null, 2)));
            }

            // Separate compiler path and args before sending to language client
            if (util.isString(sanitized.compilerPath)) {
                let compilerPathAndArgs: util.CompilerPathAndArgs = util.extractCompilerPathAndArgs(
                    sanitized.compilerPath,
                    util.isArrayOfString(sanitized.compilerArgs) ? sanitized.compilerArgs : undefined);
                sanitized.compilerPath = compilerPathAndArgs.compilerPath;
                sanitized.compilerArgs = compilerPathAndArgs.additionalArgs;
            }

            lastCustomBrowseConfiguration.Value = sanitized;
            lastCustomBrowseConfigurationProviderId.Value = providerId;
            break;
        }

        let params: CustomBrowseConfigurationParams = {
            browseConfiguration: sanitized,
            workspaceFolderUri: this.RootPath
        };

        this.languageClient.sendNotification(CustomBrowseConfigurationNotification, params);
    }

    private clearCustomConfigurations(): void {
        let params: WorkspaceFolderParams = {
            workspaceFolderUri: this.RootPath
        };
        this.notifyWhenReady(() => this.languageClient.sendNotification(ClearCustomConfigurationsNotification, params));
    }

    private clearCustomBrowseConfiguration(): void {
        let params: WorkspaceFolderParams = {
            workspaceFolderUri: this.RootPath
        };
        this.notifyWhenReady(() => this.languageClient.sendNotification(ClearCustomBrowseConfigurationNotification, params));
    }

    /**
     * command handlers
     */
    public handleConfigurationSelectCommand(): void {
        this.notifyWhenReady(() => {
            ui.showConfigurations(this.configuration.ConfigurationNames)
                .then((index: number) => {
                    if (index < 0) {
                        return;
                    }
                    this.configuration.select(index);
                });
        });
    }

    public handleConfigurationProviderSelectCommand(): void {
        this.notifyWhenReady(() => {
            ui.showConfigurationProviders(this.configuration.CurrentConfigurationProvider)
                .then(extensionId => {
                    if (extensionId === undefined) {
                        // operation was canceled.
                        return;
                    }
                    this.configuration.updateCustomConfigurationProvider(extensionId)
                        .then(() => {
                            if (extensionId) {
                                let provider: CustomConfigurationProvider1 = getCustomConfigProviders().get(extensionId);
                                this.updateCustomBrowseConfiguration(provider);
                                this.updateCustomConfigurations(provider);
                                telemetry.logLanguageServerEvent("customConfigurationProvider", { "providerId": extensionId });
                            } else {
                                this.clearCustomConfigurations();
                                this.clearCustomBrowseConfiguration();
                            }
                        });
                });
        });
    }

    public handleShowParsingCommands(): void {
        this.notifyWhenReady(() => {
            ui.showParsingCommands()
                .then((index: number) => {
                    if (index === 0) {
                        this.pauseParsing();
                    } else if (index === 1) {
                        this.resumeParsing();
                    }
                });
        });
    }

    public handleConfigurationEditCommand(): void {
        this.notifyWhenReady(() => this.configuration.handleConfigurationEditCommand(null, vscode.window.showTextDocument));
    }

    public handleConfigurationEditJSONCommand(): void {
        this.notifyWhenReady(() => this.configuration.handleConfigurationEditJSONCommand(null, vscode.window.showTextDocument));
    }

    public handleConfigurationEditUICommand(): void {
        this.notifyWhenReady(() => this.configuration.handleConfigurationEditUICommand(null, vscode.window.showTextDocument));
    }

    public handleAddToIncludePathCommand(path: string): void {
        this.notifyWhenReady(() => this.configuration.addToIncludePathCommand(path));
    }

    public onInterval(): void {
        // These events can be discarded until the language client is ready.
        // Don't queue them up with this.notifyWhenReady calls.
        if (this.languageClient !== undefined && this.configuration !== undefined) {
            this.languageClient.sendNotification(IntervalTimerNotification);
            this.configuration.checkCppProperties();
        }
    }

    public dispose(): Thenable<void> {
        let promise: Thenable<void> = (this.languageClient && clientCollection.Count === 0) ? this.languageClient.stop() : Promise.resolve();
        return promise.then(() => {
            this.disposables.forEach((d) => d.dispose());
            this.disposables = [];

            for (let key in this.model) {
                if (this.model.hasOwnProperty(key)) {
                    this.model[key].dispose();
                }
            }
        });
    }

    public handleReferencesIcon(): void {
        this.notifyWhenReady(() => {
            let cancelling: boolean = referencesPendingCancellations.length > 0;
            if (!cancelling) {
                workspaceReferences.UpdateProgressUICounter(this.model.referencesCommandMode.Value);
                if (this.ReferencesCommandMode === refs.ReferencesCommandMode.Find) {
                    if (!workspaceReferences.referencesRequestPending) {
                        if (workspaceReferences.referencesRequestHasOccurred) {
                            // References are not usable if a references request is pending,
                            // So after the initial request, we don't send a 2nd references request until the next request occurs.
                            if (!workspaceReferences.referencesRefreshPending) {
                                workspaceReferences.referencesRefreshPending = true;
                                vscode.commands.executeCommand("references-view.refresh");
                            }
                        } else {
                            workspaceReferences.referencesRequestHasOccurred = true;
                            workspaceReferences.referencesRequestPending = true;
                            this.languageClient.sendNotification(RequestReferencesNotification, false);
                        }
                    }
                }
            }
        });
    }

    public cancelReferences(): void {
        referencesParams = null;
        renamePending = false;
        if (referencesRequestPending || workspaceReferences.symbolSearchInProgress) {
            let cancelling: boolean = referencesPendingCancellations.length > 0;
            referencesPendingCancellations.push({ reject: () => {}, callback: () => {} });
            if (!cancelling) {
                workspaceReferences.referencesCanceled = true;
                languageClient.sendNotification(CancelReferencesNotification);
                workspaceReferences.closeRenameUI();
            }
        }
    }

    private handleReferencesProgress(notificationBody: refs.ReportReferencesProgressNotification): void {
        workspaceReferences.handleProgress(notificationBody);
    }

    private processReferencesResult(referencesResult: refs.ReferencesResult): void {
        workspaceReferences.processResults(referencesResult);
    }

    public setReferencesCommandMode(mode: refs.ReferencesCommandMode): void {
        this.model.referencesCommandMode.Value = mode;
    }
}

function getLanguageServerFileName(): string {
    let extensionProcessName: string = 'cpptools';
    let plat: NodeJS.Platform = process.platform;
    if (plat === 'win32') {
        extensionProcessName += '.exe';
    } else if (plat !== 'linux' && plat !== 'darwin') {
        throw "Invalid Platform";
    }
    return path.resolve(util.getExtensionFilePath("bin"), extensionProcessName);
}

class NullClient implements Client {
    private booleanEvent = new vscode.EventEmitter<boolean>();
    private stringEvent = new vscode.EventEmitter<string>();
    private referencesCommandModeEvent = new vscode.EventEmitter<refs.ReferencesCommandMode>();

    public get TagParsingChanged(): vscode.Event<boolean> { return this.booleanEvent.event; }
    public get IntelliSenseParsingChanged(): vscode.Event<boolean> { return this.booleanEvent.event; }
    public get ReferencesCommandModeChanged(): vscode.Event<refs.ReferencesCommandMode> { return this.referencesCommandModeEvent.event; }
    public get TagParserStatusChanged(): vscode.Event<string> { return this.stringEvent.event; }
    public get ActiveConfigChanged(): vscode.Event<string> { return this.stringEvent.event; }
    RootPath: string = "/";
    RootUri: vscode.Uri | undefined = vscode.Uri.file("/");
    Name: string = "(empty)";
    TrackedDocuments = new Set<vscode.TextDocument>();
    onDidChangeSettings(event: vscode.ConfigurationChangeEvent): { [key: string]: string } { return {}; }
    onDidOpenTextDocument(document: vscode.TextDocument): void {}
    onDidCloseTextDocument(document: vscode.TextDocument): void {}
    onDidChangeVisibleTextEditors(editors: vscode.TextEditor[]): void {}
    onDidChangeTextDocument(textDocumentChangeEvent: vscode.TextDocumentChangeEvent): void {}
    onDidChangeTextEditorVisibleRanges(textEditorVisibleRangesChangeEvent: vscode.TextEditorVisibleRangesChangeEvent): void {}
    onRegisterCustomConfigurationProvider(provider: CustomConfigurationProvider1): Thenable<void> { return Promise.resolve(); }
    updateCustomConfigurations(requestingProvider?: CustomConfigurationProvider1): Thenable<void> { return Promise.resolve(); }
    updateCustomBrowseConfiguration(requestingProvider?: CustomConfigurationProvider1): Thenable<void> { return Promise.resolve(); }
    provideCustomConfiguration(docUri: vscode.Uri, requestFile?: string): Promise<void> { return Promise.resolve(); }
    logDiagnostics(): Promise<void> { return Promise.resolve(); }
    rescanFolder(): Promise<void> { return Promise.resolve(); }
    toggleReferenceResultsView(): void {}
    setCurrentConfigName(configurationName: string): Thenable<void> { return Promise.resolve(); }
    getCurrentConfigName(): Thenable<string> { return Promise.resolve(""); }
    getVcpkgInstalled(): Thenable<boolean> { return Promise.resolve(false); }
    getVcpkgEnabled(): Thenable<boolean> { return Promise.resolve(false); }
    getCurrentCompilerPathAndArgs(): Thenable<util.CompilerPathAndArgs> { return Promise.resolve(undefined); }
    getKnownCompilers(): Thenable<configs.KnownCompiler[]> { return Promise.resolve([]); }
    takeOwnership(document: vscode.TextDocument): void {}
    queueTask<T>(task: () => Thenable<T>): Thenable<T> { return task(); }
    requestWhenReady<T>(request: () => Thenable<T>): Thenable<T> { return; }
    notifyWhenReady(notify: () => void): void {}
    requestSwitchHeaderSource(rootPath: string, fileName: string): Thenable<string> { return Promise.resolve(""); }
    activeDocumentChanged(document: vscode.TextDocument): void {}
    activate(): void {}
    selectionChanged(selection: Range): void {}
    resetDatabase(): void {}
    deactivate(): void {}
    pauseParsing(): void {}
    resumeParsing(): void {}
    handleConfigurationSelectCommand(): void {}
    handleConfigurationProviderSelectCommand(): void {}
    handleShowParsingCommands(): void {}
    handleReferencesIcon(): void {}
    handleConfigurationEditCommand(): void {}
    handleConfigurationEditJSONCommand(): void {}
    handleConfigurationEditUICommand(): void {}
    handleAddToIncludePathCommand(path: string): void {}
    onInterval(): void {}
    dispose(): Thenable<void> {
        this.booleanEvent.dispose();
        this.stringEvent.dispose();
        return Promise.resolve();
    }
    addFileAssociations(fileAssociations: string, is_c: boolean): void {}
}<|MERGE_RESOLUTION|>--- conflicted
+++ resolved
@@ -590,10 +590,6 @@
                     this.disposables.push(this.configuration);
 
                     this.languageClient = languageClient;
-<<<<<<< HEAD
-                    this.settingsTracker = getTracker(uri);
-=======
->>>>>>> 8dbb1255
                     telemetry.logLanguageServerEvent("NonDefaultInitialCppSettings", this.settingsTracker.getUserModifiedSettings());
                     failureMessageShown = false;
 
