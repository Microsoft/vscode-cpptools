/* --------------------------------------------------------------------------------------------
 * Copyright (c) Microsoft Corporation. All Rights Reserved.
 * See 'LICENSE' in the project root for license information.
 * ------------------------------------------------------------------------------------------ */
'use strict';

import * as path from 'path';
import * as vscode from 'vscode';
import {
    LanguageClient, LanguageClientOptions, ServerOptions, NotificationType, TextDocumentIdentifier,
    RequestType, ErrorAction, CloseAction, DidOpenTextDocumentParams, Range, Position, DocumentFilter
} from 'vscode-languageclient';
import { SourceFileConfigurationItem, WorkspaceBrowseConfiguration, SourceFileConfiguration, Version } from 'vscode-cpptools';
import { Status, IntelliSenseStatus } from 'vscode-cpptools/out/testApi';
import * as util from '../common';
import * as configs from './configurations';
import { CppSettings, OtherSettings } from './settings';
import * as telemetry from '../telemetry';
import { PersistentState, PersistentFolderState } from './persistentState';
import { UI, getUI } from './ui';
import { ClientCollection } from './clientCollection';
import { createProtocolFilter } from './protocolFilter';
import { DataBinding } from './dataBinding';
import minimatch = require("minimatch");
import * as logger from '../logger';
import { updateLanguageConfigurations, registerCommands } from './extension';
import { SettingsTracker, getTracker } from './settingsTracker';
import { getTestHook, TestHook } from '../testHook';
import { getCustomConfigProviders, CustomConfigurationProvider1, isSameProviderExtensionId } from '../LanguageServer/customProviders';
import { ABTestSettings, getABTestSettings } from '../abTesting';
import * as fs from 'fs';
import * as os from 'os';
import { TokenKind, ColorizationSettings, ColorizationState } from './colorization';
import * as refs from './references';
import * as nls from 'vscode-nls';

nls.config({ messageFormat: nls.MessageFormat.bundle, bundleFormat: nls.BundleFormat.standalone })();
const localize: nls.LocalizeFunc = nls.loadMessageBundle();
type LocalizeStringParams = util.LocalizeStringParams;

let ui: UI;
let timeStamp: number = 0;
const configProviderTimeout: number = 2000;

// Data shared by all clients.
let languageClient: LanguageClient;
let clientCollection: ClientCollection;
let pendingTask: util.BlockingTask<any>;
let compilerDefaults: configs.CompilerDefaults;
let diagnosticsChannel: vscode.OutputChannel;
let outputChannel: vscode.OutputChannel;
let debugChannel: vscode.OutputChannel;
let diagnosticsCollection: vscode.DiagnosticCollection;
let workspaceColorizationState: Map<string, ColorizationState> = new Map<string, ColorizationState>();
let workspaceDisposables: vscode.Disposable[] = [];
let workspaceReferences: refs.ReferencesManager;

export function disposeWorkspaceData(): void {
    workspaceDisposables.forEach((d) => d.dispose());
    workspaceDisposables = [];

    workspaceColorizationState.forEach(colorizationState => {
        colorizationState.dispose();
    });
}

function logTelemetry(notificationBody: TelemetryPayload): void {
    telemetry.logLanguageServerEvent(notificationBody.event, notificationBody.properties, notificationBody.metrics);
}

/**
 * listen for logging messages from the language server and print them to the Output window
 */
function setupOutputHandlers(): void {
    console.assert(languageClient !== undefined, "This method must not be called until this.languageClient is set in \"onReady\"");

    languageClient.onNotification(DebugProtocolNotification, (output) => {
        if (!debugChannel) {
            debugChannel = vscode.window.createOutputChannel(`${localize("c.cpp.debug.protocol", "C/C++ Debug Protocol")}`);
            workspaceDisposables.push(debugChannel);
        }
        debugChannel.appendLine("");
        debugChannel.appendLine("************************************************************************************************************************");
        debugChannel.append(`${output}`);
    });

    languageClient.onNotification(DebugLogNotification, logLocalized);
}

function log(output: string): void {
    if (!outputChannel) {
        outputChannel = logger.getOutputChannel();
        workspaceDisposables.push(outputChannel);
    }
    outputChannel.appendLine(`${output}`);
}

function logLocalized(params: LocalizeStringParams): void {
    let output: string = util.getLocalizedString(params);
    log(output);
}

function showMessageWindow(params: ShowMessageWindowParams): void {
    let message: string = util.getLocalizedString(params.localizeStringParams);
    switch (params.type) {
        case 1: // Error
            vscode.window.showErrorMessage(message);
            break;
        case 2: // Warning
            vscode.window.showWarningMessage(message);
            break;
        case 3: // Info
            vscode.window.showInformationMessage(message);
            break;
        default:
            console.assert("Unrecognized type for showMessageWindow");
            break;
    }
}

function publishDiagnostics(params: PublishDiagnosticsParams): void {
    if (!diagnosticsCollection) {
        diagnosticsCollection = vscode.languages.createDiagnosticCollection("C/C++");
    }

    // Convert from our Diagnostic objects to vscode Diagnostic objects
    let diagnostics: vscode.Diagnostic[] = [];
    params.diagnostics.forEach((d) => {
        let message: string = util.getLocalizedString(d.localizeStringParams);
        let r: vscode.Range = new vscode.Range(d.range.start.line, d.range.start.character, d.range.end.line, d.range.end.character);
        let diagnostic: vscode.Diagnostic = new vscode.Diagnostic(r, message, d.severity);
        diagnostic.code = d.code;
        diagnostic.source = d.source;
        diagnostics.push(diagnostic);
    });

    let realUri: vscode.Uri = vscode.Uri.parse(params.uri);
    diagnosticsCollection.set(realUri, diagnostics);
}

function updateSemanticColorizationRegions(params: SemanticColorizationRegionsParams): void {
    let colorizationState: ColorizationState | undefined = workspaceColorizationState.get(params.uri);
    if (colorizationState) {
        // Convert the params to vscode.Range's before passing to colorizationState.updateSemantic()
        let semanticRanges: vscode.Range[][] = new Array<vscode.Range[]>(TokenKind.Count);
        for (let i: number = 0; i < TokenKind.Count; i++) {
            semanticRanges[i] = [];
        }
        params.regions.forEach(element => {
            let newRange: vscode.Range = new vscode.Range(element.range.start.line, element.range.start.character, element.range.end.line, element.range.end.character);
            semanticRanges[element.kind].push(newRange);
        });
        let inactiveRanges: vscode.Range[] = [];
        params.inactiveRegions.forEach(element => {
            let newRange: vscode.Range = new vscode.Range(element.startLine, 0, element.endLine, 0);
            inactiveRanges.push(newRange);
        });
        colorizationState.updateSemantic(params.uri, semanticRanges, inactiveRanges, params.editVersion);
        languageClient.sendNotification(SemanticColorizationRegionsReceiptNotification, { uri: params.uri });
    }
}

interface WorkspaceFolderParams {
    workspaceFolderUri?: string;
}

interface TelemetryPayload {
    event: string;
    properties?: { [key: string]: string };
    metrics?: { [key: string]: number };
}

interface DebugProtocolParams {
    jsonrpc: string;
    method: string;
    params?: any;
}

interface ReportStatusNotificationBody extends WorkspaceFolderParams {
    status: string;
}

interface QueryCompilerDefaultsParams {
}

interface CppPropertiesParams extends WorkspaceFolderParams {
    currentConfiguration: number;
    configurations: any[];
    isReady?: boolean;
}

interface FolderSelectedSettingParams extends WorkspaceFolderParams {
    currentConfiguration: number;
}

interface SwitchHeaderSourceParams extends WorkspaceFolderParams {
    switchHeaderSourceFileName: string;
}

interface FileChangedParams extends WorkspaceFolderParams {
    uri: string;
}

interface SemanticColorizationRegionsParams {
    uri: string;
    regions: InputColorizationRegion[];
    inactiveRegions: InputRegion[];
    editVersion: number;
}

interface InputRegion {
    startLine: number;
    endLine: number;
}

interface InputColorizationRegion {
    range: Range;
    kind: number;
}

// Need to convert vscode.Uri to a string before sending it to the language server.
interface SourceFileConfigurationItemAdapter {
    uri: string;
    configuration: SourceFileConfiguration;
}

interface CustomConfigurationParams extends WorkspaceFolderParams {
    configurationItems: SourceFileConfigurationItemAdapter[];
}

interface CustomBrowseConfigurationParams extends WorkspaceFolderParams {
    browseConfiguration: WorkspaceBrowseConfiguration;
}

interface CompileCommandsPaths extends WorkspaceFolderParams {
    paths: string[];
}

interface QueryTranslationUnitSourceParams extends WorkspaceFolderParams {
    uri: string;
}

interface QueryTranslationUnitSourceResult {
    candidates: string[];
}

interface GetDiagnosticsResult {
    diagnostics: string;
}

interface DidChangeVisibleRangesParams {
    uri: string;
    ranges: Range[];
}

interface SemanticColorizationRegionsReceiptParams {
    uri: string;
}

interface ColorThemeChangedParams {
    name: string;
}

interface Diagnostic {
    range: Range;
    code?: number | string;
    source?: string;
    severity: vscode.DiagnosticSeverity;
    localizeStringParams: LocalizeStringParams;
}

interface PublishDiagnosticsParams {
    uri: string;
    diagnostics: Diagnostic[];
}

interface GetCodeActionsRequestParams {
    uri: string;
    range: Range;
}

interface CodeActionCommand {
    localizeStringParams: LocalizeStringParams;
    command: string;
    arguments?: any[];
}

interface ShowMessageWindowParams {
    type: number;
    localizeStringParams: LocalizeStringParams;
}

interface GetDocumentSymbolRequestParams {
    uri: string;
}

interface WorkspaceSymbolParams extends WorkspaceFolderParams {
    query: string;
}

interface LocalizeDocumentSymbol {
    name: string;
    detail: LocalizeStringParams;
    kind: vscode.SymbolKind;
    range: Range;
    selectionRange: Range;
    children: LocalizeDocumentSymbol[];
}

interface Location {
    uri: string;
    range: Range;
}

interface LocalizeSymbolInformation {
    name: string;
    kind: vscode.SymbolKind;
    location: Location;
    containerName: string;
    suffix: LocalizeStringParams;
}

export interface RenameParams {
    newName: string;
    position: Position;
    textDocument: TextDocumentIdentifier;
}

export interface FindAllReferencesParams {
    position: Position;
    textDocument: TextDocumentIdentifier;
}

interface DidChangeConfigurationParams extends WorkspaceFolderParams {
    settings: any;
}

// Requests
const QueryCompilerDefaultsRequest: RequestType<QueryCompilerDefaultsParams, configs.CompilerDefaults, void, void> = new RequestType<QueryCompilerDefaultsParams, configs.CompilerDefaults, void, void>('cpptools/queryCompilerDefaults');
const QueryTranslationUnitSourceRequest: RequestType<QueryTranslationUnitSourceParams, QueryTranslationUnitSourceResult, void, void> = new RequestType<QueryTranslationUnitSourceParams, QueryTranslationUnitSourceResult, void, void>('cpptools/queryTranslationUnitSource');
const SwitchHeaderSourceRequest: RequestType<SwitchHeaderSourceParams, string, void, void> = new RequestType<SwitchHeaderSourceParams, string, void, void>('cpptools/didSwitchHeaderSource');
const GetDiagnosticsRequest: RequestType<void, GetDiagnosticsResult, void, void> = new RequestType<void, GetDiagnosticsResult, void, void>('cpptools/getDiagnostics');
const GetCodeActionsRequest: RequestType<GetCodeActionsRequestParams, CodeActionCommand[], void, void> = new RequestType<GetCodeActionsRequestParams, CodeActionCommand[], void, void>('cpptools/getCodeActions');
const GetDocumentSymbolRequest: RequestType<GetDocumentSymbolRequestParams, LocalizeDocumentSymbol[], void, void> = new RequestType<GetDocumentSymbolRequestParams, LocalizeDocumentSymbol[], void, void>('cpptools/getDocumentSymbols');
const GetSymbolInfoRequest: RequestType<WorkspaceSymbolParams, LocalizeSymbolInformation[], void, void> = new RequestType<WorkspaceSymbolParams, LocalizeSymbolInformation[], void, void>('cpptools/getWorkspaceSymbols');

// Notifications to the server
const DidOpenNotification: NotificationType<DidOpenTextDocumentParams, void> = new NotificationType<DidOpenTextDocumentParams, void>('textDocument/didOpen');
const FileCreatedNotification: NotificationType<FileChangedParams, void> = new NotificationType<FileChangedParams, void>('cpptools/fileCreated');
const FileChangedNotification: NotificationType<FileChangedParams, void> = new NotificationType<FileChangedParams, void>('cpptools/fileChanged');
const FileDeletedNotification: NotificationType<FileChangedParams, void> = new NotificationType<FileChangedParams, void>('cpptools/fileDeleted');
const ResetDatabaseNotification: NotificationType<void, void> = new NotificationType<void, void>('cpptools/resetDatabase');
const PauseParsingNotification: NotificationType<void, void> = new NotificationType<void, void>('cpptools/pauseParsing');
const ResumeParsingNotification: NotificationType<void, void> = new NotificationType<void, void>('cpptools/resumeParsing');
const ActiveDocumentChangeNotification: NotificationType<TextDocumentIdentifier, void> = new NotificationType<TextDocumentIdentifier, void>('cpptools/activeDocumentChange');
const TextEditorSelectionChangeNotification: NotificationType<Range, void> = new NotificationType<Range, void>('cpptools/textEditorSelectionChange');
const ChangeCppPropertiesNotification: NotificationType<CppPropertiesParams, void> = new NotificationType<CppPropertiesParams, void>('cpptools/didChangeCppProperties');
const ChangeCompileCommandsNotification: NotificationType<FileChangedParams, void> = new NotificationType<FileChangedParams, void>('cpptools/didChangeCompileCommands');
const ChangeSelectedSettingNotification: NotificationType<FolderSelectedSettingParams, void> = new NotificationType<FolderSelectedSettingParams, void>('cpptools/didChangeSelectedSetting');
const IntervalTimerNotification: NotificationType<void, void> = new NotificationType<void, void>('cpptools/onIntervalTimer');
const CustomConfigurationNotification: NotificationType<CustomConfigurationParams, void> = new NotificationType<CustomConfigurationParams, void>('cpptools/didChangeCustomConfiguration');
const CustomBrowseConfigurationNotification: NotificationType<CustomBrowseConfigurationParams, void> = new NotificationType<CustomBrowseConfigurationParams, void>('cpptools/didChangeCustomBrowseConfiguration');
const ClearCustomConfigurationsNotification: NotificationType<WorkspaceFolderParams, void> = new NotificationType<WorkspaceFolderParams, void>('cpptools/clearCustomConfigurations');
const ClearCustomBrowseConfigurationNotification: NotificationType<WorkspaceFolderParams, void> = new NotificationType<WorkspaceFolderParams, void>('cpptools/clearCustomBrowseConfiguration');
const RescanFolderNotification: NotificationType<void, void> = new NotificationType<void, void>('cpptools/rescanFolder');
const DidChangeVisibleRangesNotification: NotificationType<DidChangeVisibleRangesParams, void> = new NotificationType<DidChangeVisibleRangesParams, void>('cpptools/didChangeVisibleRanges');
const SemanticColorizationRegionsReceiptNotification: NotificationType<SemanticColorizationRegionsReceiptParams, void> = new NotificationType<SemanticColorizationRegionsReceiptParams, void>('cpptools/semanticColorizationRegionsReceipt');
const ColorThemeChangedNotification: NotificationType<ColorThemeChangedParams, void> = new NotificationType<ColorThemeChangedParams, void>('cpptools/colorThemeChanged');
const RequestReferencesNotification: NotificationType<boolean, void> = new NotificationType<boolean, void>('cpptools/requestReferences');
const CancelReferencesNotification: NotificationType<void, void> = new NotificationType<void, void>('cpptools/cancelReferences');
const FinishedRequestCustomConfig: NotificationType<string, void> = new NotificationType<string, void>('cpptools/finishedRequestCustomConfig');
const FindAllReferencesNotification: NotificationType<FindAllReferencesParams, void> = new NotificationType<FindAllReferencesParams, void>('cpptools/findAllReferences');
const RenameNotification: NotificationType<RenameParams, void> = new NotificationType<RenameParams, void>('cpptools/rename');
const DidChangeSettingsNotification: NotificationType<DidChangeConfigurationParams, void> = new NotificationType<DidChangeConfigurationParams, void>('cpptools/didChangeSettings');

// Notifications from the server
const ReloadWindowNotification: NotificationType<void, void> = new NotificationType<void, void>('cpptools/reloadWindow');
const LogTelemetryNotification: NotificationType<TelemetryPayload, void> = new NotificationType<TelemetryPayload, void>('cpptools/logTelemetry');
const ReportTagParseStatusNotification: NotificationType<LocalizeStringParams, void> = new NotificationType<LocalizeStringParams, void>('cpptools/reportTagParseStatus');
const ReportStatusNotification: NotificationType<ReportStatusNotificationBody, void> = new NotificationType<ReportStatusNotificationBody, void>('cpptools/reportStatus');
const DebugProtocolNotification: NotificationType<DebugProtocolParams, void> = new NotificationType<DebugProtocolParams, void>('cpptools/debugProtocol');
const DebugLogNotification:  NotificationType<LocalizeStringParams, void> = new NotificationType<LocalizeStringParams, void>('cpptools/debugLog');
const SemanticColorizationRegionsNotification:  NotificationType<SemanticColorizationRegionsParams, void> = new NotificationType<SemanticColorizationRegionsParams, void>('cpptools/semanticColorizationRegions');
const CompileCommandsPathsNotification:  NotificationType<CompileCommandsPaths, void> = new NotificationType<CompileCommandsPaths, void>('cpptools/compileCommandsPaths');
const ReferencesNotification: NotificationType<refs.ReferencesResultMessage, void> = new NotificationType<refs.ReferencesResultMessage, void>('cpptools/references');
const ReportReferencesProgressNotification: NotificationType<refs.ReportReferencesProgressNotification, void> = new NotificationType<refs.ReportReferencesProgressNotification, void>('cpptools/reportReferencesProgress');
const RequestCustomConfig: NotificationType<string, void> = new NotificationType<string, void>('cpptools/requestCustomConfig');
const PublishDiagnosticsNotification: NotificationType<PublishDiagnosticsParams, void> = new NotificationType<PublishDiagnosticsParams, void>('cpptools/publishDiagnostics');
const ShowMessageWindowNotification: NotificationType<ShowMessageWindowParams, void> = new NotificationType<ShowMessageWindowParams, void>('cpptools/showMessageWindow');
const ReportTextDocumentLanguage: NotificationType<string, void> = new NotificationType<string, void>('cpptools/reportTextDocumentLanguage');

let failureMessageShown: boolean = false;

let referencesRequestPending: boolean = false;
let renamePending: boolean = false;
let renameRequestsPending: number = 0;
let referencesParams: RenameParams | FindAllReferencesParams;

interface ReferencesCancellationState {
    reject(): void;
    callback(): void;
}

let referencesPendingCancellations: ReferencesCancellationState[] = [];

interface ClientModel {
    isTagParsing: DataBinding<boolean>;
    isUpdatingIntelliSense: DataBinding<boolean>;
    referencesCommandMode: DataBinding<refs.ReferencesCommandMode>;
    tagParserStatus: DataBinding<string>;
    activeConfigName: DataBinding<string>;
}

export interface Client {
    TagParsingChanged: vscode.Event<boolean>;
    IntelliSenseParsingChanged: vscode.Event<boolean>;
    ReferencesCommandModeChanged: vscode.Event<refs.ReferencesCommandMode>;
    TagParserStatusChanged: vscode.Event<string>;
    ActiveConfigChanged: vscode.Event<string>;
    RootPath: string;
    RootUri: vscode.Uri | undefined;
    Name: string;
    TrackedDocuments: Set<vscode.TextDocument>;
    onDidChangeSettings(event: vscode.ConfigurationChangeEvent): { [key: string]: string };
    onDidOpenTextDocument(document: vscode.TextDocument): void;
    onDidCloseTextDocument(document: vscode.TextDocument): void;
    onDidChangeVisibleTextEditors(editors: vscode.TextEditor[]): void;
    onDidChangeTextDocument(textDocumentChangeEvent: vscode.TextDocumentChangeEvent): void;
    onDidChangeTextEditorVisibleRanges(textEditorVisibleRangesChangeEvent: vscode.TextEditorVisibleRangesChangeEvent): void;
    onRegisterCustomConfigurationProvider(provider: CustomConfigurationProvider1): Thenable<void>;
    updateCustomConfigurations(requestingProvider?: CustomConfigurationProvider1): Thenable<void>;
    updateCustomBrowseConfiguration(requestingProvider?: CustomConfigurationProvider1): Thenable<void>;
    provideCustomConfiguration(docUri: vscode.Uri, requestFile?: string): Promise<void>;
    logDiagnostics(): Promise<void>;
    rescanFolder(): Promise<void>;
    toggleReferenceResultsView(): void;
    setCurrentConfigName(configurationName: string): Thenable<void>;
    getCurrentConfigName(): Thenable<string>;
    getVcpkgInstalled(): Thenable<boolean>;
    getVcpkgEnabled(): Thenable<boolean>;
    getCurrentCompilerPathAndArgs(): Thenable<util.CompilerPathAndArgs>;
    getKnownCompilers(): Thenable<configs.KnownCompiler[]>;
    takeOwnership(document: vscode.TextDocument): void;
    queueTask<T>(task: () => Thenable<T>): Thenable<T>;
    requestWhenReady(request: () => Thenable<any>): Thenable<any>;
    notifyWhenReady(notify: () => void): void;
    requestSwitchHeaderSource(rootPath: string, fileName: string): Thenable<string>;
    activeDocumentChanged(document: vscode.TextDocument): void;
    activate(): void;
    selectionChanged(selection: Range): void;
    resetDatabase(): void;
    deactivate(): void;
    pauseParsing(): void;
    resumeParsing(): void;
    handleConfigurationSelectCommand(): void;
    handleConfigurationProviderSelectCommand(): void;
    handleShowParsingCommands(): void;
    handleReferencesIcon(): void;
    handleConfigurationEditCommand(): void;
    handleConfigurationEditJSONCommand(): void;
    handleConfigurationEditUICommand(): void;
    handleAddToIncludePathCommand(path: string): void;
    onInterval(): void;
    dispose(): Thenable<void>;
    addFileAssociations(fileAssociations: string, is_c: boolean): void;
}

export function createClient(allClients: ClientCollection, workspaceFolder?: vscode.WorkspaceFolder): Client {
    return new DefaultClient(allClients, workspaceFolder);
}

export function createNullClient(): Client {
    return new NullClient();
}

export class DefaultClient implements Client {
    private languageClient: LanguageClient; // The "client" that launches and communicates with our language "server" process.
    private disposables: vscode.Disposable[] = [];
    private configuration: configs.CppProperties;
    private rootPathFileWatcher: vscode.FileSystemWatcher;
    private rootFolder: vscode.WorkspaceFolder | undefined;
    private storagePath: string;
    private trackedDocuments = new Set<vscode.TextDocument>();
    private crashTimes: number[] = [];
    private isSupported: boolean = true;
    private colorizationSettings: ColorizationSettings;
    private openFileVersions = new Map<string, number>();
    private visibleRanges = new Map<string, Range[]>();
    private settingsTracker: SettingsTracker;
    private configurationProvider: string;

    // The "model" that is displayed via the UI (status bar).
    private model: ClientModel = {
        isTagParsing: new DataBinding<boolean>(false),
        isUpdatingIntelliSense: new DataBinding<boolean>(false),
        referencesCommandMode: new DataBinding<refs.ReferencesCommandMode>(refs.ReferencesCommandMode.None),
        tagParserStatus: new DataBinding<string>(""),
        activeConfigName: new DataBinding<string>("")
    };

    public get TagParsingChanged(): vscode.Event<boolean> { return this.model.isTagParsing.ValueChanged; }
    public get IntelliSenseParsingChanged(): vscode.Event<boolean> { return this.model.isUpdatingIntelliSense.ValueChanged; }
    public get ReferencesCommandModeChanged(): vscode.Event<refs.ReferencesCommandMode> { return this.model.referencesCommandMode.ValueChanged; }
    public get TagParserStatusChanged(): vscode.Event<string> { return this.model.tagParserStatus.ValueChanged; }
    public get ActiveConfigChanged(): vscode.Event<string> { return this.model.activeConfigName.ValueChanged; }

    /**
     * don't use this.rootFolder directly since it can be undefined
     */
    public get RootPath(): string {
        return (this.rootFolder) ? this.rootFolder.uri.fsPath : "";
    }
    public get RootUri(): vscode.Uri | undefined {
        return (this.rootFolder) ? this.rootFolder.uri : undefined;
    }
    public get RootFolder(): vscode.WorkspaceFolder | undefined {
        return this.rootFolder;
    }
    public get Name(): string {
        return this.getName(this.rootFolder);
    }
    public get TrackedDocuments(): Set<vscode.TextDocument> {
        return this.trackedDocuments;
    }
    public get IsTagParsing(): boolean {
        return this.model.isTagParsing.Value;
    }
    public get ReferencesCommandMode(): refs.ReferencesCommandMode {
        return this.model.referencesCommandMode.Value;
    }

    private get AdditionalEnvironment(): { [key: string]: string | string[] } {
        return { workspaceFolderBasename: this.Name, workspaceStorage: this.storagePath };
    }

    private getName(workspaceFolder?: vscode.WorkspaceFolder): string {
        return workspaceFolder ? workspaceFolder.name : "untitled";
    }

    /**
     * All public methods on this class must be guarded by the "pendingTask" promise. Requests and notifications received before the task is
     * complete are executed after this promise is resolved.
     * @see requestWhenReady<T>(request)
     * @see notifyWhenReady(notify)
     */

    constructor(allClients: ClientCollection, workspaceFolder?: vscode.WorkspaceFolder) {
        this.rootFolder = workspaceFolder;
        if (util.extensionContext) {
            let path: string | undefined = util.extensionContext.storagePath;
            if (path) {
                this.storagePath = path;
            }
        }
        if (!this.storagePath) {
            this.storagePath = path.join((this.rootFolder ? this.rootFolder.uri.fsPath : ""), "/.vscode");
        }
        if (workspaceFolder && vscode.workspace.workspaceFolders && vscode.workspace.workspaceFolders.length > 1) {
            this.storagePath = path.join(this.storagePath, util.getUniqueWorkspaceStorageName(workspaceFolder));
        }
        try {
            let firstClient: boolean = false;
            if (!languageClient) {
                languageClient = this.createLanguageClient(allClients);
                clientCollection = allClients;
                languageClient.registerProposedFeatures();
                languageClient.start();  // This returns Disposable, but doesn't need to be tracked because we call .stop() explicitly in our dispose()
                util.setProgress(util.getProgressExecutableStarted());
                firstClient = true;
            }
            ui = getUI();
            ui.bind(this);

            // requests/notifications are deferred until this.languageClient is set.
            this.queueBlockingTask(() => languageClient.onReady().then(
                () => {
                    let uri: vscode.Uri | undefined = this.RootUri;
                    if (!uri) {
                        throw new Error("Empty URI in client constructor");
                    }
                    let workspaceFolder: vscode.WorkspaceFolder | undefined = this.rootFolder;
                    if (!workspaceFolder) {
                        throw new Error("Empty URI in client constructor");
                    }
                    this.configuration = new configs.CppProperties(uri, workspaceFolder);
                    this.configuration.ConfigurationsChanged((e) => this.onConfigurationsChanged(e));
                    this.configuration.SelectionChanged((e) => this.onSelectedConfigurationChanged(e));
                    this.configuration.CompileCommandsChanged((e) => this.onCompileCommandsChanged(e));
                    this.disposables.push(this.configuration);

                    this.languageClient = languageClient;
                    this.settingsTracker = getTracker(uri);
                    telemetry.logLanguageServerEvent("NonDefaultInitialCppSettings", this.settingsTracker.getUserModifiedSettings());
                    failureMessageShown = false;

                    let documentSelector: DocumentFilter[] = [
                        { scheme: 'file', language: 'cpp' },
                        { scheme: 'file', language: 'c' }
                    ];

                    class CodeActionProvider implements vscode.CodeActionProvider {
                        private client: DefaultClient;
                        constructor(client: DefaultClient) {
                            this.client = client;
                        }

                        public async provideCodeActions(document: vscode.TextDocument, range: vscode.Range | vscode.Selection, context: vscode.CodeActionContext, token: vscode.CancellationToken): Promise<(vscode.Command | vscode.CodeAction)[]> {
                            return this.client.requestWhenReady(() => {
                                let r: Range;
                                if (range instanceof vscode.Selection) {
                                    if (range.active.isBefore(range.anchor)) {
                                        r = Range.create(Position.create(range.active.line, range.active.character), Position.create(range.anchor.line, range.anchor.character));
                                    } else {
                                        r = Range.create(Position.create(range.anchor.line, range.anchor.character), Position.create(range.active.line, range.active.character));
                                    }
                                } else {
                                    r = Range.create(Position.create(range.start.line, range.start.character), Position.create(range.end.line, range.end.character));
                                }

                                let params: GetCodeActionsRequestParams = {
                                    range: r,
                                    uri: document.uri.toString()
                                };

                                return this.client.languageClient.sendRequest(GetCodeActionsRequest, params)
                                    .then((commands) => {
                                        let resultCodeActions: vscode.CodeAction[] = [];

                                        // Convert to vscode.CodeAction array
                                        commands.forEach((command) => {
                                            let title: string = util.getLocalizedString(command.localizeStringParams);
                                            let vscodeCodeAction: vscode.CodeAction = {
                                                title: title,
                                                command: {
                                                    title: title,
                                                    command: command.command,
                                                    arguments: command.arguments
                                                }
                                            };
                                            resultCodeActions.push(vscodeCodeAction);
                                        });

                                        return resultCodeActions;
                                    });
                            });
                        }
                    }

                    class DocumentSymbolProvider implements vscode.DocumentSymbolProvider {
                        private client: DefaultClient;
                        constructor(client: DefaultClient) {
                            this.client = client;
                        }
                        private getChildrenSymbols(symbols: LocalizeDocumentSymbol[]): vscode.DocumentSymbol[] {
                            let documentSymbols: vscode.DocumentSymbol[] = [];
                            if (symbols) {
                                symbols.forEach((symbol) => {
                                    let detail: string = util.getLocalizedString(symbol.detail);
                                    let r: vscode.Range= new vscode.Range(symbol.range.start.line, symbol.range.start.character, symbol.range.end.line, symbol.range.end.character);
                                    let sr: vscode.Range= new vscode.Range(symbol.selectionRange.start.line, symbol.selectionRange.start.character, symbol.selectionRange.end.line, symbol.selectionRange.end.character);
                                    let vscodeSymbol: vscode.DocumentSymbol = new vscode.DocumentSymbol (symbol.name, detail, symbol.kind, r, sr);
                                    vscodeSymbol.children = this.getChildrenSymbols(symbol.children);
                                    documentSymbols.push(vscodeSymbol);
                                });
                            }
                            return documentSymbols;
                        }
                        public async provideDocumentSymbols(document: vscode.TextDocument): Promise<vscode.SymbolInformation[] | vscode.DocumentSymbol[]> {
                            return this.client.requestWhenReady(() => {
                                let params: GetDocumentSymbolRequestParams = {
                                    uri: document.uri.toString()
                                };
                                return this.client.languageClient.sendRequest(GetDocumentSymbolRequest, params)
                                    .then((symbols) => {
                                        let resultSymbols: vscode.DocumentSymbol[] = this.getChildrenSymbols(symbols);
                                        return resultSymbols;
                                    });
                            });
                        }
                    }

                    class WorkspaceSymbolProvider implements vscode.WorkspaceSymbolProvider {
                        private client: DefaultClient;
                        constructor(client: DefaultClient) {
                            this.client = client;
                        }

                        public async provideWorkspaceSymbols(query: string, token: vscode.CancellationToken): Promise<vscode.SymbolInformation[]> {
                            let params: WorkspaceSymbolParams = {
                                query: query,
                                workspaceFolderUri: this.client.RootPath
                            };

                            return this.client.languageClient.sendRequest(GetSymbolInfoRequest, params)
                                .then((symbols) => {
                                    let resultSymbols: vscode.SymbolInformation[] = [];

                                    // Convert to vscode.Command array
                                    symbols.forEach((symbol) => {
                                        let suffix: string = util.getLocalizedString(symbol.suffix);
                                        let name: string = symbol.name;
                                        let range: vscode.Range = new vscode.Range(symbol.location.range.start.line, symbol.location.range.start.character, symbol.location.range.end.line, symbol.location.range.end.character);
                                        let uri: vscode.Uri = vscode.Uri.parse(symbol.location.uri.toString());
                                        if (suffix.length) {
                                            name = name + ' (' + suffix + ')';
                                        }
                                        let vscodeSymbol: vscode.SymbolInformation = new vscode.SymbolInformation(
                                            name,
                                            symbol.kind,
                                            range,
                                            uri,
                                            symbol.containerName
                                        );
                                        resultSymbols.push(vscodeSymbol);
                                    });
                                    return resultSymbols;
                                });
                        }
                    }

                    class FindAllReferencesProvider implements vscode.ReferenceProvider {
                        private client: DefaultClient;
                        constructor(client: DefaultClient) {
                            this.client = client;
                        }
                        public async provideReferences(document: vscode.TextDocument, position: vscode.Position, context: vscode.ReferenceContext, token: vscode.CancellationToken): Promise<vscode.Location[] | undefined> {
                            return new Promise<vscode.Location[]>((resolve, reject) => {
                                let callback: () => void = () => {
                                    let params: FindAllReferencesParams = {
                                        position: Position.create(position.line, position.character),
                                        textDocument: this.client.languageClient.code2ProtocolConverter.asTextDocumentIdentifier(document)
                                    };
                                    referencesParams = params;
                                    this.client.notifyWhenReady(() => {
                                        // The current request is represented by referencesParams.  If a request detects
                                        // referencesParams does not match the object used when creating the request, abort it.
                                        if (params !== referencesParams) {
                                            // Complete with nothing instead of rejecting, to avoid an error message from VS Code
                                            let locations: vscode.Location[] = [];
                                            resolve(locations);
                                            return;
                                        }
                                        referencesRequestPending = true;
                                        // Register a single-fire handler for the reply.
                                        let resultCallback: refs.ReferencesResultCallback = (result: refs.ReferencesResult, doResolve: boolean) => {
                                            referencesRequestPending = false;
                                            let locations: vscode.Location[] = [];
                                            if (result) {
                                                result.referenceInfos.forEach((referenceInfo: refs.ReferenceInfo) => {
                                                    if (referenceInfo.type === refs.ReferenceType.Confirmed) {
                                                        let uri: vscode.Uri = vscode.Uri.file(referenceInfo.file);
                                                        let range: vscode.Range = new vscode.Range(referenceInfo.position.line, referenceInfo.position.character, referenceInfo.position.line, referenceInfo.position.character + result.text.length);
                                                        locations.push(new vscode.Location(uri, range));
                                                    }
                                                });
                                            }
                                            // If references were canceled while in a preview state, there is not an outstanding promise.
                                            if (doResolve) {
                                                resolve(locations);
                                            }
                                            if (referencesPendingCancellations.length > 0) {
                                                while (referencesPendingCancellations.length > 1) {
                                                    let pendingCancel: ReferencesCancellationState = referencesPendingCancellations[0];
                                                    referencesPendingCancellations.pop();
                                                    pendingCancel.reject();
                                                }
                                                let pendingCancel: ReferencesCancellationState = referencesPendingCancellations[0];
                                                referencesPendingCancellations.pop();
                                                pendingCancel.callback();
                                            }
                                        };
                                        if (!workspaceReferences.referencesRefreshPending) {
                                            workspaceReferences.setResultsCallback(resultCallback);
                                            workspaceReferences.startFindAllReferences(params);
                                        } else {
                                            // We are responding to a refresh (preview or final result)
                                            workspaceReferences.referencesRefreshPending = false;
                                            if (workspaceReferences.lastResults) {
                                                // This is a final result
                                                let lastResults: refs.ReferencesResult = workspaceReferences.lastResults;
                                                workspaceReferences.lastResults = null;
                                                resultCallback(lastResults, true);
                                            } else {
                                                // This is a preview (2nd or later preview)
                                                workspaceReferences.referencesRequestPending = true;
                                                workspaceReferences.setResultsCallback(resultCallback);
                                                this.client.languageClient.sendNotification(RequestReferencesNotification, false);
                                            }
                                        }
                                    });
                                    token.onCancellationRequested(e => {
                                        if (params === referencesParams) {
                                            this.client.cancelReferences();
                                        }
                                    });
                                };

                                if (referencesRequestPending || (workspaceReferences.symbolSearchInProgress && !workspaceReferences.referencesRefreshPending)) {
                                    let cancelling: boolean = referencesPendingCancellations.length > 0;
                                    referencesPendingCancellations.push({ reject: () => {
                                        // Complete with nothing instead of rejecting, to avoid an error message from VS Code
                                        let locations: vscode.Location[] = [];
                                        resolve(locations);
                                    }, callback });
                                    if (!cancelling) {
                                        renamePending = false;
                                        workspaceReferences.referencesCanceled = true;
                                        if (!referencesRequestPending) {
                                            workspaceReferences.referencesCanceledWhilePreviewing = true;
                                        }
                                        this.client.languageClient.sendNotification(CancelReferencesNotification);
                                        workspaceReferences.closeRenameUI();
                                    }
                                } else {
                                    callback();
                                }
                            });
                        }
                    }

                    class RenameProvider implements vscode.RenameProvider {
                        private client: DefaultClient;
                        constructor(client: DefaultClient) {
                            this.client = client;
                        }
                        public async provideRenameEdits(document: vscode.TextDocument, position: vscode.Position, newName: string, token: vscode.CancellationToken): Promise<vscode.WorkspaceEdit> {
                            let settings: CppSettings = new CppSettings();
                            if (settings.renameRequiresIdentifier && !util.isValidIdentifier(newName)) {
                                vscode.window.showErrorMessage(localize("invalid.identifier.for.rename", "Invalid identifier provided for the Rename Symbol operation."));
                                let workspaceEdit: vscode.WorkspaceEdit = new vscode.WorkspaceEdit();
                                return Promise.resolve(workspaceEdit);
                            }
                            // Normally, VS Code considers rename to be an atomic operation.
                            // If the user clicks anywhere in the document, it attempts to cancel it.
                            // Because that prevents our rename UI, we ignore cancellation requests.
                            // VS Code will attempt to issue new rename requests while another is still active.
                            // When we receive another rename request, cancel the one that is in progress.
                            renamePending = true;
                            ++renameRequestsPending;
                            return new Promise<vscode.WorkspaceEdit>((resolve, reject) => {
                                let callback: () => void = () => {
                                    let params: RenameParams = {
                                        newName: newName,
                                        position: Position.create(position.line, position.character),
                                        textDocument: this.client.languageClient.code2ProtocolConverter.asTextDocumentIdentifier(document)
                                    };
                                    referencesParams = params;
                                    this.client.notifyWhenReady(() => {
                                        // The current request is represented by referencesParams.  If a request detects
                                        // referencesParams does not match the object used when creating the request, abort it.
                                        if (params !== referencesParams) {
                                            if (--renameRequestsPending === 0) {
                                                renamePending = false;
                                            }

                                            // Complete with nothing instead of rejecting, to avoid an error message from VS Code
                                            let workspaceEdit: vscode.WorkspaceEdit = new vscode.WorkspaceEdit();
                                            resolve(workspaceEdit);
                                            return;
                                        }
                                        referencesRequestPending = true;
                                        workspaceReferences.setResultsCallback((referencesResult: refs.ReferencesResult, doResolve: boolean) => {
<<<<<<< HEAD
                                            if (doResolve && !referencesResult) {
=======
                                            if (doResolve && referencesResult === null && referencesPendingCancellations.length === 0) {
>>>>>>> 8e7c8357
                                                // The result callback will be called with doResult of true and a null result when the Find All References
                                                // portion of the rename is complete.  We complete the promise with an empty edit at this point,
                                                // to cause the progress indicator to be dismissed.
                                                let workspaceEdit: vscode.WorkspaceEdit = new vscode.WorkspaceEdit();
                                                resolve(workspaceEdit);
                                            } else {
                                                referencesRequestPending = false;
                                                --renameRequestsPending;
                                                let workspaceEdit: vscode.WorkspaceEdit = new vscode.WorkspaceEdit();
                                                let cancelling: boolean = referencesPendingCancellations.length > 0;
                                                if (cancelling) {
                                                    while (referencesPendingCancellations.length > 1) {
                                                        let pendingCancel: ReferencesCancellationState = referencesPendingCancellations[0];
                                                        referencesPendingCancellations.pop();
                                                        pendingCancel.reject();
                                                    }
                                                    let pendingCancel: ReferencesCancellationState = referencesPendingCancellations[0];
                                                    referencesPendingCancellations.pop();
                                                    pendingCancel.callback();
                                                } else {
                                                    if (renameRequestsPending === 0) {
                                                        renamePending = false;
                                                    }
                                                    // If rename UI was canceled, we will get a null result.
                                                    // If null, return an empty list to avoid Rename failure dialog.
                                                    if (referencesResult) {
                                                        for (let reference of referencesResult.referenceInfos) {
                                                            let uri: vscode.Uri = vscode.Uri.file(reference.file);
                                                            let range: vscode.Range = new vscode.Range(reference.position.line, reference.position.character, reference.position.line, reference.position.character + referencesResult.text.length);
                                                            workspaceEdit.replace(uri, range, newName);
                                                        }
                                                    }
                                                    workspaceReferences.closeRenameUI();
                                                }
                                                if (doResolve) {
<<<<<<< HEAD
                                                    if (!referencesResult.referenceInfos || referencesResult.referenceInfos.length === 0) {
=======
                                                    if (referencesResult && (referencesResult.referenceInfos === null || referencesResult.referenceInfos.length === 0)) {
>>>>>>> 8e7c8357
                                                        vscode.window.showErrorMessage(localize("unable.to.locate.selected.symbol", "A definition for the selected symbol could not be located."));
                                                    }
                                                    resolve(workspaceEdit);
                                                } else if (workspaceEdit.size > 0) {
                                                    vscode.workspace.applyEdit(workspaceEdit);
                                                }
                                            }
                                        });
                                        workspaceReferences.startRename(params);
                                    });
                                };

                                if (referencesRequestPending || workspaceReferences.symbolSearchInProgress) {
                                    let cancelling: boolean = referencesPendingCancellations.length > 0;
                                    referencesPendingCancellations.push({ reject: () => {
                                        --renameRequestsPending;
                                        // Complete with nothing instead of rejecting, to avoid an error message from VS Code
                                        let workspaceEdit: vscode.WorkspaceEdit = new vscode.WorkspaceEdit();
                                        resolve(workspaceEdit);
                                    }, callback });
                                    if (!cancelling) {
                                        workspaceReferences.referencesCanceled = true;
                                        if (!referencesRequestPending) {
                                            workspaceReferences.referencesCanceledWhilePreviewing = true;
                                        }
                                        this.client.languageClient.sendNotification(CancelReferencesNotification);
                                        workspaceReferences.closeRenameUI();
                                    }
                                } else {
                                    callback();
                                }
                            });
                        }
                    }

                    this.registerFileWatcher();

                    if (firstClient) {
                        this.disposables.push(vscode.languages.registerRenameProvider(documentSelector, new RenameProvider(this)));
                        this.disposables.push(vscode.languages.registerReferenceProvider(documentSelector, new FindAllReferencesProvider(this)));
                        this.disposables.push(vscode.languages.registerWorkspaceSymbolProvider(new WorkspaceSymbolProvider(this)));
                        this.disposables.push(vscode.languages.registerDocumentSymbolProvider(documentSelector, new DocumentSymbolProvider(this), undefined));
                        this.disposables.push(vscode.languages.registerCodeActionsProvider(documentSelector, new CodeActionProvider(this), undefined));

                        // Listen for messages from the language server.
                        this.registerNotifications();

                        workspaceReferences = new refs.ReferencesManager(this);

                        // The configurations will not be sent to the language server until the default include paths and frameworks have been set.
                        // The event handlers must be set before this happens.
                        return languageClient.sendRequest(QueryCompilerDefaultsRequest, {}).then((inputCompilerDefaults: configs.CompilerDefaults) => {
                            compilerDefaults = inputCompilerDefaults;
                            this.configuration.CompilerDefaults = compilerDefaults;

                            // Only register the real commands after the extension has finished initializing,
                            // e.g. prevents empty c_cpp_properties.json from generation.
                            registerCommands();
                        });
                    } else {
                        this.configuration.CompilerDefaults = compilerDefaults;
                    }
                },
                (err) => {
                    this.isSupported = false;   // Running on an OS we don't support yet.
                    if (!failureMessageShown) {
                        failureMessageShown = true;
                        vscode.window.showErrorMessage(localize("unable.to.start", "Unable to start the C/C++ language server. IntelliSense features will be disabled. Error: {0}", String(err)));
                    }
                }));
        } catch (err) {
            this.isSupported = false;   // Running on an OS we don't support yet.
            if (!failureMessageShown) {
                failureMessageShown = true;
                let additionalInfo: string;
                if (err.code === "EPERM") {
                    additionalInfo = localize('check.permissions', "EPERM: Check permissions for '{0}'", getLanguageServerFileName());
                } else {
                    additionalInfo = String(err);
                }
                vscode.window.showErrorMessage(localize("unable.to.start", "Unable to start the C/C++ language server. IntelliSense features will be disabled. Error: {0}", additionalInfo));
            }
        }

        let uri: vscode.Uri | undefined = this.RootUri;
        if (!uri) {
            throw new Error("Empty URI in client constructor");
        }
        this.colorizationSettings = new ColorizationSettings(uri);
    }

    public sendFindAllReferencesNotification(params: FindAllReferencesParams): void {
        this.languageClient.sendNotification(FindAllReferencesNotification, params);
    }

    public sendRenameNofication(params: RenameParams): void {
        this.languageClient.sendNotification(RenameNotification, params);
    }

    private createLanguageClient(allClients: ClientCollection): LanguageClient {
        let serverModule: string = getLanguageServerFileName();
        let exeExists: boolean = fs.existsSync(serverModule);
        if (!exeExists) {
            telemetry.logLanguageServerEvent("missingLanguageServerBinary");
            throw String('Missing binary at ' + serverModule);
        }
        let serverName: string = this.getName(this.rootFolder);
        let serverOptions: ServerOptions = {
            run: { command: serverModule },
            debug: { command: serverModule, args: [ serverName ] }
        };

        // Get all the per-workspace settings.
        // They're sent as individual arrays to make it easier to process on the server,
        // so don't refactor this to an array of settings objects unless a good method is
        // found for processing data in that format on the server.
        let settings_clangFormatPath: (string | undefined)[] = [];
        let settings_clangFormatStyle: (string | undefined)[] = [];
        let settings_clangFormatFallbackStyle: (string | undefined)[] = [];
        let settings_clangFormatSortIncludes: (string | undefined)[] = [];
        let settings_filesExclude: (vscode.WorkspaceConfiguration | undefined)[] = [];
        let settings_searchExclude: (vscode.WorkspaceConfiguration | undefined)[] = [];
        let settings_editorTabSize: (number | undefined)[] = [];
        let settings_intelliSenseEngine: (string | undefined)[] = [];
        let settings_intelliSenseEngineFallback: (string | undefined)[] = [];
        let settings_errorSquiggles: (string | undefined)[] = [];
        let settings_dimInactiveRegions: boolean[] = [];
        let settings_enhancedColorization: string[] = [];
        let settings_suggestSnippets: (boolean | undefined)[] = [];
        let settings_exclusionPolicy: (string | undefined)[] = [];
        let settings_preferredPathSeparator: (string | undefined)[] = [];
        let settings_defaultSystemIncludePath: (string[] | undefined)[] = [];
        let settings_intelliSenseCachePath: (string | undefined)[] = [];
        let settings_intelliSenseCacheSize: (number | undefined)[] = [];
        let settings_autoComplete: (string | undefined)[] = [];
        let settings_formatting: (string | undefined)[] = [];
        let workspaceSettings: CppSettings = new CppSettings();
        let workspaceOtherSettings: OtherSettings = new OtherSettings(null);
        {
            let settings: CppSettings[] = [];
            let otherSettings: OtherSettings[] = [];

            settings.push(workspaceSettings);
            otherSettings.push(workspaceOtherSettings);
            if (vscode.workspace.workspaceFolders) {
                for (let workspaceFolder of vscode.workspace.workspaceFolders) {
                    settings.push(new CppSettings(workspaceFolder.uri));
                    otherSettings.push(new OtherSettings(workspaceFolder.uri));
                }
            }

            for (let setting of settings) {
                settings_clangFormatPath.push(util.resolveVariables(setting.clangFormatPath, this.AdditionalEnvironment));
                settings_clangFormatStyle.push(setting.clangFormatStyle);
                settings_clangFormatFallbackStyle.push(setting.clangFormatFallbackStyle);
                settings_clangFormatSortIncludes.push(setting.clangFormatSortIncludes);
                settings_intelliSenseEngine.push(setting.intelliSenseEngine);
                settings_intelliSenseEngineFallback.push(setting.intelliSenseEngineFallback);
                settings_errorSquiggles.push(setting.errorSquiggles);
                settings_dimInactiveRegions.push(setting.dimInactiveRegions);
                settings_enhancedColorization.push(setting.enhancedColorization ? "Enabled" : "Disabled");
                settings_suggestSnippets.push(setting.suggestSnippets);
                settings_exclusionPolicy.push(setting.exclusionPolicy);
                settings_preferredPathSeparator.push(setting.preferredPathSeparator);
                settings_defaultSystemIncludePath.push(setting.defaultSystemIncludePath);
                settings_intelliSenseCachePath.push(util.resolveCachePath(setting.intelliSenseCachePath, this.AdditionalEnvironment));
                settings_intelliSenseCacheSize.push(setting.intelliSenseCacheSize);
                settings_autoComplete.push(setting.autoComplete);
                settings_formatting.push(setting.formatting);
            }

            for (let otherSetting of otherSettings) {
                settings_filesExclude.push(otherSetting.filesExclude);
                settings_searchExclude.push(otherSetting.searchExclude);
                settings_editorTabSize.push(otherSetting.editorTabSize);
            }
        }

        let abTestSettings: ABTestSettings = getABTestSettings();

        let intelliSenseCacheDisabled: boolean = false;
        if (os.platform() === "darwin") {
            const releaseParts: string[] = os.release().split(".");
            if (releaseParts.length >= 1) {
                // AutoPCH doesn't work for older Mac OS's.
                intelliSenseCacheDisabled = parseInt(releaseParts[0]) < 17;
            }
        }

        let clientOptions: LanguageClientOptions = {
            documentSelector: [
                { scheme: 'file', language: 'cpp' },
                { scheme: 'file', language: 'c' }
            ],
            initializationOptions: {
                clang_format_path: settings_clangFormatPath,
                clang_format_style: settings_clangFormatStyle,
                clang_format_fallbackStyle: settings_clangFormatFallbackStyle,
                clang_format_sortIncludes: settings_clangFormatSortIncludes,
                formatting: settings_formatting,
                extension_path: util.extensionPath,
                exclude_files: settings_filesExclude,
                associations: workspaceOtherSettings.filesAssociations,
                storage_path: this.storagePath,
                tabSize: settings_editorTabSize,
                intelliSenseEngine: settings_intelliSenseEngine,
                intelliSenseEngineFallback: settings_intelliSenseEngineFallback,
                intelliSenseCacheDisabled: intelliSenseCacheDisabled,
                intelliSenseCachePath : settings_intelliSenseCachePath,
                intelliSenseCacheSize : settings_intelliSenseCacheSize,
                autocomplete: settings_autoComplete,
                errorSquiggles: settings_errorSquiggles,
                dimInactiveRegions: settings_dimInactiveRegions,
                enhancedColorization: settings_enhancedColorization,
                suggestSnippets: settings_suggestSnippets,
                loggingLevel: workspaceSettings.loggingLevel,
                workspaceParsingPriority: workspaceSettings.workspaceParsingPriority,
                workspaceSymbols: workspaceSettings.workspaceSymbols,
                exclusionPolicy: settings_exclusionPolicy,
                preferredPathSeparator: settings_preferredPathSeparator,
                default: {
                    systemIncludePath: settings_defaultSystemIncludePath
                },
                vcpkg_root: util.getVcpkgRoot(),
                gotoDefIntelliSense: abTestSettings.UseGoToDefIntelliSense,
                experimentalFeatures: workspaceSettings.experimentalFeatures,
                edgeMessagesDirectory: path.join(util.getExtensionFilePath("bin"), "messages", util.getLocaleId())
            },
            middleware: createProtocolFilter(allClients),
            errorHandler: {
                error: () => ErrorAction.Continue,
                closed: () => {
                    this.crashTimes.push(Date.now());
                    if (this.crashTimes.length < 5) {
                        let newClient: DefaultClient = <DefaultClient>allClients.replace(this, true);
                        newClient.crashTimes = this.crashTimes;
                    } else {
                        let elapsed: number = this.crashTimes[this.crashTimes.length - 1] - this.crashTimes[0];
                        if (elapsed <= 3 * 60 * 1000) {
                            if (vscode.workspace.workspaceFolders && vscode.workspace.workspaceFolders.length > 1) {
                                vscode.window.showErrorMessage(localize('server.crashed', "The language server for '{0}' crashed 5 times in the last 3 minutes. It will not be restarted.", serverName));
                            } else {
                                vscode.window.showErrorMessage(localize('server.crashed2', "The language server crashed 5 times in the last 3 minutes. It will not be restarted."));
                            }
                            allClients.replace(this, false);
                        } else {
                            this.crashTimes.shift();
                            let newClient: DefaultClient = <DefaultClient>allClients.replace(this, true);
                            newClient.crashTimes = this.crashTimes;
                        }
                    }
                    return CloseAction.DoNotRestart;
                }
            }

            // TODO: should I set the output channel?  Does this sort output between servers?
        };

        // Create the language client
        return new LanguageClient(`cpptools`, serverOptions, clientOptions);
    }

<<<<<<< HEAD
    public onDidChangeSettings(event: vscode.ConfigurationChangeEvent): { [key: string]: string } | undefined {
        let changedSettings: { [key: string]: string };
        this.notifyWhenReady(() => {
            changedSettings = this.settingsTracker.getChangedSettings();
            let cppSettingsScoped: { [key: string]: any } = {};
            // Gather the C_Cpp settings
            {
                let cppSettingsResourceScoped: vscode.WorkspaceConfiguration = vscode.workspace.getConfiguration("C_Cpp", this.RootUri);
                let cppSettingsNonScoped: vscode.WorkspaceConfiguration = vscode.workspace.getConfiguration("C_Cpp");

                for (let key in cppSettingsResourceScoped) {
                    let curSetting: any = util.packageJson.contributes.configuration.properties["C_Cpp." + key];
                    if (curSetting === undefined) {
                        continue;
                    }
                    let settings: vscode.WorkspaceConfiguration = (curSetting.scope === "resource" || curSetting.scope === "machine-overridable") ? cppSettingsResourceScoped : cppSettingsNonScoped;
                    cppSettingsScoped[key] = settings.get(key);
=======
    public sendDidChangeSettings(): void {
        let cppSettingsScoped: { [key: string]: any } = {};
        // Gather the C_Cpp settings
        {
            let cppSettingsResourceScoped: vscode.WorkspaceConfiguration = vscode.workspace.getConfiguration("C_Cpp", this.RootUri);
            let cppSettingsNonScoped: vscode.WorkspaceConfiguration = vscode.workspace.getConfiguration("C_Cpp");

            for (let key in cppSettingsResourceScoped) {
                let curSetting: any = util.packageJson.contributes.configuration.properties["C_Cpp." + key];
                if (curSetting === undefined) {
                    continue;
>>>>>>> 8e7c8357
                }
                let settings: vscode.WorkspaceConfiguration = (curSetting.scope === "resource" || curSetting.scope === "machine-overridable") ? cppSettingsResourceScoped : cppSettingsNonScoped;
                cppSettingsScoped[key] = settings.get(key);
            }
            cppSettingsScoped["default"] = { systemIncludePath: cppSettingsResourceScoped.get("default.systemIncludePath") };
        }

        // Unlike the LSP message, the event does not contain all settings as a payload, so we need to
        // build a new JSON object with everything we need on the native side.
        let settings: any = {
            C_Cpp: {
                ...cppSettingsScoped,
                tabSize: vscode.workspace.getConfiguration("editor.tabSize", this.RootUri)
            },
            files: {
                exclude: vscode.workspace.getConfiguration("files.exclude", this.RootUri)
            },
            search: {
                exclude: vscode.workspace.getConfiguration("search.exclude", this.RootUri)
            }
        };

        // Send settings json to native side
        this.notifyWhenReady(() => {
            this.languageClient.sendNotification(DidChangeSettingsNotification, {settings, workspaceFolderUri: this.RootPath});
        });
    }

    public onDidChangeSettings(event: vscode.ConfigurationChangeEvent): { [key: string]: string } {
        let changedSettings: { [key: string]: string };
        this.sendDidChangeSettings();
        this.notifyWhenReady(() => {
            changedSettings = this.settingsTracker.getChangedSettings();

            let colorizationNeedsReload: boolean = event.affectsConfiguration("workbench.colorTheme")
                || event.affectsConfiguration("editor.tokenColorCustomizations");

            let colorizationNeedsRefresh: boolean = colorizationNeedsReload
                || event.affectsConfiguration("C_Cpp.enhancedColorization", this.RootUri)
                || event.affectsConfiguration("C_Cpp.dimInactiveRegions", this.RootUri)
                || event.affectsConfiguration("C_Cpp.inactiveRegionOpacity", this.RootUri)
                || event.affectsConfiguration("C_Cpp.inactiveRegionForegroundColor", this.RootUri)
                || event.affectsConfiguration("C_Cpp.inactiveRegionBackgroundColor", this.RootUri);

            let colorThemeChanged: boolean = event.affectsConfiguration("workbench.colorTheme", this.RootUri);
            if (colorThemeChanged) {
                let otherSettings: OtherSettings = new OtherSettings(this.RootUri);
                this.languageClient.sendNotification(ColorThemeChangedNotification, { name: otherSettings.colorTheme });
            }

            if (colorizationNeedsReload) {
                this.colorizationSettings.reload();
            }
            if (colorizationNeedsRefresh) {
                let processedUris: vscode.Uri[] = [];
                for (let e of vscode.window.visibleTextEditors) {
                    let uri: vscode.Uri = e.document.uri;

                    // Make sure we don't process the same file multiple times.
                    // colorizationState.onSettingsChanged ensures all visible text editors for that file get
                    // refreshed, after it creates a set of decorators to be shared by all visible instances of the file.
                    if (!processedUris.find(e => e === uri)) {
                        processedUris.push(uri);
                        let colorizationState: ColorizationState | undefined = workspaceColorizationState.get(uri.toString());
                        if (colorizationState) {
                            colorizationState.onSettingsChanged(uri);
                        }
                    }
                }
            }
            if (Object.keys(changedSettings).length > 0) {
                if (changedSettings["commentContinuationPatterns"]) {
                    updateLanguageConfigurations();
                }
                this.configuration.onDidChangeSettings();
                telemetry.logLanguageServerEvent("CppSettingsChange", changedSettings, undefined);
            }
        });
        return changedSettings;
    }

    private editVersion: number = 0;

    public onDidChangeTextDocument(textDocumentChangeEvent: vscode.TextDocumentChangeEvent): void {
        // Increment editVersion for every call to onDidChangeTextDocument, regardless of whether the file is handled
        this.editVersion++;
        if (textDocumentChangeEvent.document.uri.scheme === "file") {
            if (textDocumentChangeEvent.document.languageId === "cpp" || textDocumentChangeEvent.document.languageId === "c") {

                // If any file has changed, we need to abort the current rename operation
                if (renamePending) {
                    this.cancelReferences();
                }

                let oldVersion: number = this.openFileVersions.get(textDocumentChangeEvent.document.uri.toString());
                let newVersion: number = textDocumentChangeEvent.document.version;
                if (newVersion > oldVersion) {
                    this.openFileVersions.set(textDocumentChangeEvent.document.uri.toString(), newVersion);
                    try {
                        let colorizationState: ColorizationState = workspaceColorizationState.get(textDocumentChangeEvent.document.uri.toString());
                        if (colorizationState) {
                            // Adjust colorization ranges after this edit.  (i.e. if a line was added, push decorations after it down one line)
                            colorizationState.addEdits(textDocumentChangeEvent.contentChanges, this.editVersion);
                        }
                    } catch (e) {
                        // Ensure an exception does not prevent pass-through to native handler, or editVersion could become inconsistent
                        console.log(e.toString());
                    }
                }
            }
        }
    }

    public onDidOpenTextDocument(document: vscode.TextDocument): void {
        if (document.uri.scheme === "file") {
            this.openFileVersions.set(document.uri.toString(), document.version);
            workspaceColorizationState.set(document.uri.toString(), new ColorizationState(document.uri, this.colorizationSettings));
            this.sendVisibleRanges(document.uri);
        }
    }

    public onDidCloseTextDocument(document: vscode.TextDocument): void {
        workspaceColorizationState.delete(document.uri.toString());
        this.openFileVersions.delete(document.uri.toString());
    }

    public onDidChangeVisibleTextEditors(editors: vscode.TextEditor[]): void {
        let processedUris: vscode.Uri[] = [];
        editors.forEach(editor => {
            if (editor.document.uri.scheme === "file") {
                let colorizationState: ColorizationState = workspaceColorizationState.get(editor.document.uri.toString());
                if (colorizationState) {
                    colorizationState.refresh(editor);
                    if (!processedUris.find(uri => uri === editor.document.uri)) {
                        processedUris.push(editor.document.uri);
                        this.sendVisibleRanges(editor.document.uri);
                    }
                }
            }
        });
    }

    public sendVisibleRanges(uri: vscode.Uri): void {
        let ranges: Range[] = [];
        // Get ranges from all editors matching this URI
        let editors: vscode.TextEditor[] = vscode.window.visibleTextEditors.filter(e => e.document.uri === uri);
        for (let e of editors) {
            e.visibleRanges.forEach(range => ranges.push(Range.create(range.start.line, range.start.character, range.end.line, range.end.character)));
        }

        // Only send ranges if they have actually changed.
        let isSame: boolean = false;
        let savedRanges: Range[] = this.visibleRanges.get(uri.toString());
        if (savedRanges) {
            if (ranges.length === savedRanges.length) {
                isSame = true;
                for (let i: number = 0; i < ranges.length; i++) {
                    if (ranges[i] !== savedRanges[i]) {
                        isSame = false;
                        break;
                    }
                }
            }
        } else {
            isSame = ranges.length === 0;
        }
        if (!isSame) {
            this.visibleRanges.set(uri.toString(), ranges);
            let params: DidChangeVisibleRangesParams = {
                uri: uri.toString(),
                ranges: ranges
            };
            this.notifyWhenReady(() => this.languageClient.sendNotification(DidChangeVisibleRangesNotification, params));
        }
    }

    public onDidChangeTextEditorVisibleRanges(textEditorVisibleRangesChangeEvent: vscode.TextEditorVisibleRangesChangeEvent): void {
        if (textEditorVisibleRangesChangeEvent.textEditor.document.uri.scheme === "file") {
            if (vscode.window.activeTextEditor === textEditorVisibleRangesChangeEvent.textEditor) {
                if (textEditorVisibleRangesChangeEvent.visibleRanges.length === 1) {
                    let visibleRangesLength: number = textEditorVisibleRangesChangeEvent.visibleRanges[0].end.line - textEditorVisibleRangesChangeEvent.visibleRanges[0].start.line;
                    workspaceReferences.updateVisibleRange(visibleRangesLength);
                }
            }
            this.sendVisibleRanges(textEditorVisibleRangesChangeEvent.textEditor.document.uri);
        }
    }

    public onRegisterCustomConfigurationProvider(provider: CustomConfigurationProvider1): Thenable<void> {
        let onRegistered: () => void = () => {
            // version 2 providers control the browse.path. Avoid thrashing the tag parser database by pausing parsing until
            // the provider has sent the correct browse.path value.
            if (provider.version >= Version.v2) {
                this.pauseParsing();
            }
        };
        return this.notifyWhenReady(() => {
            if (!this.RootPath) {
                return; // There is no c_cpp_properties.json to edit because there is no folder open.
            }
            let selectedProvider: string = this.configuration.CurrentConfigurationProvider;
            if (!selectedProvider) {
                let ask: PersistentFolderState<boolean> = new PersistentFolderState<boolean>("Client.registerProvider", true, this.RootFolder);
                // If c_cpp_properties.json and settings.json are both missing, reset our prompt
                if (!fs.existsSync(`${this.RootPath}/.vscode/c_cpp_properties.json`) && !fs.existsSync(`${this.RootPath}/.vscode/settings.json`)) {
                    ask.Value = true;
                }
                if (ask.Value) {
                    ui.showConfigureCustomProviderMessage(() => {
                        const message: string = (vscode.workspace.workspaceFolders && vscode.workspace.workspaceFolders.length > 1)
                            ? localize("provider.configure.folder", "{0} would like to configure IntelliSense for the '{1}' folder.", provider.name, this.Name)
                            : localize("provider.configure.this.folder", "{0} would like to configure IntelliSense for this folder.", provider.name);
                        const allow: string = localize("allow.button", "Allow");
                        const dontAllow: string = localize("dont.allow.button", "Don't Allow");
                        const askLater: string = localize("ask.me.later.button", "Ask Me Later");

                        return vscode.window.showInformationMessage(message, allow, dontAllow, askLater).then(result => {
                            switch (result) {
                                case allow: {
                                    this.configuration.updateCustomConfigurationProvider(provider.extensionId).then(() => {
                                        onRegistered();
                                        ask.Value = false;
                                        telemetry.logLanguageServerEvent("customConfigurationProvider", { "providerId": provider.extensionId });
                                    });
                                    return true;
                                }
                                case dontAllow: {
                                    ask.Value = false;
                                    break;
                                }
                                default: {
                                    break;
                                }
                            }
                            return false;
                        });
                    },
                    () => ask.Value = false);
                }
            } else if (isSameProviderExtensionId(selectedProvider, provider.extensionId)) {
                onRegistered();
                telemetry.logLanguageServerEvent("customConfigurationProvider", { "providerId": provider.extensionId });
            } else if (selectedProvider === provider.name) {
                onRegistered();
                this.configuration.updateCustomConfigurationProvider(provider.extensionId); // v0 -> v1 upgrade. Update the configurationProvider in c_cpp_properties.json
            }
        });
    }

    public updateCustomConfigurations(requestingProvider?: CustomConfigurationProvider1): Thenable<void> {
        return this.notifyWhenReady(() => {
            if (!this.configurationProvider) {
                this.clearCustomConfigurations();
                return;
            }
            let currentProvider: CustomConfigurationProvider1 = getCustomConfigProviders().get(this.configurationProvider);
            if (!currentProvider) {
                this.clearCustomConfigurations();
                return;
            }
            if (requestingProvider && requestingProvider.extensionId !== currentProvider.extensionId) {
                // If we are being called by a configuration provider other than the current one, ignore it.
                return;
            }

            this.clearCustomConfigurations();
            this.trackedDocuments.forEach(document => {
                this.provideCustomConfiguration(document.uri, null);
            });
        });
    }

    public updateCustomBrowseConfiguration(requestingProvider?: CustomConfigurationProvider1): Thenable<void> {
        return this.notifyWhenReady(() => {
            if (!this.configurationProvider) {
                return;
            }
            console.log("updateCustomBrowseConfiguration");
            let currentProvider: CustomConfigurationProvider1 = getCustomConfigProviders().get(this.configurationProvider);
            if (!currentProvider || (requestingProvider && requestingProvider.extensionId !== currentProvider.extensionId)) {
                return;
            }

            let tokenSource: vscode.CancellationTokenSource = new vscode.CancellationTokenSource();
            let task: () => Thenable<WorkspaceBrowseConfiguration> = async () => {
                if (this.RootUri && await currentProvider.canProvideBrowseConfigurationsPerFolder(tokenSource.token)) {
                    return (currentProvider.provideFolderBrowseConfiguration(this.RootUri, tokenSource.token));
                }
                if (await currentProvider.canProvideBrowseConfiguration(tokenSource.token)) {
                    return currentProvider.provideBrowseConfiguration(tokenSource.token);
                }
                if (currentProvider.version >= Version.v2) {
                    console.warn("failed to provide browse configuration");
                }
                return null;
            };

            // Initiate request for custom configuration.
            // Resume parsing on either resolve or reject, only if parsing was not resumed due to timeout
            let hasCompleted: boolean = false;
            task().then(async config => {
                // TODO: This is a hack to get around CMake Tools bug: https://github.com/microsoft/vscode-cmake-tools/issues/1073
                let foundMatch: boolean = false;
                for (let c of config.browsePath) {
                    if (vscode.workspace.getWorkspaceFolder(vscode.Uri.file(c)) === this.RootFolder) {
                        foundMatch = true;
                        break;
                    }
                }
                if (foundMatch) {
                    this.sendCustomBrowseConfiguration(config, currentProvider.extensionId);
                }
                if (!hasCompleted) {
                    hasCompleted = true;
                    if (currentProvider.version >= Version.v2) {
                        this.resumeParsing();
                    }
                }
            }, () => {
                if (!hasCompleted) {
                    hasCompleted = true;
                    if (currentProvider.version >= Version.v2) {
                        this.resumeParsing();
                    }
                }
            });

            // Set up a timeout to use previously received configuration and resume parsing if the provider times out
            global.setTimeout(async () => {
                if (!hasCompleted) {
                    hasCompleted = true;
                    this.sendCustomBrowseConfiguration(null, null, true);
                    if (currentProvider.version >= Version.v2) {
                        console.warn("Configuration Provider timed out in {0}ms.", configProviderTimeout);
                        this.resumeParsing();
                    }
                }
            }, configProviderTimeout);
        });
    }

    public toggleReferenceResultsView(): void {
        workspaceReferences.toggleGroupView();
    }

    public async logDiagnostics(): Promise<void> {
        let response: GetDiagnosticsResult = await this.requestWhenReady(() => this.languageClient.sendRequest(GetDiagnosticsRequest, null));
        if (!diagnosticsChannel) {
            diagnosticsChannel = vscode.window.createOutputChannel(localize("c.cpp.diagnostics", "C/C++ Diagnostics"));
            workspaceDisposables.push(diagnosticsChannel);
        }

        let header: string = `-------- Diagnostics - ${new Date().toLocaleString()}\n`;
        let version: string = `Version: ${util.packageJson.version}\n`;
        let configJson: string = "";
        if (this.configuration.CurrentConfiguration) {
            configJson = `Current Configuration:\n${JSON.stringify(this.configuration.CurrentConfiguration, null, 4)}\n`;
        }
        diagnosticsChannel.appendLine(`${header}${version}${configJson}${response.diagnostics}`);
        diagnosticsChannel.show(false);
    }

    public async rescanFolder(): Promise<void> {
        await this.notifyWhenReady(() => this.languageClient.sendNotification(RescanFolderNotification));
    }

    public async provideCustomConfiguration(docUri: vscode.Uri, requestFile?: string): Promise<void> {
        let onFinished: () => void = () => {
            if (requestFile) {
                this.languageClient.sendNotification(FinishedRequestCustomConfig, requestFile);
            }
        };
        let providerId: string | undefined = this.configurationProvider;
        if (!providerId) {
            onFinished();
            return Promise.resolve();
        }
        let provider: CustomConfigurationProvider1 | undefined = getCustomConfigProviders().get(providerId);
        if (!provider) {
            onFinished();
            return Promise.resolve();
        }
        if (!provider.isReady) {
            onFinished();
            return Promise.reject(`${this.configurationProvider} is not ready`);
        }
        return this.queueBlockingTask(async () => {
            let tokenSource: vscode.CancellationTokenSource = new vscode.CancellationTokenSource();
            console.log("provideCustomConfiguration");

            let providerName: string = provider.name;

            let params: QueryTranslationUnitSourceParams = {
                uri: docUri.toString(),
                workspaceFolderUri: this.RootPath
            };
            let response: QueryTranslationUnitSourceResult = await this.languageClient.sendRequest(QueryTranslationUnitSourceRequest, params);
            if (!response.candidates || response.candidates.length === 0) {
                // If we didn't receive any candidates, no configuration is needed.
                onFinished();
                return Promise.resolve();
            }

            // Need to loop through candidates, to see if we can get a custom configuration from any of them.
            // Wrap all lookups in a single task, so we can apply a timeout to the entire duration.
            let provideConfigurationAsync: () => Thenable<SourceFileConfigurationItem[]> = async () => {
                if (provider) {
                    for (let i: number = 0; i < response.candidates.length; ++i) {
                        try {
                            let candidate: string = response.candidates[i];
                            let tuUri: vscode.Uri = vscode.Uri.parse(candidate);
                            if (await provider.canProvideConfiguration(tuUri, tokenSource.token)) {
                                let configs: SourceFileConfigurationItem[] = await provider.provideConfigurations([tuUri], tokenSource.token);
                                if (configs && configs.length > 0 && configs[0]) {
                                    return configs;
                                }
                            }
                            if (tokenSource.token.isCancellationRequested) {
                                return null;
                            }
                        } catch (err) {
                            console.warn("Caught exception request configuration");
                        }
                    }
                }
            };
            return this.callTaskWithTimeout(provideConfigurationAsync, configProviderTimeout, tokenSource).then(
                (configs: SourceFileConfigurationItem[]) => {
                    if (configs && configs.length > 0) {
                        this.sendCustomConfigurations(configs);
                    }
                    onFinished();
                },
                (err) => {
                    if (requestFile) {
                        onFinished();
                        return;
                    }
                    let settings: CppSettings = new CppSettings(this.RootUri);
                    if (settings.configurationWarnings === "Enabled" && !this.isExternalHeader(docUri) && !vscode.debug.activeDebugSession) {
                        const dismiss: string = localize("dismiss.button", "Dismiss");
                        const disable: string = localize("diable.warnings.button", "Disable Warnings");
                        let configName: string = this.configuration.CurrentConfiguration.name;
                        let message: string = localize("unable.to.provide.configuraiton",
                            "{0} is unable to provide IntelliSense configuration information for '{1}'. Settings from the '{2}' configuration will be used instead.",
                            providerName, docUri.fsPath, configName);
                        if (err) {
                            message += ` (${err})`;
                        }

                        vscode.window.showInformationMessage(message, dismiss, disable).then(response => {
                            switch (response) {
                                case disable: {
                                    settings.toggleSetting("configurationWarnings", "Enabled", "Disabled");
                                    break;
                                }
                            }
                        });
                    }
                });
        });
    }

    private async handleRequestCustomConfig(requestFile: string): Promise<void> {
        await this.provideCustomConfiguration(vscode.Uri.file(requestFile), requestFile);
    }

    private isExternalHeader(uri: vscode.Uri): boolean {
        return util.isHeader(uri) && !uri.toString().startsWith(this.RootUri.toString());
    }

    public getCurrentConfigName(): Thenable<string> {
        return this.queueTask(() => Promise.resolve(this.configuration.CurrentConfiguration.name));
    }

    public setCurrentConfigName(configurationName: string): Thenable<void> {
        return this.queueTask(() => new Promise((resolve, reject) => {
            let configurations: configs.Configuration[] = this.configuration.Configurations || [];
            let configurationIndex: number = configurations.findIndex((config) => config.name === configurationName);

            if (configurationIndex !== -1) {
                this.configuration.select(configurationIndex);
                resolve();
            } else {
                reject(new Error(localize("config.not.found", "The requested configuration name is not found: {0}", configurationName)));
            }
        }));
    }

    public getCurrentCompilerPathAndArgs(): Thenable<util.CompilerPathAndArgs> {
        return this.queueTask(() => Promise.resolve(
            util.extractCompilerPathAndArgs(
                this.configuration.CurrentConfiguration.compilerPath,
                this.configuration.CurrentConfiguration.compilerArgs)
        ));
    }

    public getVcpkgInstalled(): Thenable<boolean> {
        return this.queueTask(() => Promise.resolve(this.configuration.VcpkgInstalled));
    }

    public getVcpkgEnabled(): Thenable<boolean> {
        const cppSettings: CppSettings = new CppSettings(this.RootUri);
        return Promise.resolve(cppSettings.vcpkgEnabled);
    }

    public getKnownCompilers(): Thenable<configs.KnownCompiler[]> {
        return this.queueTask(() => Promise.resolve(this.configuration.KnownCompiler));
    }

    /**
     * Take ownership of a document that was previously serviced by another client.
     * This process involves sending a textDocument/didOpen message to the server so
     * that it knows about the file, as well as adding it to this client's set of
     * tracked documents.
     */
    public takeOwnership(document: vscode.TextDocument): void {
        let params: DidOpenTextDocumentParams = {
            textDocument: {
                uri: document.uri.toString(),
                languageId: document.languageId,
                version: document.version,
                text: document.getText()
            }
        };
        this.notifyWhenReady(() => this.languageClient.sendNotification(DidOpenNotification, params));
        this.trackedDocuments.add(document);
    }

    /**
     * wait until the all pendingTasks are complete (e.g. language client is ready for use)
     * before attempting to send messages or operate on the client.
     */

    public queueTask(task: () => Thenable<any>): Thenable<any> {
        if (this.isSupported) {
            let nextTask: () => Thenable<any> = async () => {
                try {
                    return await task();
                } catch (err) {
                    console.error(err);
                    throw err;
                }
            };

            if (pendingTask && !pendingTask.Done) {
                // We don't want the queue to stall because of a rejected promise.
                return pendingTask.getPromise().then(nextTask, nextTask);
            } else {
                pendingTask = undefined;
                return nextTask();
            }
        } else {
            return Promise.reject(localize("unsupported.client", "Unsupported client"));
        }
    }

    /**
     * Queue a task that blocks all future tasks until it completes. This is currently only intended to be used
     * during language client startup and for custom configuration providers.
     * @param task The task that blocks all future tasks
     */
    private queueBlockingTask(task: () => Thenable<any>): Thenable<any> {
        if (this.isSupported) {
            pendingTask = new util.BlockingTask<any>(task, pendingTask);
            return pendingTask.getPromise();
        } else {
            return Promise.reject(localize("unsupported.client", "Unsupported client"));
        }
    }

    private callTaskWithTimeout(task: () => Thenable<any>, ms: number, cancelToken?: vscode.CancellationTokenSource): Thenable<any> {
        let timer: NodeJS.Timer;
        // Create a promise that rejects in <ms> milliseconds
        let timeout: () => Promise<any> = () => new Promise((resolve, reject) => {
            timer = global.setTimeout(() => {
                clearTimeout(timer);
                if (cancelToken) {
                    cancelToken.cancel();
                }
                reject(localize("timed.out", "Timed out in {0}ms.", ms));
            }, ms);
        });

        // Returns a race between our timeout and the passed in promise
        return Promise.race([task(), timeout()]).then(
            (result: any) => {
                clearTimeout(timer);
                return result;
            },
            (error: any) => {
                clearTimeout(timer);
                throw error;
            });
    }

    public requestWhenReady(request: () => Thenable<any>): Thenable<any> {
        return this.queueTask(request);
    }

    public notifyWhenReady(notify: () => void): Thenable<void> {
        let task: () => Thenable<void> = () => new Promise(resolve => {
            notify();
            resolve();
        });
        return this.queueTask(task);
    }

    /**
     * listen for notifications from the language server.
     */
    private registerNotifications(): void {
        console.assert(this.languageClient !== undefined, "This method must not be called until this.languageClient is set in \"onReady\"");

        this.languageClient.onNotification(ReloadWindowNotification, () => util.promptForReloadWindowDueToSettingsChange());
        this.languageClient.onNotification(LogTelemetryNotification, logTelemetry);
        this.languageClient.onNotification(ReportStatusNotification, (e) => this.updateStatus(e));
        this.languageClient.onNotification(ReportTagParseStatusNotification, (e) => this.updateTagParseStatus(e));
        this.languageClient.onNotification(SemanticColorizationRegionsNotification, updateSemanticColorizationRegions);
        this.languageClient.onNotification(CompileCommandsPathsNotification, (e) => this.promptCompileCommands(e));
        this.languageClient.onNotification(ReferencesNotification, (e) => this.processReferencesResult(e.referencesResult));
        this.languageClient.onNotification(ReportReferencesProgressNotification, (e) => this.handleReferencesProgress(e));
        this.languageClient.onNotification(RequestCustomConfig, (requestFile: string) => {
            let client: DefaultClient = <DefaultClient>clientCollection.getClientFor(vscode.Uri.file(requestFile));
            client.handleRequestCustomConfig(requestFile);
        });
        this.languageClient.onNotification(PublishDiagnosticsNotification, publishDiagnostics);
        this.languageClient.onNotification(ShowMessageWindowNotification, showMessageWindow);
        this.languageClient.onNotification(ReportTextDocumentLanguage, (e) => this.setTextDocumentLanguage(e));
        setupOutputHandlers();
    }

    private setTextDocumentLanguage(languageStr: string): void {
        let cppSettings: CppSettings = new CppSettings();
        if (cppSettings.autoAddFileAssociations) {
            const is_c: boolean = languageStr.startsWith("c;");
            languageStr = languageStr.substr(is_c ? 2 : 1);
            this.addFileAssociations(languageStr, is_c);
        }
    }

    private associations_for_did_change: Set<string>;

    /**
     * listen for file created/deleted events under the ${workspaceFolder} folder
     */
    private registerFileWatcher(): void {
        console.assert(this.languageClient !== undefined, "This method must not be called until this.languageClient is set in \"onReady\"");

        if (this.rootFolder) {
            // WARNING: The default limit on Linux is 8k, so for big directories, this can cause file watching to fail.
            this.rootPathFileWatcher = vscode.workspace.createFileSystemWatcher(
                "**/*",
                false /* ignoreCreateEvents */,
                false /* ignoreChangeEvents */,
                false /* ignoreDeleteEvents */);

            this.rootPathFileWatcher.onDidCreate((uri) => {
                this.languageClient.sendNotification(FileCreatedNotification, { uri: uri.toString() });
            });

            // TODO: Handle new associations without a reload.
            this.associations_for_did_change = new Set<string>(["c", "i", "cpp", "cc", "cxx", "c++", "cp", "hpp", "hh", "hxx", "h++", "hp", "h", "ii", "ino", "inl", "ipp", "tcc", "idl"]);
            let settings: OtherSettings = new OtherSettings(this.RootUri);
            let assocs: any = settings.filesAssociations;
            for (let assoc in assocs) {
                let dotIndex: number = assoc.lastIndexOf('.');
                if (dotIndex !== -1) {
                    let ext: string = assoc.substr(dotIndex + 1);
                    this.associations_for_did_change.add(ext);
                }
            }
            this.rootPathFileWatcher.onDidChange((uri) => {
                let dotIndex: number = uri.fsPath.lastIndexOf('.');
                if (dotIndex !== -1) {
                    let ext: string = uri.fsPath.substr(dotIndex + 1);
                    if (this.associations_for_did_change.has(ext)) {
                        // VS Code has a bug that causes onDidChange events to happen to files that aren't changed,
                        // which causes a large backlog of "files to parse" to accumulate.
                        // We workaround this via only sending the change message if the modified time is within 10 seconds.
                        let mtime: Date = fs.statSync(uri.fsPath).mtime;
                        let duration: number = Date.now() - mtime.getTime();
                        if (duration < 10000) {
                            this.languageClient.sendNotification(FileChangedNotification, { uri: uri.toString() });
                        }
                    }
                }
            });

            this.rootPathFileWatcher.onDidDelete((uri) => {
                this.languageClient.sendNotification(FileDeletedNotification, { uri: uri.toString() });
            });

            this.disposables.push(this.rootPathFileWatcher);
        } else {
            this.rootPathFileWatcher = undefined;
        }
    }

    /**
     * handle notifications coming from the language server
     */

    public addFileAssociations(fileAssociations: string, is_c: boolean): void {
        let settings: OtherSettings = new OtherSettings();
        let assocs: any = settings.filesAssociations;

        let filesAndPaths: string[] = fileAssociations.split(";");
        let foundNewAssociation: boolean = false;
        for (let i: number = 0; i < filesAndPaths.length; ++i) {
            let fileAndPath: string[] = filesAndPaths[i].split("@");
            // Skip empty or malformed
            if (fileAndPath.length === 2) {
                let file: string = fileAndPath[0];
                let filePath: string = fileAndPath[1];
                if ((file in assocs) || (("**/" + file) in assocs)) {
                    continue; // File already has an association.
                }
                let j: number = file.lastIndexOf('.');
                if (j !== -1) {
                    let ext: string = file.substr(j);
                    if ((("*" + ext) in assocs) || (("**/*" + ext) in assocs)) {
                        continue; // Extension already has an association.
                    }
                }
                let foundGlobMatch: boolean = false;
                for (let assoc in assocs) {
                    if (minimatch(filePath, assoc)) {
                        foundGlobMatch = true;
                        break; // Assoc matched a glob pattern.
                    }
                }
                if (foundGlobMatch) {
                    continue;
                }
                assocs[file] = is_c ? "c" : "cpp";
                foundNewAssociation = true;
            }
        }
        if (foundNewAssociation) {
            settings.filesAssociations = assocs;
        }
    }

    private updateStatus(notificationBody: ReportStatusNotificationBody): void {
        let message: string = notificationBody.status;
        util.setProgress(util.getProgressExecutableSuccess());
        let testHook: TestHook = getTestHook();
        if (message.endsWith("Indexing...")) {
            this.model.isTagParsing.Value = true;
            let status: IntelliSenseStatus = { status: Status.TagParsingBegun };
            testHook.updateStatus(status);
        } else if (message.endsWith("Updating IntelliSense...")) {
            timeStamp = Date.now();
            this.model.isUpdatingIntelliSense.Value = true;
            let status: IntelliSenseStatus = { status: Status.IntelliSenseCompiling };
            testHook.updateStatus(status);
        } else if (message.endsWith("IntelliSense Ready")) {
            let settings: CppSettings = new CppSettings();
            if (settings.loggingLevel === "Debug") {
                let out: logger.Logger = logger.getOutputChannelLogger();
                let duration: number = Date.now() - timeStamp;
                out.appendLine(localize("update.intellisense.time", "Update IntelliSense time (sec): {0}", duration / 1000));
            }
            this.model.isUpdatingIntelliSense.Value = false;
            let status: IntelliSenseStatus = { status: Status.IntelliSenseReady };
            testHook.updateStatus(status);
        } else if (message.endsWith("Ready")) { // Tag Parser Ready
            this.model.isTagParsing.Value = false;
            let status: IntelliSenseStatus = { status: Status.TagParsingDone };
            testHook.updateStatus(status);
            util.setProgress(util.getProgressParseRootSuccess());
        } else if (message.includes("Squiggles Finished - File name:")) {
            let index: number = message.lastIndexOf(":");
            let name: string = message.substring(index + 2);
            let status: IntelliSenseStatus = { status: Status.IntelliSenseReady, filename: name };
            testHook.updateStatus(status);
        } else if (message.endsWith("No Squiggles")) {
            util.setIntelliSenseProgress(util.getProgressIntelliSenseNoSquiggles());
        } else if (message.endsWith("Unresolved Headers")) {
            let client: DefaultClient = <DefaultClient>clientCollection.getClientFor(vscode.Uri.file(notificationBody.workspaceFolderUri));
            if (!client.configuration.CurrentConfiguration.configurationProvider) {
                let showIntelliSenseFallbackMessage: PersistentState<boolean> = new PersistentState<boolean>("CPP.showIntelliSenseFallbackMessage", true);
                if (showIntelliSenseFallbackMessage.Value) {
                    ui.showConfigureIncludePathMessage(() => {
                        let configJSON: string = localize("configure.json.button", "Configure (JSON)");
                        let configUI: string = localize("configure.ui.button", "Configure (UI)");
                        let dontShowAgain: string = localize("dont.show.again", "Don't Show Again");
                        let fallbackMsg: string = client.configuration.VcpkgInstalled ?
                            localize("update.your.intellisense.settings", "Update your IntelliSense settings or use Vcpkg to install libraries to help find missing headers.") :
                            localize("configure.your.intellisense.settings", "Configure your IntelliSense settings to help find missing headers.");
                        return vscode.window.showInformationMessage(fallbackMsg, configJSON, configUI, dontShowAgain).then((value) => {
                            switch (value) {
                                case configJSON:
                                    vscode.commands.getCommands(true).then((commands: string[]) => {
                                        if (commands.indexOf("workbench.action.problems.focus") >= 0) {
                                            vscode.commands.executeCommand("workbench.action.problems.focus");
                                        }
                                    });
                                    client.handleConfigurationEditJSONCommand();
                                    telemetry.logLanguageServerEvent("SettingsCommand", { "toast": "json" }, null);
                                    break;
                                case configUI:
                                    vscode.commands.getCommands(true).then((commands: string[]) => {
                                        if (commands.indexOf("workbench.action.problems.focus") >= 0) {
                                            vscode.commands.executeCommand("workbench.action.problems.focus");
                                        }
                                    });
                                    client.handleConfigurationEditUICommand();
                                    telemetry.logLanguageServerEvent("SettingsCommand", { "toast": "ui" }, null);
                                    break;
                                case dontShowAgain:
                                    showIntelliSenseFallbackMessage.Value = false;
                                    break;
                            }
                            return true;
                        });
                    },
                    () => showIntelliSenseFallbackMessage.Value = false);
                }
            }
        }
    }

    private updateTagParseStatus(notificationBody: LocalizeStringParams): void {
        this.model.tagParserStatus.Value = util.getLocalizedString(notificationBody);
    }

    private promptCompileCommands(params: CompileCommandsPaths): void {
        let client: DefaultClient = <DefaultClient>clientCollection.getClientFor(vscode.Uri.file(params.workspaceFolderUri));
        if (client.configuration.CurrentConfiguration.compileCommands || client.configuration.CurrentConfiguration.configurationProvider) {
            return;
        }

        let ask: PersistentFolderState<boolean> = new PersistentFolderState<boolean>("CPP.showCompileCommandsSelection", true, client.RootFolder);
        if (!ask.Value) {
            return;
        }

        let aCompileCommandsFile: string = localize("a.compile.commands.file", "a compile_commands.json file");
        let compileCommandStr: string = params.paths.length > 1 ? aCompileCommandsFile : params.paths[0];
        const message: string = (vscode.workspace.workspaceFolders && vscode.workspace.workspaceFolders.length > 1)
            ? localize("auto-configure.intellisense.folder", "Would you like to use {0} to auto-configure IntelliSense for the '{1}' folder?", compileCommandStr, client.Name)
            : localize("auto-configure.intellisense.this.folder", "Would you like to use {0} to auto-configure IntelliSense for this folder?", compileCommandStr);

        ui.showConfigureCompileCommandsMessage(() => {
            const yes: string = localize("yes.button", "Yes");
            const no: string = localize("no.button", "No");
            const askLater: string = localize("ask.me.later.button", "Ask Me Later");
            return vscode.window.showInformationMessage(message, yes, no, askLater).then(async (value) => {
                switch (value) {
                    case yes:
                        if (params.paths.length > 1) {
                            let index: number = await ui.showCompileCommands(params.paths);
                            if (index < 0) {
                                return false;
                            }
                            this.configuration.setCompileCommands(params.paths[index]);
                        } else {
                            this.configuration.setCompileCommands(params.paths[0]);
                        }
                        return true;
                    case askLater:
                        break;
                    case no:
                        ask.Value = false;
                        break;
                }
                return false;
            });
        },
        () => ask.Value = false);
    }

    /**
     * requests to the language server
     */
    public requestSwitchHeaderSource(rootPath: string, fileName: string): Thenable<string> {
        let params: SwitchHeaderSourceParams = {
            switchHeaderSourceFileName: fileName,
            workspaceFolderUri: rootPath
        };
        return this.requestWhenReady(() => this.languageClient.sendRequest(SwitchHeaderSourceRequest, params));
    }

    /**
     * notifications to the language server
     */
    public activeDocumentChanged(document: vscode.TextDocument): void {
        this.notifyWhenReady(() => {
            this.languageClient.sendNotification(ActiveDocumentChangeNotification, this.languageClient.code2ProtocolConverter.asTextDocumentIdentifier(document));
        });
    }

    /**
     * enable UI updates from this client and resume tag parsing on the server.
     */
    public activate(): void {
        for (let key in this.model) {
            if (this.model.hasOwnProperty(key)) {
                this.model[key].activate();
            }
        }
        this.resumeParsing();
    }

    public selectionChanged(selection: Range): void {
        this.notifyWhenReady(() => {
            this.languageClient.sendNotification(TextEditorSelectionChangeNotification, selection);
        });
    }

    public resetDatabase(): void {
        this.notifyWhenReady(() => this.languageClient.sendNotification(ResetDatabaseNotification));
    }

    /**
     * disable UI updates from this client and pause tag parsing on the server.
     */
    public deactivate(): void {
        for (let key in this.model) {
            if (this.model.hasOwnProperty(key)) {
                this.model[key].deactivate();
            }
        }
    }

    public pauseParsing(): void {
        this.notifyWhenReady(() => this.languageClient.sendNotification(PauseParsingNotification));
    }

    public resumeParsing(): void {
        this.notifyWhenReady(() => this.languageClient.sendNotification(ResumeParsingNotification));
    }

    private doneInitialCustomBrowseConfigurationCheck: Boolean = false;

    private onConfigurationsChanged(configurations: configs.Configuration[]): void {
        let params: CppPropertiesParams = {
            configurations: configurations,
            currentConfiguration: this.configuration.CurrentConfigurationIndex,
            workspaceFolderUri: this.RootPath,
            isReady: true
        };
        // Separate compiler path and args before sending to language client
        params.configurations.forEach((c: configs.Configuration) => {
            let compilerPathAndArgs: util.CompilerPathAndArgs =
                util.extractCompilerPathAndArgs(c.compilerPath, c.compilerArgs);
            c.compilerPath = compilerPathAndArgs.compilerPath;
            c.compilerArgs = compilerPathAndArgs.additionalArgs;
        });
        let sendLastCustomBrowseConfiguration: boolean = false;
        let lastCustomBrowseConfigurationProviderId: PersistentFolderState<string>;
        let lastCustomBrowseConfiguration: PersistentFolderState<WorkspaceBrowseConfiguration>;
        if (!this.doneInitialCustomBrowseConfigurationCheck) {
            // Send the last custom browse configuration we received from this provider.
            // This ensures we don't start tag parsing without it, and undo'ing work we have to re-do when the (likely same) browse config arrives
            // Should only execute on launch, for the initial delivery of configurations
            lastCustomBrowseConfigurationProviderId = new PersistentFolderState<string>("CPP.lastCustomBrowseConfigurationProviderId", null, this.RootFolder);
            if (isSameProviderExtensionId(lastCustomBrowseConfigurationProviderId.Value, configurations[params.currentConfiguration].configurationProvider)) {
                lastCustomBrowseConfiguration  = new PersistentFolderState<WorkspaceBrowseConfiguration>("CPP.lastCustomBrowseConfiguration", null, this.RootFolder);
                if (lastCustomBrowseConfiguration.Value) {
                    sendLastCustomBrowseConfiguration = true;
                    params.isReady = false;
                }
            }
            this.doneInitialCustomBrowseConfigurationCheck = true;
        }
        this.languageClient.sendNotification(ChangeCppPropertiesNotification, params);
        if (sendLastCustomBrowseConfiguration) {
            this.sendCustomBrowseConfiguration(lastCustomBrowseConfiguration.Value, lastCustomBrowseConfigurationProviderId.Value);
        }

        this.model.activeConfigName.setValueIfActive(configurations[params.currentConfiguration].name);
        let newProvider: string = this.configuration.CurrentConfigurationProvider;
        if (!isSameProviderExtensionId(newProvider, this.configurationProvider)) {
            if (this.configurationProvider) {
                this.clearCustomBrowseConfiguration();
            }
            this.configurationProvider = newProvider;
            this.updateCustomBrowseConfiguration();
            this.updateCustomConfigurations();
        }
    }

    private onSelectedConfigurationChanged(index: number): void {
        let params: FolderSelectedSettingParams = {
            currentConfiguration: index,
            workspaceFolderUri: this.RootPath
        };
        this.notifyWhenReady(() => {
            this.languageClient.sendNotification(ChangeSelectedSettingNotification, params);
            this.model.activeConfigName.Value = this.configuration.ConfigurationNames[index];
            this.configuration.onDidChangeSettings();
        });
    }

    private onCompileCommandsChanged(path: string): void {
        let params: FileChangedParams = {
            uri: vscode.Uri.file(path).toString(),
            workspaceFolderUri: this.RootPath
        };
        this.notifyWhenReady(() => this.languageClient.sendNotification(ChangeCompileCommandsNotification, params));
    }

    private isSourceFileConfigurationItem(input: any): input is SourceFileConfigurationItem {
        return (input && (util.isString(input.uri) || util.isUri(input.uri)) &&
            input.configuration &&
            util.isArrayOfString(input.configuration.includePath) &&
            util.isArrayOfString(input.configuration.defines) &&
            util.isString(input.configuration.intelliSenseMode) &&
            util.isString(input.configuration.standard) &&
            util.isOptionalString(input.configuration.compilerPath) &&
            util.isOptionalArrayOfString(input.configuration.compilerArgs) &&
            util.isOptionalArrayOfString(input.configuration.forcedInclude));
    }

    private sendCustomConfigurations(configs: any): void {
        // configs is marked as 'any' because it is untrusted data coming from a 3rd-party. We need to sanitize it before sending it to the language server.
        if (!configs || !(configs instanceof Array)) {
            console.warn("discarding invalid SourceFileConfigurationItems[]: " + configs);
            return;
        }

        let settings: CppSettings = new CppSettings();
        let out: logger.Logger = logger.getOutputChannelLogger();
        if (settings.loggingLevel === "Debug") {
            out.appendLine(localize("configurations.received", "Custom configurations received:"));
        }
        let sanitized: SourceFileConfigurationItemAdapter[] = [];
        configs.forEach(item => {
            if (this.isSourceFileConfigurationItem(item)) {
                if (settings.loggingLevel === "Debug") {
                    out.appendLine(`  uri: ${item.uri.toString()}`);
                    out.appendLine(`  config: ${JSON.stringify(item.configuration, null, 2)}`);
                }
                if (item.configuration.includePath.some(path => path.endsWith('**'))) {
                    console.warn("custom include paths should not use recursive includes ('**')");
                }
                // Separate compiler path and args before sending to language client
                let itemConfig: util.Mutable<SourceFileConfiguration> = {...item.configuration};
                if (util.isString(itemConfig.compilerPath)) {
                    let compilerPathAndArgs: util.CompilerPathAndArgs = util.extractCompilerPathAndArgs(
                        itemConfig.compilerPath,
                        util.isArrayOfString(itemConfig.compilerArgs) ? itemConfig.compilerArgs : undefined);
                    itemConfig.compilerPath = compilerPathAndArgs.compilerPath;
                    itemConfig.compilerArgs = compilerPathAndArgs.additionalArgs;
                }
                sanitized.push({
                    uri: item.uri.toString(),
                    configuration: itemConfig
                });
            } else {
                console.warn("discarding invalid SourceFileConfigurationItem: " + item);
            }
        });

        if (sanitized.length === 0) {
            return;
        }

        let params: CustomConfigurationParams = {
            configurationItems: sanitized,
            workspaceFolderUri: this.RootPath
        };

        this.languageClient.sendNotification(CustomConfigurationNotification, params);
    }

    private sendCustomBrowseConfiguration(config: any, providerId: string, timeoutOccured?: boolean): void {
        let lastCustomBrowseConfiguration: PersistentFolderState<WorkspaceBrowseConfiguration> = new PersistentFolderState<WorkspaceBrowseConfiguration>("CPP.lastCustomBrowseConfiguration", null, this.RootFolder);
        let lastCustomBrowseConfigurationProviderId: PersistentFolderState<string> = new PersistentFolderState<string>("CPP.lastCustomBrowseConfigurationProviderId", null, this.RootFolder);
        let sanitized: util.Mutable<WorkspaceBrowseConfiguration>;

        // This while (true) is here just so we can break out early if the config is set on error
        while (true) {
            // config is marked as 'any' because it is untrusted data coming from a 3rd-party. We need to sanitize it before sending it to the language server.
            if (timeoutOccured || !config || config instanceof Array) {
                if (!timeoutOccured) {
                    console.log("Received an invalid browse configuration from configuration provider.");
                }
                if (lastCustomBrowseConfiguration.Value !== null) {
                    sanitized = lastCustomBrowseConfiguration.Value;
                    console.log("Falling back to last received browse configuration: ", JSON.stringify(sanitized, null, 2));
                    break;
                }
                console.log("No browse configuration is available.");
                return;
            }

            sanitized = {...<WorkspaceBrowseConfiguration>config};
            if (!util.isArrayOfString(sanitized.browsePath) ||
                !util.isOptionalString(sanitized.compilerPath) ||
                !util.isOptionalArrayOfString(sanitized.compilerArgs) ||
                !util.isOptionalString(sanitized.standard) ||
                !util.isOptionalString(sanitized.windowsSdkVersion)) {
                console.log("Received an invalid browse configuration from configuration provider.");
                if (lastCustomBrowseConfiguration.Value !== null) {
                    sanitized = lastCustomBrowseConfiguration.Value;
                    console.log("Falling back to last received browse configuration: ", JSON.stringify(sanitized, null, 2));
                    break;
                }
                return;
            }

            let settings: CppSettings = new CppSettings();
            if (settings.loggingLevel === "Debug") {
                let out: logger.Logger = logger.getOutputChannelLogger();
                out.appendLine(localize("browse.configuration.received", "Custom browse configuration received: {0}", JSON.stringify(sanitized, null, 2)));
            }

            // Separate compiler path and args before sending to language client
            if (util.isString(sanitized.compilerPath)) {
                let compilerPathAndArgs: util.CompilerPathAndArgs = util.extractCompilerPathAndArgs(
                    sanitized.compilerPath,
                    util.isArrayOfString(sanitized.compilerArgs) ? sanitized.compilerArgs : undefined);
                sanitized.compilerPath = compilerPathAndArgs.compilerPath;
                sanitized.compilerArgs = compilerPathAndArgs.additionalArgs;
            }

            lastCustomBrowseConfiguration.Value = sanitized;
            lastCustomBrowseConfigurationProviderId.Value = providerId;
            break;
        }

        let params: CustomBrowseConfigurationParams = {
            browseConfiguration: sanitized,
            workspaceFolderUri: this.RootPath
        };

        this.languageClient.sendNotification(CustomBrowseConfigurationNotification, params);
    }

    private clearCustomConfigurations(): void {
        let params: WorkspaceFolderParams = {
            workspaceFolderUri: this.RootPath
        };
        this.notifyWhenReady(() => this.languageClient.sendNotification(ClearCustomConfigurationsNotification, params));
    }

    private clearCustomBrowseConfiguration(): void {
        let params: WorkspaceFolderParams = {
            workspaceFolderUri: this.RootPath
        };
        this.notifyWhenReady(() => this.languageClient.sendNotification(ClearCustomBrowseConfigurationNotification, params));
    }

    /**
     * command handlers
     */
    public handleConfigurationSelectCommand(): void {
        this.notifyWhenReady(() => {
            ui.showConfigurations(this.configuration.ConfigurationNames)
                .then((index: number) => {
                    if (index < 0) {
                        return;
                    }
                    this.configuration.select(index);
                });
        });
    }

    public handleConfigurationProviderSelectCommand(): void {
        this.notifyWhenReady(() => {
            ui.showConfigurationProviders(this.configuration.CurrentConfigurationProvider)
                .then(extensionId => {
                    if (extensionId === undefined) {
                        // operation was canceled.
                        return;
                    }
                    this.configuration.updateCustomConfigurationProvider(extensionId)
                        .then(() => {
                            if (extensionId) {
                                let provider: CustomConfigurationProvider1 = getCustomConfigProviders().get(extensionId);
                                this.updateCustomBrowseConfiguration(provider);
                                this.updateCustomConfigurations(provider);
                                telemetry.logLanguageServerEvent("customConfigurationProvider", { "providerId": extensionId });
                            } else {
                                this.clearCustomConfigurations();
                                this.clearCustomBrowseConfiguration();
                            }
                        });
                });
        });
    }

    public handleShowParsingCommands(): void {
        this.notifyWhenReady(() => {
            ui.showParsingCommands()
                .then((index: number) => {
                    if (index === 0) {
                        this.pauseParsing();
                    } else if (index === 1) {
                        this.resumeParsing();
                    }
                });
        });
    }

    public handleConfigurationEditCommand(): void {
        this.notifyWhenReady(() => this.configuration.handleConfigurationEditCommand(null, vscode.window.showTextDocument));
    }

    public handleConfigurationEditJSONCommand(): void {
        this.notifyWhenReady(() => this.configuration.handleConfigurationEditJSONCommand(null, vscode.window.showTextDocument));
    }

    public handleConfigurationEditUICommand(): void {
        this.notifyWhenReady(() => this.configuration.handleConfigurationEditUICommand(null, vscode.window.showTextDocument));
    }

    public handleAddToIncludePathCommand(path: string): void {
        this.notifyWhenReady(() => this.configuration.addToIncludePathCommand(path));
    }

    public onInterval(): void {
        // These events can be discarded until the language client is ready.
        // Don't queue them up with this.notifyWhenReady calls.
        if (this.languageClient !== undefined && this.configuration !== undefined) {
            this.languageClient.sendNotification(IntervalTimerNotification);
            this.configuration.checkCppProperties();
        }
    }

    public dispose(): Thenable<void> {
        let promise: Thenable<void> = (this.languageClient && clientCollection.Count === 0) ? this.languageClient.stop() : Promise.resolve();
        return promise.then(() => {
            this.disposables.forEach((d) => d.dispose());
            this.disposables = [];

            for (let key in this.model) {
                if (this.model.hasOwnProperty(key)) {
                    this.model[key].dispose();
                }
            }
        });
    }

    public handleReferencesIcon(): void {
        this.notifyWhenReady(() => {
            let cancelling: boolean = referencesPendingCancellations.length > 0;
            if (!cancelling) {
                workspaceReferences.UpdateProgressUICounter(this.model.referencesCommandMode.Value);
                if (this.ReferencesCommandMode === refs.ReferencesCommandMode.Find) {
                    if (!workspaceReferences.referencesRequestPending) {
                        if (workspaceReferences.referencesRequestHasOccurred) {
                            // References are not usable if a references request is pending,
                            // So after the initial request, we don't send a 2nd references request until the next request occurs.
                            if (!workspaceReferences.referencesRefreshPending) {
                                workspaceReferences.referencesRefreshPending = true;
                                vscode.commands.executeCommand("references-view.refresh");
                            }
                        } else {
                            workspaceReferences.referencesRequestHasOccurred = true;
                            workspaceReferences.referencesRequestPending = true;
                            this.languageClient.sendNotification(RequestReferencesNotification, false);
                        }
                    }
                }
            }
        });
    }

    public cancelReferences(): void {
        referencesParams = null;
        renamePending = false;
        if (referencesRequestPending || workspaceReferences.symbolSearchInProgress) {
            let cancelling: boolean = referencesPendingCancellations.length > 0;
            referencesPendingCancellations.push({ reject: () => {}, callback: () => {} });
            if (!cancelling) {
                workspaceReferences.referencesCanceled = true;
                languageClient.sendNotification(CancelReferencesNotification);
                workspaceReferences.closeRenameUI();
            }
        }
    }

    private handleReferencesProgress(notificationBody: refs.ReportReferencesProgressNotification): void {
        workspaceReferences.handleProgress(notificationBody);
    }

    private processReferencesResult(referencesResult: refs.ReferencesResult): void {
        workspaceReferences.processResults(referencesResult);
    }

    public setReferencesCommandMode(mode: refs.ReferencesCommandMode): void {
        this.model.referencesCommandMode.Value = mode;
    }
}

function getLanguageServerFileName(): string {
    let extensionProcessName: string = 'cpptools';
    let plat: NodeJS.Platform = process.platform;
    if (plat === 'win32') {
        extensionProcessName += '.exe';
    } else if (plat !== 'linux' && plat !== 'darwin') {
        throw "Invalid Platform";
    }
    return path.resolve(util.getExtensionFilePath("bin"), extensionProcessName);
}

class NullClient implements Client {
    private booleanEvent = new vscode.EventEmitter<boolean>();
    private stringEvent = new vscode.EventEmitter<string>();
    private referencesCommandModeEvent = new vscode.EventEmitter<refs.ReferencesCommandMode>();

    public get TagParsingChanged(): vscode.Event<boolean> { return this.booleanEvent.event; }
    public get IntelliSenseParsingChanged(): vscode.Event<boolean> { return this.booleanEvent.event; }
    public get ReferencesCommandModeChanged(): vscode.Event<refs.ReferencesCommandMode> { return this.referencesCommandModeEvent.event; }
    public get TagParserStatusChanged(): vscode.Event<string> { return this.stringEvent.event; }
    public get ActiveConfigChanged(): vscode.Event<string> { return this.stringEvent.event; }
    RootPath: string = "/";
    RootUri: vscode.Uri | undefined = vscode.Uri.file("/");
    Name: string = "(empty)";
    TrackedDocuments = new Set<vscode.TextDocument>();
    onDidChangeSettings(event: vscode.ConfigurationChangeEvent): { [key: string]: string } { return {}; }
    onDidOpenTextDocument(document: vscode.TextDocument): void {}
    onDidCloseTextDocument(document: vscode.TextDocument): void {}
    onDidChangeVisibleTextEditors(editors: vscode.TextEditor[]): void {}
    onDidChangeTextDocument(textDocumentChangeEvent: vscode.TextDocumentChangeEvent): void {}
    onDidChangeTextEditorVisibleRanges(textEditorVisibleRangesChangeEvent: vscode.TextEditorVisibleRangesChangeEvent): void {}
    onRegisterCustomConfigurationProvider(provider: CustomConfigurationProvider1): Thenable<void> { return Promise.resolve(); }
    updateCustomConfigurations(requestingProvider?: CustomConfigurationProvider1): Thenable<void> { return Promise.resolve(); }
    updateCustomBrowseConfiguration(requestingProvider?: CustomConfigurationProvider1): Thenable<void> { return Promise.resolve(); }
    provideCustomConfiguration(docUri: vscode.Uri, requestFile?: string): Promise<void> { return Promise.resolve(); }
    logDiagnostics(): Promise<void> { return Promise.resolve(); }
    rescanFolder(): Promise<void> { return Promise.resolve(); }
    toggleReferenceResultsView(): void {}
    setCurrentConfigName(configurationName: string): Thenable<void> { return Promise.resolve(); }
    getCurrentConfigName(): Thenable<string> { return Promise.resolve(""); }
    getVcpkgInstalled(): Thenable<boolean> { return Promise.resolve(false); }
    getVcpkgEnabled(): Thenable<boolean> { return Promise.resolve(false); }
    getCurrentCompilerPathAndArgs(): Thenable<util.CompilerPathAndArgs> { return Promise.resolve(undefined); }
    getKnownCompilers(): Thenable<configs.KnownCompiler[]> { return Promise.resolve([]); }
    takeOwnership(document: vscode.TextDocument): void {}
    queueTask<T>(task: () => Thenable<T>): Thenable<T> { return task(); }
    requestWhenReady(request: () => Thenable<any>): Thenable<any> { return; }
    notifyWhenReady(notify: () => void): void {}
    requestSwitchHeaderSource(rootPath: string, fileName: string): Thenable<string> { return Promise.resolve(""); }
    activeDocumentChanged(document: vscode.TextDocument): void {}
    activate(): void {}
    selectionChanged(selection: Range): void {}
    resetDatabase(): void {}
    deactivate(): void {}
    pauseParsing(): void {}
    resumeParsing(): void {}
    handleConfigurationSelectCommand(): void {}
    handleConfigurationProviderSelectCommand(): void {}
    handleShowParsingCommands(): void {}
    handleReferencesIcon(): void {}
    handleConfigurationEditCommand(): void {}
    handleConfigurationEditJSONCommand(): void {}
    handleConfigurationEditUICommand(): void {}
    handleAddToIncludePathCommand(path: string): void {}
    onInterval(): void {}
    dispose(): Thenable<void> {
        this.booleanEvent.dispose();
        this.stringEvent.dispose();
        return Promise.resolve();
    }
    addFileAssociations(fileAssociations: string, is_c: boolean): void {}
}<|MERGE_RESOLUTION|>--- conflicted
+++ resolved
@@ -860,11 +860,7 @@
                                         }
                                         referencesRequestPending = true;
                                         workspaceReferences.setResultsCallback((referencesResult: refs.ReferencesResult, doResolve: boolean) => {
-<<<<<<< HEAD
-                                            if (doResolve && !referencesResult) {
-=======
                                             if (doResolve && referencesResult === null && referencesPendingCancellations.length === 0) {
->>>>>>> 8e7c8357
                                                 // The result callback will be called with doResult of true and a null result when the Find All References
                                                 // portion of the rename is complete.  We complete the promise with an empty edit at this point,
                                                 // to cause the progress indicator to be dismissed.
@@ -900,11 +896,7 @@
                                                     workspaceReferences.closeRenameUI();
                                                 }
                                                 if (doResolve) {
-<<<<<<< HEAD
-                                                    if (!referencesResult.referenceInfos || referencesResult.referenceInfos.length === 0) {
-=======
                                                     if (referencesResult && (referencesResult.referenceInfos === null || referencesResult.referenceInfos.length === 0)) {
->>>>>>> 8e7c8357
                                                         vscode.window.showErrorMessage(localize("unable.to.locate.selected.symbol", "A definition for the selected symbol could not be located."));
                                                     }
                                                     resolve(workspaceEdit);
@@ -1167,25 +1159,7 @@
         return new LanguageClient(`cpptools`, serverOptions, clientOptions);
     }
 
-<<<<<<< HEAD
-    public onDidChangeSettings(event: vscode.ConfigurationChangeEvent): { [key: string]: string } | undefined {
-        let changedSettings: { [key: string]: string };
-        this.notifyWhenReady(() => {
-            changedSettings = this.settingsTracker.getChangedSettings();
-            let cppSettingsScoped: { [key: string]: any } = {};
-            // Gather the C_Cpp settings
-            {
-                let cppSettingsResourceScoped: vscode.WorkspaceConfiguration = vscode.workspace.getConfiguration("C_Cpp", this.RootUri);
-                let cppSettingsNonScoped: vscode.WorkspaceConfiguration = vscode.workspace.getConfiguration("C_Cpp");
-
-                for (let key in cppSettingsResourceScoped) {
-                    let curSetting: any = util.packageJson.contributes.configuration.properties["C_Cpp." + key];
-                    if (curSetting === undefined) {
-                        continue;
-                    }
-                    let settings: vscode.WorkspaceConfiguration = (curSetting.scope === "resource" || curSetting.scope === "machine-overridable") ? cppSettingsResourceScoped : cppSettingsNonScoped;
-                    cppSettingsScoped[key] = settings.get(key);
-=======
+
     public sendDidChangeSettings(): void {
         let cppSettingsScoped: { [key: string]: any } = {};
         // Gather the C_Cpp settings
@@ -1197,7 +1171,6 @@
                 let curSetting: any = util.packageJson.contributes.configuration.properties["C_Cpp." + key];
                 if (curSetting === undefined) {
                     continue;
->>>>>>> 8e7c8357
                 }
                 let settings: vscode.WorkspaceConfiguration = (curSetting.scope === "resource" || curSetting.scope === "machine-overridable") ? cppSettingsResourceScoped : cppSettingsNonScoped;
                 cppSettingsScoped[key] = settings.get(key);
