--- conflicted
+++ resolved
@@ -785,20 +785,8 @@
     }
 
     public async provideCustomConfiguration(document: vscode.TextDocument): Promise<void> {
-<<<<<<< HEAD
-        let tokenSource: vscode.CancellationTokenSource = new vscode.CancellationTokenSource();
-        let providers: CustomConfigurationProviderCollection = getCustomConfigProviders();
-        if (providers.size === 0) {
-            return Promise.resolve();
-        }
-        console.log("provideCustomConfiguration");
-        let providerId: string|undefined = await this.getCustomConfigurationProviderId();
-        if (!providerId) {
-            return Promise.resolve();
-        }
-=======
         return this.queueBlockingTask(async () => {
-            let tokenSource: CancellationTokenSource = new CancellationTokenSource();
+            let tokenSource: vscode.CancellationTokenSource = new vscode.CancellationTokenSource();
             let providers: CustomConfigurationProviderCollection = getCustomConfigProviders();
             if (providers.size === 0) {
                 return Promise.resolve();
@@ -808,7 +796,6 @@
             if (!providerId) {
                 return Promise.resolve();
             }
->>>>>>> e26cae68
 
             let providerName: string = providerId;
             let params: QueryTranslationUnitSourceParams = {
