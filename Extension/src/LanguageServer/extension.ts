--- conflicted
+++ resolved
@@ -54,8 +54,6 @@
         return;
     }
 
-<<<<<<< HEAD
-=======
     // handle "workspaceContains:/.vscode/c_cpp_properties.json" activation event.
     if (vscode.workspace.workspaceFolders && vscode.workspace.workspaceFolders.length > 0) {
         for (let i: number = 0; i < vscode.workspace.workspaceFolders.length; ++i) {
@@ -68,7 +66,6 @@
     }
 
     // handle "onLanguage:cpp" and "onLanguage:c" activation events.
->>>>>>> c9473b21
     if (vscode.workspace.textDocuments !== undefined && vscode.workspace.textDocuments.length > 0) {
         for (let i: number = 0; i < vscode.workspace.textDocuments.length; ++i) {
             let document: vscode.TextDocument = vscode.workspace.textDocuments[i];
