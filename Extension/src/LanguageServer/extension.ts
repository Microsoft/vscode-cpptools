--- conflicted
+++ resolved
@@ -1321,19 +1321,11 @@
     const process1: string = "cpptools-srv";
     const process2: string = "cpptools";
     if (data.includes(process1)) {
-<<<<<<< HEAD
-        data = data.replace(new RegExp(process1, "g"), "");
+        data = data.replace(new RegExp(process1 + "\\s+", "g"), "");
         data = `${process1}\t${binaryVersion}\n${data}`;
     } else if (data.includes(process2)) {
-        data = data.replace(new RegExp(process2, "g"), "");
+        data = data.replace(new RegExp(process2 + "\\s+", "g"), "");
         data = `${process2}\t${binaryVersion}\n${data}`;
-=======
-        data = data.replace(new RegExp(process1 + "\\s+", "g"), "");
-        data = `${process1}${binaryVersion}\n${data}`;
-    } else if (data.includes(process2)) {
-        data = data.replace(new RegExp(process2 + "\\s+", "g"), "");
-        data = `${process2}${binaryVersion}\n${data}`;
->>>>>>> 33a6b669
     } else {
         // Not expected, but just in case.
         data = `cpptools?\t${binaryVersion}\n${data}`;
