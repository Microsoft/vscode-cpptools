--- conflicted
+++ resolved
@@ -34,11 +34,7 @@
         
         const editor: vscode.TextEditor = vscode.window.activeTextEditor;
         if (!editor || !util.fileIsCOrCppSource(editor.document.fileName) || configs.length <= 1) {
-<<<<<<< HEAD
-            const defaultConfig: vscode.DebugConfiguration = configs.find(config => { return config.name === "(gdb) Launch"; });
-=======
             const defaultConfig: vscode.DebugConfiguration = configs.find(config => { return config.name === "(gdb) Launch" || config.name === "(lldb) Launch"; });
->>>>>>> a865361c
             assert(defaultConfig);
             return [defaultConfig];
         }
@@ -49,11 +45,7 @@
         const items: MenuItem[] = configs.map<MenuItem>(config => {
             let label: string = config.name;
             // Rename the menu item for the default configuration as its name is non-descriptive.
-<<<<<<< HEAD
-            if (label.indexOf("(gdb) Launch") !== -1) {
-=======
             if (label.indexOf("(gdb) Launch") !== -1 || label.indexOf("(lldb) Launch") !== -1) {
->>>>>>> a865361c
                 label = "Default Configuration";
             }
             return {label: label, configuration: config};
@@ -99,11 +91,7 @@
             return Promise.resolve(this.provider.getInitialConfigurations(this.type));
         }
         const defaultConfig: vscode.DebugConfiguration = this.provider.getInitialConfigurations(this.type).find(config => {
-<<<<<<< HEAD
-            return config.name === "(gdb) Launch";
-=======
             return config.name === "(gdb) Launch" || config.name === "(lldb) Launch";
->>>>>>> a865361c
         });
         assert(defaultConfig, "Could not find default debug configuration.");
 
@@ -128,12 +116,8 @@
             let debuggerName: string;
             if (compilerName.startsWith("clang")) {
                 newConfig.MIMode = "lldb";
-<<<<<<< HEAD
-                const suffix: string = compilerName.substr(compilerName.indexOf("-"));
-=======
                 const suffixIndex: number = compilerName.indexOf("-");
                 const suffix: string = suffixIndex === -1 ? "" : compilerName.substr(suffixIndex);
->>>>>>> a865361c
                 debuggerName = (platform === "darwin" ? "lldb" : "lldb-mi") + suffix;
             } else {
                 debuggerName = "gdb";
