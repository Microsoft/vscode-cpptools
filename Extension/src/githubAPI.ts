/* --------------------------------------------------------------------------------------------
 * Copyright (c) Microsoft Corporation. All Rights Reserved.
 * See 'LICENSE' in the project root for license information.
 * ------------------------------------------------------------------------------------------ */
'use strict';

import { PackageVersion } from './packageVersion';
import * as util from './common';
import { PlatformInformation } from './platform';
import { OutgoingHttpHeaders } from 'http';
import * as vscode from 'vscode';
import * as telemetry from './telemetry';

const testingInsidersVsixInstall: boolean = false; // Change this to true to enable testing of the Insiders vsix installation.
export const releaseDownloadUrl: string = "https://github.com/microsoft/vscode-cpptools/releases";
/**
 * The object representation of a Build Asset. Each Asset corresponds to information about a release file on GitHub.
 */
export interface Asset {
    name: string;
    browser_download_url: string;
}

/**
 * The object representation of a release in the GitHub API's release JSON.
 * Named Build so as to reduce confusion between a "Release" release and "Insiders" release.
 */
export interface Build {
    name: string;
    assets: Asset[];
}

/**
* Search each Asset by name to retrieve the download URL for a VSIX package
* @param vsixName The name of the VSIX to search for
* @return The download URL of the VSIX
*/
function getVsixDownloadUrl(build: Build, vsixName: string): string {
    const asset: Asset | undefined = build.assets.find(asset => asset.name === vsixName);
    const downloadUrl: string | null = (asset) ? asset.browser_download_url : null;
    if (!downloadUrl) {
        throw new Error(`Failed to find VSIX: ${vsixName} in build: ${build.name}`);
    }
    return downloadUrl;
}

/**
 * Determine whether an object is of type Asset.
 * @param input Incoming object.
 * @return Whether input is of type Asset.
 */
function isAsset(input: any): input is Asset {
    return input && input.name && typeof(input.name) === "string" &&
        input.browser_download_url && typeof(input.browser_download_url) === "string";
}

/**
 * Determine whether an object is of type Build. Note that earlier releases of the extension
 * do not have 3 or greater Assets (Mac, Win, Linux). Only call this on more recent Builds.
 * @param input Incoming object.
 * @return Whether input is of type Build.
 */
function isBuild(input: any): input is Build {
    return input && input.name && typeof(input.name) === "string" && isArrayOfAssets(input.assets) && input.assets.length >= 3;
}

/**
 * Determine whether an object is of type Asset[].
 * @param input Incoming object.
 * @return Whether input is of type Asset[].
 */
function isArrayOfAssets(input: any): input is Asset[] {
    return input instanceof Array && input.every(isAsset);
}

/**
 * Determine whether an object is of type Build[].
 * @param input Incoming object.
 * @return Whether input is of type Build[].
 */
function isArrayOfBuilds(input: any): input is Build[] {
    if (!input || !(input instanceof Array) || input.length === 0) {
        return false;
    }
    // Only check the five most recent builds for validity -- no need to check all of them
    for (let i: number = 0; i < 5 && i < input.length; i++) {
        if (!isBuild(input[i])) {
            return false;
        }
    }
    return true;
}

/**
 * Match the user's platform information to the VSIX name relevant to them.
 * @param info Information about the user's operating system.
 * @return VSIX filename for the extension's releases matched to the user's platform.
 */
export function vsixNameForPlatform(info: PlatformInformation): string {
    const vsixName: string | undefined = function(platformInfo): string | undefined {
        switch (platformInfo.platform) {
            case 'win32': return 'cpptools-win32.vsix';
            case 'darwin': return 'cpptools-osx.vsix';
            default: {
                switch (platformInfo.architecture) {
                    case 'x86_64': return 'cpptools-linux.vsix';
                    case 'arm': return 'cpptools-linux-armhf.vsix';
                    case 'arm64': return 'cpptools-linux-aarch64.vsix';
                    default: throw new Error(`Unexpected Linux architecture: ${platformInfo.architecture}`);
                }
            }
        }
    }(info);
    if (!vsixName) {
        throw new Error(`Failed to match VSIX name for: ${info.platform}: ${info.architecture}`);
    }
    return vsixName;
}

/**
 * Interface for return value of getTargetBuildInfo containing the download URL and version of a Build.
 */
export interface BuildInfo {
    downloadUrl: string;
    name: string;
}

/**
 * Use the GitHub API to retrieve the download URL of the extension version the user should update to, if any.
 * @param updateChannel The user's updateChannel setting.
 * @param isFromSettingsChange True if the invocation is the result of a settings change.
 * @return Download URL for the extension VSIX package that the user should install. If the user
 * does not need to update, resolves to undefined.
 */
export async function getTargetBuildInfo(updateChannel: string, isFromSettingsChange: boolean): Promise<BuildInfo | undefined> {
    return getReleaseJson()
        .then(builds => {
            if (!builds || builds.length === 0) {
                return undefined;
            }

            // If the user version is greater than or incomparable to the latest available verion then there is no need to update
            const userVersion: PackageVersion = new PackageVersion(util.packageJson.version);
            const latestVersion: PackageVersion = new PackageVersion(builds[0].name);
            const latestIsCorrect: boolean = latestVersion.suffix !== 'insiders' || updateChannel === 'insiders';
            if (!testingInsidersVsixInstall && ((userVersion.suffix && userVersion.suffix !== 'insiders') || (userVersion.isEqual(latestVersion) && latestIsCorrect))) {
                return undefined;
            }

            const targetBuild: Build | undefined = getTargetBuild(builds, userVersion, updateChannel, isFromSettingsChange);
            if (targetBuild === undefined) {
                // no action
                telemetry.logLanguageServerEvent("UpgradeCheck", { "action": "none" });
            } else if (userVersion.isGreaterThan(new PackageVersion(targetBuild.name), "insiders")) {
                // downgrade
                telemetry.logLanguageServerEvent("UpgradeCheck", { "action": "downgrade", "version": targetBuild.name });
            } else {
                // upgrade
                telemetry.logLanguageServerEvent("UpgradeCheck", { "action": "upgrade", "version": targetBuild.name });
            }
            return targetBuild;
        })
        .then(async build => {
            if (!build) {
                return Promise.resolve(undefined);
            }
            try {
                const platformInfo: PlatformInformation = await PlatformInformation.GetPlatformInformation();
                const vsixName: string = vsixNameForPlatform(platformInfo);
                const downloadUrl: string = getVsixDownloadUrl(build, vsixName);
                if (!downloadUrl) {
                    return undefined;
                }
                return { downloadUrl: downloadUrl, name: build.name };
            } catch (error) {
                return Promise.reject(error);
            }
        });
}

/**
 * Determines whether there exists a Build in the given Build[] that should be installed.
 * @param builds The GitHub release list parsed as an array of Builds.
 * @param userVersion The verion of the extension that the user is running.
 * @param updateChannel The user's updateChannel setting.
 * @param isFromSettingsChange True if the invocation is the result of a settings change.
 * @return The Build if the user should update to it, otherwise undefined.
 */
export function getTargetBuild(builds: Build[], userVersion: PackageVersion, updateChannel: string, isFromSettingsChange: boolean): Build | undefined {
    if (!isFromSettingsChange && !vscode.workspace.getConfiguration("extensions", null).get<boolean>("autoUpdate")) {
        return undefined;
    }
    const latestVersionOnline: PackageVersion = new PackageVersion(builds[0].name);
    // Allows testing pre-releases without accidentally downgrading to the latest version
<<<<<<< HEAD
    if ((updateChannel === 'Insiders') && (userVersion.isGreaterThan(latestVersion, "insiders"))) {
=======
    if (userVersion.isGreaterThan(latestVersionOnline, "insiders")) {
>>>>>>> bcbabb9f
        return undefined;
    }

    // Get predicates to determine the build to install, if any
    let needsUpdate: (installed: PackageVersion, target: PackageVersion) => boolean;
    let useBuild: (build: Build) => boolean;
    if (updateChannel === 'Insiders') {
        needsUpdate = (installed: PackageVersion, target: PackageVersion) => testingInsidersVsixInstall || (!target.isEqual(installed));
        // check if the assets are available (insider)
        useBuild = isBuild;
    } else if (updateChannel === 'Default') {
        // if the updateChannel switches from 'Insiders' to 'Default', a downgrade to the latest non-insiders release is needed.
        needsUpdate = function(installed: PackageVersion, target: PackageVersion): boolean { return installed.isGreaterThan(target, "insiders"); };
        // look for the latest non-insiders released build
        useBuild = (build: Build): boolean => build.name.indexOf('-') === -1;
    } else {
        throw new Error('Incorrect updateChannel setting provided');
    }

    // Get the build to install
    const targetBuild: Build | undefined = builds.find(useBuild);
    if (!targetBuild) {
        throw new Error('Failed to determine installation candidate');
    }

    // Check current version against target's version to determine if the installation should happen
    const targetVersion: PackageVersion = new PackageVersion(targetBuild.name);
    if (needsUpdate(userVersion, targetVersion)) {
        return targetBuild;
    } else {
        return undefined;
    }
}

interface Rate {
    remaining: number;
}

interface RateLimit {
    rate: Rate;
}

function isRate(input: any): input is Rate {
    return input && util.isNumber(input.remaining);
}

function isRateLimit(input: any): input is RateLimit {
    return input && isRate(input.rate);
}

async function getRateLimit(): Promise<RateLimit | undefined> {
    const header: OutgoingHttpHeaders = { 'User-Agent': 'vscode-cpptools' };
    const data: string = await util.downloadFileToStr('https://api.github.com/rate_limit', header)
        .catch((error) => {
            if (error && error.code && error.code !== "ENOENT") {
                // Only throw if the user is connected to the Internet.
                throw new Error('Failed to download rate limit JSON');
            }
        });
    if (!data) {
        return Promise.resolve(undefined);
    }

    let rateLimit: any;
    try {
        rateLimit = JSON.parse(data);
    } catch (error) {
        throw new Error('Failed to parse rate limit JSON');
    }

    if (isRateLimit(rateLimit)) {
        return Promise.resolve(rateLimit);
    } else {
        throw new Error('Rate limit JSON is not of type RateLimit');
    }
}

async function rateLimitExceeded(): Promise<boolean> {
    const rateLimit: RateLimit | undefined = await getRateLimit();
    return rateLimit !== undefined && rateLimit.rate.remaining <= 0;
}

/**
 * Download and parse the release list JSON from the GitHub API into a Build[].
 * @return Information about the released builds of the C/C++ extension.
 */
async function getReleaseJson(): Promise<Build[] | undefined> {
    if (await rateLimitExceeded()) {
        throw new Error('Failed to stay within GitHub API rate limit');
    }

    // Download release JSON
    const releaseUrl: string = 'https://api.github.com/repos/Microsoft/vscode-cpptools/releases';
    const header: OutgoingHttpHeaders = { 'User-Agent': 'vscode-cpptools' };

    const data: string = await util.downloadFileToStr(releaseUrl, header)
        .catch((error) => {
            if (error && error.code && error.code !== "ENOENT") {
                // Only throw if the user is connected to the Internet.
                throw new Error('Failed to download release JSON');
            }
        });
    if (!data) {
        return Promise.resolve(undefined);
    }

    // Parse the file
    let releaseJson: any;
    try {
        releaseJson = JSON.parse(data);
    } catch (error) {
        throw new Error('Failed to parse release JSON');
    }

    // Type check
    if (isArrayOfBuilds(releaseJson)) {
        return releaseJson;
    } else {
        throw new Error('Release JSON is not of type Build[]');
    }
}<|MERGE_RESOLUTION|>--- conflicted
+++ resolved
@@ -192,11 +192,7 @@
     }
     const latestVersionOnline: PackageVersion = new PackageVersion(builds[0].name);
     // Allows testing pre-releases without accidentally downgrading to the latest version
-<<<<<<< HEAD
-    if ((updateChannel === 'Insiders') && (userVersion.isGreaterThan(latestVersion, "insiders"))) {
-=======
     if (userVersion.isGreaterThan(latestVersionOnline, "insiders")) {
->>>>>>> bcbabb9f
         return undefined;
     }
 
