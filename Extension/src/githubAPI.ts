/* --------------------------------------------------------------------------------------------
 * Copyright (c) Microsoft Corporation. All Rights Reserved.
 * See 'LICENSE' in the project root for license information.
 * ------------------------------------------------------------------------------------------ */
'use strict';

import { PackageVersion } from './packageVersion';
import * as util from './common';
import { PlatformInformation } from './platform';
import { OutgoingHttpHeaders } from 'http';
import * as vscode from 'vscode';
import * as telemetry from './telemetry';

const testingInsidersVsixInstall: boolean = false; // Change this to true to enable testing of the Insiders vsix installation.
export const releaseDownloadUrl: string = "https://github.com/microsoft/vscode-cpptools/releases";
/**
 * The object representation of a Build Asset. Each Asset corresponds to information about a release file on GitHub.
 */
export interface Asset {
    name: string;
    browser_download_url: string;
}

/**
 * The object representation of a release in the GitHub API's release JSON.
 * Named Build so as to reduce confusion between a "Release" release and "Insiders" release.
 */
export interface Build {
    name: string;
    assets: Asset[];
}

/**
* Search each Asset by name to retrieve the download URL for a VSIX package
* @param vsixName The name of the VSIX to search for
* @return The download URL of the VSIX
*/
function getVsixDownloadUrl(build: Build, vsixName: string): string {
    const asset: Asset | undefined = build.assets.find(asset => asset.name === vsixName);
    const downloadUrl: string | null = (asset) ? asset.browser_download_url : null;
    if (!downloadUrl) {
        throw new Error(`Failed to find VSIX: ${vsixName} in build: ${build.name}`);
    }
    return downloadUrl;
}

/**
 * Determine whether an object is of type Asset.
 * @param input Incoming object.
 * @return Whether input is of type Asset.
 */
function isAsset(input: any): input is Asset {
    return input && input.name && typeof(input.name) === "string" &&
        input.browser_download_url && typeof(input.browser_download_url) === "string";
}

/**
 * Determine whether an object is of type Build. Note that earlier releases of the extension
 * do not have 3 or greater Assets (Mac, Win, Linux). Only call this on more recent Builds.
 * @param input Incoming object.
 * @return Whether input is of type Build.
 */
function isBuild(input: any): input is Build {
    return input && input.name && typeof(input.name) === "string" && isArrayOfAssets(input.assets) && input.assets.length >= 3;
}

/**
 * Determine whether an object is of type Asset[].
 * @param input Incoming object.
 * @return Whether input is of type Asset[].
 */
function isArrayOfAssets(input: any): input is Asset[] {
    return input instanceof Array && input.every(isAsset);
}

/**
 * Determine whether an object is of type Build[].
 * @param input Incoming object.
 * @return Whether input is of type Build[].
 */
function isArrayOfBuilds(input: any): input is Build[] {
    if (!input || !(input instanceof Array) || input.length === 0) {
        return false;
    }
    // Only check the five most recent builds for validity -- no need to check all of them
    for (let i: number = 0; i < 5 && i < input.length; i++) {
        if (!isBuild(input[i])) {
            return false;
        }
    }
    return true;
}

/**
 * Match the user's platform information to the VSIX name relevant to them.
 * @param info Information about the user's operating system.
 * @return VSIX filename for the extension's releases matched to the user's platform.
 */
export function vsixNameForPlatform(info: PlatformInformation): string {
    const vsixName: string | undefined = function(platformInfo): string | undefined {
        switch (platformInfo.platform) {
            case 'win32': return 'cpptools-win32.vsix';
            case 'darwin': return 'cpptools-osx.vsix';
            default: {
                switch (platformInfo.architecture) {
                    case 'x86_64': return 'cpptools-linux.vsix';
                    case 'arm': return 'cpptools-linux-armhf.vsix';
                    case 'arm64': return 'cpptools-linux-aarch64.vsix';
                    default: throw new Error(`Unexpected Linux architecture: ${platformInfo.architecture}`);
                }
            }
        }
    }(info);
    if (!vsixName) {
        throw new Error(`Failed to match VSIX name for: ${info.platform}: ${info.architecture}`);
    }
    return vsixName;
}

/**
 * Interface for return value of getTargetBuildInfo containing the download URL and version of a Build.
 */
export interface BuildInfo {
    downloadUrl: string;
    name: string;
}

/**
 * Use the GitHub API to retrieve the download URL of the extension version the user should update to, if any.
 * @param updateChannel The user's updateChannel setting.
 * @param isFromSettingsChange True if the invocation is the result of a settings change.
 * @return Download URL for the extension VSIX package that the user should install. If the user
 * does not need to update, resolves to undefined.
 */
export async function getTargetBuildInfo(updateChannel: string, isFromSettingsChange: boolean): Promise<BuildInfo | undefined> {
    return getReleaseJson()
        .then(builds => {
            if (!builds || builds.length === 0) {
                return undefined;
            }

            // If the user version is greater than or incomparable to the latest available verion then there is no need to update
            const userVersion: PackageVersion = new PackageVersion(util.packageJson.version);
            const latestVersion: PackageVersion = new PackageVersion(builds[0].name);
            const latestIsCorrect: boolean = latestVersion.suffix !== 'insiders' || updateChannel === 'insiders';
            if (!testingInsidersVsixInstall && ((userVersion.suffix && userVersion.suffix !== 'insiders') || (userVersion.isEqual(latestVersion) && latestIsCorrect))) {
                return undefined;
            }

            const targetBuild: Build | undefined = getTargetBuild(builds, userVersion, updateChannel, isFromSettingsChange);
            if (targetBuild === undefined) {
                // no action
                telemetry.logLanguageServerEvent("UpgradeCheck", { "action": "none" });
            } else if (userVersion.isExtensionVersionGreaterThan(new PackageVersion(targetBuild.name))) {
                // downgrade
                telemetry.logLanguageServerEvent("UpgradeCheck", { "action": "downgrade", "version": targetBuild.name });
            } else {
                // upgrade
                telemetry.logLanguageServerEvent("UpgradeCheck", { "action": "upgrade", "version": targetBuild.name });
            }
            return targetBuild;
        })
        .then(async build => {
            if (!build) {
                return Promise.resolve(undefined);
            }
            try {
                const platformInfo: PlatformInformation = await PlatformInformation.GetPlatformInformation();
                const vsixName: string = vsixNameForPlatform(platformInfo);
                const downloadUrl: string = getVsixDownloadUrl(build, vsixName);
                if (!downloadUrl) {
                    return undefined;
                }
                return { downloadUrl: downloadUrl, name: build.name };
            } catch (error) {
                return Promise.reject(error);
            }
        });
}

/**
 * Determines whether there exists a Build in the given Build[] that should be installed.
 * @param builds The GitHub release list parsed as an array of Builds.
 * @param userVersion The verion of the extension that the user is running.
 * @param updateChannel The user's updateChannel setting.
 * @param isFromSettingsChange True if the invocation is the result of a settings change.
 * @return The Build if the user should update to it, otherwise undefined.
 */
export function getTargetBuild(builds: Build[], userVersion: PackageVersion, updateChannel: string, isFromSettingsChange: boolean): Build | undefined {
    if (!isFromSettingsChange && !vscode.workspace.getConfiguration("extensions", null).get<boolean>("autoUpdate")) {
        return undefined;
    }
    const latestVersionOnline: PackageVersion = new PackageVersion(builds[0].name);
    // Allows testing pre-releases without accidentally downgrading to the latest version
<<<<<<< HEAD
    if (userVersion.isExtensionVersionGreaterThan(latestVersion)) {
=======
    if (userVersion.isGreaterThan(latestVersionOnline, "insiders")) {
>>>>>>> 2f03eb68
        return undefined;
    }

    // Get predicates to determine the build to install, if any
    let needsUpdate: (installed: PackageVersion, target: PackageVersion) => boolean;
    let useBuild: (build: Build) => boolean;
    if (updateChannel === 'Insiders') {
        needsUpdate = (installed: PackageVersion, target: PackageVersion) => testingInsidersVsixInstall || (!target.isEqual(installed));
        // check if the assets are available (insider)
        useBuild = isBuild;
    } else if (updateChannel === 'Default') {
        // if the updateChannel switches from 'Insiders' to 'Default', a downgrade to the latest non-insiders release is needed.
        needsUpdate = function(installed: PackageVersion, target: PackageVersion): boolean {
            return installed.isExtensionVersionGreaterThan(target); };
        // look for the latest non-insiders released build
        useBuild = (build: Build): boolean => build.name.indexOf('-') === -1;
    } else {
        throw new Error('Incorrect updateChannel setting provided');
    }

    // Get the build to install
    const targetBuild: Build | undefined = builds.find(useBuild);
    if (!targetBuild) {
        throw new Error('Failed to determine installation candidate');
    }

    // Check current version against target's version to determine if the installation should happen
    const targetVersion: PackageVersion = new PackageVersion(targetBuild.name);
    if (needsUpdate(userVersion, targetVersion)) {
        return targetBuild;
    } else {
        return undefined;
    }
}

interface Rate {
    remaining: number;
}

interface RateLimit {
    rate: Rate;
}

function isRate(input: any): input is Rate {
    return input && util.isNumber(input.remaining);
}

function isRateLimit(input: any): input is RateLimit {
    return input && isRate(input.rate);
}

async function getRateLimit(): Promise<RateLimit | undefined> {
    const header: OutgoingHttpHeaders = { 'User-Agent': 'vscode-cpptools' };
    const data: string = await util.downloadFileToStr('https://api.github.com/rate_limit', header)
        .catch((error) => {
            if (error && error.code && error.code !== "ENOENT") {
                // Only throw if the user is connected to the Internet.
                throw new Error('Failed to download rate limit JSON');
            }
        });
    if (!data) {
        return Promise.resolve(undefined);
    }

    let rateLimit: any;
    try {
        rateLimit = JSON.parse(data);
    } catch (error) {
        throw new Error('Failed to parse rate limit JSON');
    }

    if (isRateLimit(rateLimit)) {
        return Promise.resolve(rateLimit);
    } else {
        throw new Error('Rate limit JSON is not of type RateLimit');
    }
}

async function rateLimitExceeded(): Promise<boolean> {
    const rateLimit: RateLimit | undefined = await getRateLimit();
    return rateLimit !== undefined && rateLimit.rate.remaining <= 0;
}

/**
 * Download and parse the release list JSON from the GitHub API into a Build[].
 * @return Information about the released builds of the C/C++ extension.
 */
async function getReleaseJson(): Promise<Build[] | undefined> {
    if (await rateLimitExceeded()) {
        throw new Error('Failed to stay within GitHub API rate limit');
    }

    // Download release JSON
    const releaseUrl: string = 'https://api.github.com/repos/Microsoft/vscode-cpptools/releases';
    const header: OutgoingHttpHeaders = { 'User-Agent': 'vscode-cpptools' };

    const data: string = await util.downloadFileToStr(releaseUrl, header)
        .catch((error) => {
            if (error && error.code && error.code !== "ENOENT") {
                // Only throw if the user is connected to the Internet.
                throw new Error('Failed to download release JSON');
            }
        });
    if (!data) {
        return Promise.resolve(undefined);
    }

    // Parse the file
    let releaseJson: any;
    try {
        releaseJson = JSON.parse(data);
    } catch (error) {
        throw new Error('Failed to parse release JSON');
    }

    // Type check
    if (isArrayOfBuilds(releaseJson)) {
        return releaseJson;
    } else {
        throw new Error('Release JSON is not of type Build[]');
    }
}<|MERGE_RESOLUTION|>--- conflicted
+++ resolved
@@ -192,11 +192,7 @@
     }
     const latestVersionOnline: PackageVersion = new PackageVersion(builds[0].name);
     // Allows testing pre-releases without accidentally downgrading to the latest version
-<<<<<<< HEAD
-    if (userVersion.isExtensionVersionGreaterThan(latestVersion)) {
-=======
-    if (userVersion.isGreaterThan(latestVersionOnline, "insiders")) {
->>>>>>> 2f03eb68
+    if (userVersion.isExtensionVersionGreaterThan(latestVersionOnline)) {
         return undefined;
     }
 
